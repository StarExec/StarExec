--- conflicted
+++ resolved
@@ -1,846 +1,844 @@
--- Description: This file contains all job-related stored procedures for the starexec database
--- The procedures are stored by which table they're related to and roughly alphabetic order. Please try to keep this organized!
-
-DELIMITER // -- Tell MySQL how we will denote the end of each prepared statement
-
-
--- Adds an association between the given job and space
--- Author: Tyler Jensen
-DROP PROCEDURE IF EXISTS AssociateJob;
-CREATE PROCEDURE AssociateJob(IN _jobId INT, IN _spaceId INT)
-	BEGIN
-		INSERT IGNORE INTO job_assoc VALUES (_spaceId, _jobId);
-	END //
-
--- 	Returns the number of public spaces the job is in
---  Author: Benton McCune
-DROP PROCEDURE IF EXISTS JobInPublicSpace;
-CREATE PROCEDURE JobInPublicSpace(IN _jobId INT)
-	BEGIN 
-		SELECT COUNT(*) AS spaceCount FROM job_assoc
-			INNER JOIN spaces ON spaces.id=job_assoc.space_id
-		WHERE job_id=_jobId AND spaces.public_access=1;
-	END //
-	
--- Adds a new attribute to a job pair 
--- Author: Tyler Jensen
-DROP PROCEDURE IF EXISTS AddJobAttr;
-CREATE PROCEDURE AddJobAttr(IN _pairId INT, IN _key VARCHAR(128), IN _val VARCHAR(128))
-	BEGIN
-		REPLACE INTO job_attributes VALUES (_pairId, _key, _val, (select job_id from job_pairs where id=_pairId));
-	END //
-
--- Returns the number of jobs in a given space
--- Author: Todd Elvers	
-DROP PROCEDURE IF EXISTS GetJobCountBySpace;
-CREATE PROCEDURE GetJobCountBySpace(IN _spaceId INT)
-	BEGIN
-		SELECT COUNT(*) AS jobCount
-		FROM job_assoc
-		WHERE _spaceId=space_id;
-	END //
--- Returns the number of jobs in a given space that match a given query
--- Author: Eric burns
-DROP PROCEDURE IF EXISTS GetJobCountBySpaceWithQuery;
-CREATE PROCEDURE GetJobCountBySpaceWithQuery(IN _spaceId INT, IN _query TEXT)
-	BEGIN
-		SELECT COUNT(*) AS jobCount
-		FROM job_assoc
-			JOIN jobs AS jobs ON jobs.id=job_assoc.job_id
-		WHERE _spaceId=job_assoc.space_id
-		AND (jobs.name				LIKE	CONCAT('%', _query, '%')
-				OR		GetJobStatus(jobs.id)	LIKE	CONCAT('%', _query, '%'));
-	END //
-
-	
--- Returns the number of jobs pairs for a given job in a given space with a given configuration
--- Author: Eric Burns
-DROP PROCEDURE IF EXISTS GetJobPairCountByConfigInJobSpace;
-CREATE PROCEDURE GetJobPairCountByConfigInJobSpace(IN _spaceId INT, IN _configId INT)
-	BEGIN
-		SELECT COUNT(*) AS jobPairCount
-		FROM job_pairs
-		WHERE job_space_id=_spaceId AND config_id=_configId;
-	END //
-		
--- Returns the number of jobs pairs for a given job in the given job space
--- Author: Eric Burns
-DROP PROCEDURE IF EXISTS GetJobPairCountInJobSpace;
-CREATE PROCEDURE GetJobPairCountInJobSpace(IN _jobSpaceId INT)
-	BEGIN
-		SELECT COUNT(*) AS jobPairCount
-		FROM job_pairs
-		WHERE job_space_id=_jobSpaceId;
-	END //
-	
--- Returns the number of jobs pairs for a given job
--- Author: Eric Burns
-DROP PROCEDURE IF EXISTS GetJobPairCountInJobSpaceHierarchy;
-CREATE PROCEDURE GetJobPairCountInJobSpaceHierarchy(IN _jobSpaceId INT)
-	BEGIN
-		SELECT COUNT(*) AS jobPairCount
-		FROM job_pairs
-		JOIN job_space_closure ON descendant=job_pairs.job_space_id
-		WHERE ancestor=_jobSpaceId;
-	END //
-	
--- Counts the number of pairs in a job with a completion index <= the given
--- Author: Eric Burns
-DROP PROCEDURE IF EXISTS CountOlderPairs;
-CREATE PROCEDURE CountOlderPairs(IN _id INT, IN _since INT)
-	BEGIN
-		SELECT COUNT(*) AS count
-		FROM job_pairs JOIN job_pair_completion ON id=pair_id
-		WHERE completion_id<=_since and job_id=_id;
-	END //
-	
--- Returns the number of jobs pairs for a given job that match a given query
--- Author: Eric Burns
-DROP PROCEDURE IF EXISTS GetJobPairCountByJobInJobSpaceWithQuery;
-CREATE PROCEDURE GetJobPairCountByJobInJobSpaceWithQuery(IN _jobSpaceId INT, IN _query TEXT)
-	BEGIN
-		SELECT COUNT(*) AS jobPairCount
-		FROM job_pairs
-		WHERE job_space_id=_jobSpaceId
-		AND		(bench_name 		LIKE 	CONCAT('%', _query, '%')
-				OR		config_name		LIKE	CONCAT('%', _query, '%')
-				OR		solver_name		LIKE	CONCAT('%', _query, '%')
-				OR		status_code		LIKE 	CONCAT('%', _query, '%')
-				OR		wallclock				LIKE	CONCAT('%', _query, '%'));
-	END //		
-
-	
--- Gets attributes for every pair in a job
--- Author: Eric Burns
-DROP PROCEDURE IF EXISTS GetJobAttrs;
-CREATE PROCEDURE GetJobAttrs(IN _jobId INT)
-	BEGIN
-		SELECT pair.id, attr.attr_key, attr.attr_value
-		FROM job_pairs AS pair 
-			LEFT JOIN job_attributes AS attr ON attr.pair_id=pair.id
-			WHERE pair.job_id=_jobId;
-	END //
-	
--- Gets the attributes for every job pair of a job completed after the given completion id
--- Author: Eric Burns
-DROP PROCEDURE IF EXISTS GetNewJobAttrs;
-CREATE PROCEDURE GetNewJobAttrs(IN _jobId INT, IN _completionId INT)
-	BEGIN
-		SELECT pair.id, attr.attr_key, attr.attr_value
-		FROM job_pairs AS pair
-			LEFT JOIN job_attributes AS attr ON attr.pair_id=pair.id
-			INNER JOIN job_pair_completion AS complete ON pair.id=complete.pair_id
-			WHERE pair.job_id=_jobId AND complete.completion_id>_completionId;
-
-	END //
-
--- Gets attributes for every job pair in a job that resides in the given job space
--- Author: Eric Burns
-DROP PROCEDURE IF EXISTS GetJobAttrsInJobSpace;
-CREATE PROCEDURE GetJobAttrsInJobSpace(IN _jobSpaceId INT)
-	BEGIN
-		SELECT pair.id, attr.attr_key, attr.attr_value
-		FROM job_pairs AS pair 
-			LEFT JOIN job_attributes AS attr ON attr.pair_id=pair.id
-			WHERE pair.job_space_id=_jobSpaceId;
-	END //
-	
--- Gets attributes for every job pair in a job that resides in the given job space
--- Author: Eric Burns
-DROP PROCEDURE IF EXISTS GetJobAttrsInJobSpaceByKey;
-CREATE PROCEDURE GetJobAttrsInJobSpaceByKey(IN _jobSpaceId INT, IN _key VARCHAR(128))
-	BEGIN
-		SELECT pair.id, attr.attr_key, attr.attr_value
-		FROM job_pairs AS pair 
-			LEFT JOIN job_attributes AS attr ON attr.pair_id=pair.id
-			WHERE pair.job_space_id=_jobSpaceId AND attr_key=_key;
-	END //
-
--- Adds a new job stats record to the database
--- Author : Eric Burns
-DROP PROCEDURE IF EXISTS AddJobStats;
-CREATE PROCEDURE AddJobStats(IN _jobSpaceId INT, IN _configId INT, IN _complete INT, IN _correct INT, IN _incorrect INT, IN _failed INT, IN _wallclock DOUBLE, IN _cpu DOUBLE, IN _resource INT)
-	BEGIN
-		INSERT INTO job_stats (job_space_id, config_id, complete, correct, incorrect, failed, wallclock,cpu,resource_out)
-		VALUES (_jobSpaceId, _configId, _complete, _correct, _incorrect, _failed, _wallclock, _cpu,_resource);
-	END //	
-
--- Gets the cached job results for the hierarchy rooted at the given job space
--- Author: Eric Burns	
-
-DROP PROCEDURE IF EXISTS GetJobStatsInJobSpace;
-CREATE PROCEDURE GetJobStatsInJobSpace(IN _jobSpaceId INT) 
-	BEGIN
-		SELECT *
-		FROM job_stats
-			JOIN configurations AS config ON config.id=job_stats.config_id
-			JOIN solvers AS solver ON solver.id=config.solver_id
-		WHERE job_stats.job_space_id = _jobSpaceId;
-	END //
--- Clears the entire cache of job stats
--- Author: Eric Burns
-DROP PROCEDURE IF EXISTS RemoveAllJobStats;
-CREATE PROCEDURE RemoveAllJobStats()
-	BEGIN
-		DELETE FROM job_stats;
-	END //
-	
--- Removes the cached job results for the hierarchy rooted at the given job space
--- Author: Eric Burns	
-
-DROP PROCEDURE IF EXISTS RemoveJobStatsInJobSpace;
-CREATE PROCEDURE RemoveJobStatsInJobSpace(IN _jobSpaceId INT) 
-	BEGIN
-		DELETE FROM job_stats
-		WHERE job_stats.job_space_id = _jobSpaceId;
-	END //
-
--- Counts the number of pending pairs in a job
--- Author: Eric Burns
-DROP PROCEDURE IF EXISTS CountPendingPairs;
-CREATE PROCEDURE CountPendingPairs(IN _jobId INT) 
-	BEGIN
-		SELECT count(*) AS pending FROM job_pairs
-		WHERE status_code BETWEEN 1 AND 6 AND job_id=_jobId;
-	END //
--- Retrieves simple overall statistics for job pairs belonging to a job
--- Including the total number of pairs, how many are complete, pending or errored out
--- as well as how long the pairs ran
--- Author: Tyler Jensen
-DROP PROCEDURE IF EXISTS GetJobPairOverview;
-CREATE PROCEDURE GetJobPairOverview(IN _jobId INT)
-	BEGIN
-		-- This is messy in order to get back pretty column names.
-		-- Derived tables must have identifiers which is why a, b, c, d and e exist but aren't used
-		SELECT * FROM (
-			(SELECT COUNT(*) AS totalPairs FROM job_pairs WHERE job_id=_jobId) AS a, -- Gets the total number of pairs
-			(SELECT COUNT(*) AS completePairs FROM job_pairs WHERE job_id=_jobId AND status_code=7) AS b, -- Gets number of pairs with COMPLETE status codes
-			(SELECT COUNT(*) AS pendingPairs FROM job_pairs WHERE job_id=_jobId AND (status_code BETWEEN 1 AND 6 OR status_code=22)) AS c, -- Gets number of pairs with non complete and non error status codes
-			(SELECT COUNT(*) AS errorPairs FROM job_pairs WHERE job_id=_jobId AND (status_code BETWEEN 8 AND 17 OR status_code=0)) AS d, -- Gets number of UNKNOWN or ERROR status code pairs
-			(SELECT TIMESTAMPDIFF( -- Gets time difference between earliest completed pair's start time and latest completed pair's end time
-				MICROSECOND, 
-				(SELECT MIN(start_time) FROM job_pairs WHERE job_id=_jobId AND status_code=7),
-				(SELECT MAX(end_time) FROM job_pairs WHERE job_id=_jobId AND status_code=7)) AS runtime) AS e);
-	END //
-	
--- Retrieves basic info about a job from the jobs table
--- Author: Tyler Jensen
-DROP PROCEDURE IF EXISTS GetJobById;
-CREATE PROCEDURE GetJobById(IN _id INT)
-	BEGIN
-		SELECT *
-		FROM jobs
-		WHERE id = _id and deleted=false;
-	END //
-	
--- Retrieves basic info about a job from the jobs table
--- Author: Tyler Jensen
-DROP PROCEDURE IF EXISTS GetJobByIdIncludeDeleted;
-CREATE PROCEDURE GetJobByIdIncludeDeleted(IN _id INT)
-	BEGIN
-		SELECT *
-		FROM jobs
-		WHERE id = _id;
-	END //	
-
--- Retrieves basic info about job pairs for the given job id (simple version)
--- Author: Julio Cervantes
-DROP PROCEDURE IF EXISTS GetJobPairsByJobSimple;
-CREATE PROCEDURE GetJobPairsByJobSimple(IN _id INT)
-	BEGIN
-<<<<<<< HEAD
-		SELECT job_pairs.id, solver_name,solver_id,config_name,config_id,bench_name,bench_id,name,status_code,job_spaces.id
-=======
-		SELECT job_pairs.id, path, solver_name,solver_id,config_name,config_id,bench_name,bench_id,name,status_code,job_spaces.id
->>>>>>> f300f318
-		FROM job_pairs
-		JOIN job_spaces ON job_spaces.id=job_space_id
-		WHERE job_pairs.job_id=_id;
-	END //
-
--- Retrieves basic info about job pairs for the given job id
--- Author: Tyler Jensen
-DROP PROCEDURE IF EXISTS GetJobPairsByJob;
-CREATE PROCEDURE GetJobPairsByJob(IN _id INT)
-	BEGIN
-		SELECT *
-		FROM job_pairs 				
-									JOIN	configurations	AS	config	ON	job_pairs.config_id = config.id 
-									JOIN	benchmarks		AS	bench	ON	job_pairs.bench_id = bench.id
-									JOIN	solvers			AS	solver	ON	config.solver_id = solver.id
-									LEFT JOIN	nodes 			AS node 	ON  job_pairs.node_id=node.id
-									LEFT JOIN	job_spaces 		AS  jobSpace ON jobSpace.id=job_pairs.job_space_id
-									
-		WHERE job_pairs.job_id=_id
-		ORDER BY job_pairs.end_time DESC;
-	END //
-
-	
--- Retrieves info about job pairs for a given job in a given space with a given configuration
--- Author: Eric Burns
-DROP PROCEDURE IF EXISTS GetJobPairsShallowByConfigInJobSpaceHierarchy;
-CREATE PROCEDURE GetJobPairsShallowByConfigInJobSpaceHierarchy(IN _jobSpaceId INT, IN _configId INT)
-	BEGIN
-		SELECT cpu,wallclock,job_pairs.id, status_code, solver_id, solver_name, config_id, config_name,bench_id,bench_name
-		FROM job_pairs 
-		JOIN job_space_closure ON descendant=job_pairs.job_space_id
-		WHERE ancestor=_jobSpaceId AND job_pairs.config_id=_configId;
-	END //
-
--- Counts the entries in the job space closure table with the given ancestor and updates their last_used time
--- Author: Eric Burns
-DROP PROCEDURE IF EXISTS RefreshEntriesByAncestor;
-CREATE PROCEDURE RefreshEntriesByAncestor(IN _id INT, IN _time TIMESTAMP)
-	BEGIN
-		UPDATE job_space_closure
-		SET last_used=_time
-		WHERE ancestor=_id;
-		
-		SELECT COUNT(*) AS count 
-		FROM job_space_closure 
-		WHERE ancestor=_id;
-	END //
-
--- Retrieves info about job pairs for a given job in a given space with a given configuration,
--- getting back only the data required to populate a client side datatable
--- Author: Eric Burns
--- TODO: use a join instead of calling these functions (time trial after job_space_closure)
-DROP PROCEDURE IF EXISTS GetJobPairsForTableByConfigInJobSpaceHierarchy;
-CREATE PROCEDURE GetJobPairsForTableByConfigInJobSpaceHierarchy(IN _jobSpaceId INT, IN _configId INT)
-	BEGIN
-		SELECT id, 
-				solver_id,
-				solver_name,
-				config_id,
-				config_name,
-				job_pairs.bench_id,
-				bench_name,
-				status_code,
-				job_attributes.attr_value AS result,
-				bench_attributes.attr_value AS expected,
-				completion_id,
-				wallclock,
-				cpu
-		FROM job_pairs JOIN job_space_closure ON descendant=job_space_id
-		LEFT JOIN job_attributes on (job_attributes.pair_id=job_pairs.id and job_attributes.attr_key="starexec-result")
-		LEFT JOIN bench_attributes ON (job_pairs.bench_id=bench_attributes.bench_id AND bench_attributes.attr_key = "starexec-expected-result")
-		LEFT JOIN job_pair_completion ON job_pairs.id=job_pair_completion.pair_id
-		WHERE ancestor=_jobSpaceId AND config_id=_configId;
-	END //
-
--- Gets all the attribute values for benchmarks in the given job
--- Author: Eric Burns
-DROP PROCEDURE IF EXISTS GetAttrsOfNameForJob;
-CREATE PROCEDURE GetAttrsOfNameForJob(IN _jobId INT, IN _attrName VARCHAR(128))
-	BEGIN
-		SELECT job_pairs.bench_id, attr_value 
-		FROM job_pairs JOIN bench_attributes ON job_pairs.bench_id = bench_attributes.bench_id
-		
-		WHERE attr_key=_attrName AND job_id=_jobId;
-	END  //
-
-
--- Gets all the job pairs for a given job in a particular space
--- Author: Eric Burns
-DROP PROCEDURE IF EXISTS GetJobPairsByJobInJobSpace;
-CREATE PROCEDURE GetJobPairsByJobInJobSpace(IN _jobSpaceId INT)
-	BEGIN
-		SELECT solver_id,solver_name,config_id,config_name,status_code,cpu,wallclock,job_pairs.id,bench_id
-		FROM job_pairs 				
-		WHERE job_space_id =_jobSpaceId;
-	END //
-	
--- Gets all the job pairs for a given job in a particular space
--- Author: Eric Burns
-DROP PROCEDURE IF EXISTS GetJobPairsByJobInJobSpaceHierarchy;
-CREATE PROCEDURE GetJobPairsByJobInJobSpaceHierarchy(IN _jobSpaceId INT)
-	BEGIN
-		SELECT solver_id,solver_name,config_id,config_name,status_code,cpu,
-		wallclock,job_pairs.id,job_pairs.bench_id,
-		bench_attributes.attr_value AS expected,
-		job_attributes.attr_value AS result
-		FROM job_pairs 		
-		JOIN job_space_closure ON descendant=job_space_id
-		LEFT JOIN job_attributes on (job_attributes.pair_id=job_pairs.id and job_attributes.attr_key="starexec-result")
-		LEFT JOIN bench_attributes ON (job_pairs.bench_id=bench_attributes.bench_id AND bench_attributes.attr_key = "starexec-expected-result")
-		WHERE ancestor=_jobSpaceId;
-	END //
-	
-	
--- Counts the number of pairs in a job
--- Author Eric Burns
-DROP PROCEDURE IF EXISTS countPairsForJob;
-CREATE PROCEDURE countPairsForJob(IN _id INT)
-	BEGIN 
-		SELECT COUNT(*) AS count 
-		FROM job_pairs
-		WHERE job_id=_id;
-	END //
-	
--- Retrieves basic info about job pairs for the given job id for pairs completed after _completionId
--- Author: Eric Burns
-DROP PROCEDURE IF EXISTS GetNewCompletedJobPairsByJob;
-CREATE PROCEDURE GetNewCompletedJobPairsByJob(IN _id INT, IN _completionId INT)
-	BEGIN
-		SELECT *
-		FROM job_pairs 
-						JOIN	configurations	AS	config	ON	job_pairs.config_id = config.id 
-						JOIN	benchmarks		AS	bench	ON	job_pairs.bench_id = bench.id
-						JOIN	solvers			AS	solver	ON	config.solver_id = solver.id
-						LEFT JOIN	nodes 			AS node 	ON  job_pairs.node_id=node.id
-
-					   INNER JOIN job_pair_completion AS complete ON job_pairs.id=complete.pair_id
-					   LEFT JOIN job_spaces AS jobSpace ON job_pairs.job_space_id=jobSpace.id
-		WHERE job_pairs.job_id=_id AND complete.completion_id>_completionId
-		ORDER BY job_pairs.end_time DESC;
-	END //
-	
--- Retrieves basic info about job pairs with a given status
--- Author: Eric Burns
-DROP PROCEDURE IF EXISTS GetJobPairsByStatus;
-CREATE PROCEDURE GetJobPairsByStatus(IN _jobId INT, IN _cap INT, IN _statusCode INT)
-	BEGIN 
-		SELECT * FROM job_pairs
-		WHERE job_id=_id AND status_code=_statusCode
-		LIMIT _cap;
-	END //
--- Retrieves basic info about pending/rejected job pairs for the given job id
--- Author:Benton McCune
-DROP PROCEDURE IF EXISTS GetPendingJobPairsByJob;
-CREATE PROCEDURE GetPendingJobPairsByJob(IN _id INT, IN _limit INT)
-	BEGIN
-		SELECT *
-		FROM job_pairs 
-		
-		WHERE job_id=_id AND (status_code = 1)
-		ORDER BY id ASC
-		LIMIT _limit;
-	END //	
-	
--- Retrieves basic info about enqueued job pairs for the given job id
--- Author: Wyatt Kaiser
-DROP PROCEDURE IF EXISTS GetEnqueuedJobPairsByJob;
-CREATE PROCEDURE GetEnqueuedJobPairsByJob(IN _id INT)
-	BEGIN
-		SELECT *
-		FROM job_pairs
-		WHERE (job_id = _id AND status_code = 2)
-		ORDER BY sge_id ASC;
-	END //
-	
--- Retrieves basic info about running job pairs for the given job id
--- Author: Wyatt Kaiser
-DROP PROCEDURE IF EXISTS GetRunningJobPairsByJob;
-CREATE PROCEDURE GetRunningJobPairsByJob(IN _id INT)
-	BEGIN
-		SELECT *
-		FROM job_pairs
-		WHERE (job_id = _id AND status_code = 4)
-		ORDER BY sge_id ASC;
-	END //
-	
--- Returns true if the job in question has the deleted flag set as true
--- Author: Eric Burns
-DROP PROCEDURE IF EXISTS IsJobDeleted;
-CREATE PROCEDURE IsJobDeleted(IN _jobId INT)
-	BEGIN
-		SELECT count(*) AS jobDeleted
-		FROM jobs
-		WHERE deleted=true AND id=_jobId;
-	END //
-
-
-
--- Returns the paused and deleted columns for a job
--- Author: Eric Burns
-DROP PROCEDURE IF EXISTS IsJobPausedOrKilled;
-CREATE PROCEDURE IsJobPausedOrKilled(IN _jobId INT)
-	BEGIN
-		SELECT paused,killed
-		FROM jobs
-		WHERE id=_jobId;
-	END //
-	
--- Get all the job pairs that are not complete
--- Unknown, pending, enqueued, preparing, running, finishing, or awaiting results
--- Author: Wyatt Kaiser
-DROP PROCEDURE IF EXISTS GetIncompleteJobPairs;
-CREATE PROCEDURE GetIncompleteJobPairs(IN _jobId INT)
-	BEGIN
-		SELECT *
-		FROM job_pairs
-		WHERE (job_id = _jobId AND status_code < 7)
-		ORDER BY sge_id ASC;
-	END //
-
--- Sets the "deleted" property of a job to true and deletes all its job pairs from the database
--- If the job has no more space associations, it is deleted from the database
--- Author: Eric Burns
-DROP PROCEDURE IF EXISTS DeleteJob;
-CREATE PROCEDURE DeleteJob(IN _jobId INT)
-	BEGIN
-		UPDATE jobs
-		SET deleted=true
-		WHERE id = _jobId;
-		DELETE FROM job_pairs
-		WHERE job_id=_jobId;
-	END //
-	
--- Sets the "paused" property of a job to true
--- Author: Wyatt Kaiser
-DROP PROCEDURE IF EXISTS PauseJob;
-CREATE PROCEDURE PauseJob(IN _jobId INT)
-	BEGIN
-		UPDATE jobs
-		SET paused=true
-		WHERE id = _jobId;
-		
-		UPDATE job_pairs
-		SET status_code = 20
-		WHERE job_id = _jobId AND status_code = 1;
-	END //
-	
--- Sets the global paused flag to true
--- Author: Wyatt Kaiser
-DROP PROCEDURE IF EXISTS PauseAll;
-CREATE PROCEDURE PauseAll()
-	BEGIN
-		INSERT INTO system_flags (integrity_keeper, paused)
-		VALUES ('', true)
-		ON DUPLICATE KEY UPDATE paused = true;
-	END //
-	
--- Sets the "paused" property of a job to false
--- Author: Wyatt Kaiser
-DROP PROCEDURE IF EXISTS ResumeJob;
-CREATE PROCEDURE ResumeJob(IN _jobId INT)
-	BEGIN
-		UPDATE jobs
-		SET paused=false
-		WHERE id = _jobId;
-		
-		UPDATE job_pairs
-		SET status_code = 1
-		WHERE job_id = _jobId AND status_code = 20;
-	END //
-	
--- sets the global paused flag to false
--- Author: Wyatt Kaiser
-DROP PROCEDURE IF EXISTS ResumeAll;
-CREATE PROCEDURE ResumeAll()
-	BEGIN
-		INSERT INTO system_flags (integrity_keeper, paused)
-		VALUES ('', false)
-		ON DUPLICATE KEY UPDATE paused = false;
-	END //
-	
--- Sets the "killed" property of a job to true
--- Author: Wyatt Kaiser
-DROP PROCEDURE IF EXISTS KillJob;
-CREATE PROCEDURE KillJob(IN _jobId INT)
-	BEGIN
-		UPDATE jobs
-		SET killed=true
-		WHERE id = _jobId;
-		
-		UPDATE jobs
-		SET paused=false
-		WHERE id = _jobId;
-		
-		UPDATE job_pairs
-		SET status_code = 21
-		WHERE job_id = _jobId AND (status_code = 1 OR status_code = 20);
-		
-	END //
-	
--- Changes the queueid in the jobs datatable
--- Author: Wyatt Kaiser
-DROP PROCEDURE IF EXISTS ChangeQueue;
-CREATE PROCEDURE ChangeQueue(IN _jobId INT, IN _queueId INT)
-	BEGIN
-		UPDATE jobs
-		SET queue_id = _queueId
-		WHERE id = _jobId;
-	END //
-
--- Adds a new job pair record to the database
--- Author: Tyler Jensen + Eric Burns
-DROP PROCEDURE IF EXISTS AddJobPair;
-CREATE PROCEDURE AddJobPair(IN _jobId INT, IN _benchId INT, IN _configId INT, IN _status TINYINT, IN _cpuTimeout INT, IN _clockTimeout INT, IN _path VARCHAR(2048),IN _jobSpaceId INT,IN _configName VARCHAR(256), IN _solverName VARCHAR(256), IN _benchName VARCHAR(256), IN _solverId INT, IN _mem BIGINT, OUT _id INT)
-	BEGIN
-		INSERT INTO job_pairs (job_id, bench_id, config_id, status_code, cpuTimeout, clockTimeout, path,job_space_id,solver_name,bench_name,config_name,solver_id, maximum_memory)
-		VALUES (_jobId, _benchId, _configId, _status, _cpuTimeout, _clockTimeout, _path, _jobSpaceId, _solverName,  _benchName, _configName, _solverId, _mem);
-		SELECT LAST_INSERT_ID() INTO _id;
-	END //
-
--- Adds a new job record to the database
--- Author: Tyler Jensen
-DROP PROCEDURE IF EXISTS AddJob;
-CREATE PROCEDURE AddJob(IN _userId INT, IN _name VARCHAR(64), IN _desc TEXT, IN _queueId INT, IN _preProcessor INT, IN _postProcessor INT, IN _spaceId INT, IN _seed BIGINT, OUT _id INT)
-	BEGIN
-		INSERT INTO jobs (user_id, name, description, queue_id, pre_processor, post_processor, primary_space,seed)
-		VALUES (_userId, _name, _desc, _queueId, _preProcessor, _postProcessor, _spaceId,_seed);
-		SELECT LAST_INSERT_ID() INTO _id;
-	END //
-	
-
--- Retrieves all jobs belonging to a user (but not their job pairs)
--- Author: Ruoyu Zhang
-DROP PROCEDURE IF EXISTS GetUserJobsById;
-CREATE PROCEDURE GetUserJobsById(IN _userId INT)
-	BEGIN
-		SELECT *
-		FROM jobs
-		WHERE user_id=_userId and deleted=false
-		ORDER BY created DESC;
-	END //
-	
--- Returns the number of jobs in the entire system
--- Author: Wyatt Kaiser
-DROP PROCEDURE IF EXISTS GetJobCount;
-CREATE PROCEDURE GetJobCount()
-	BEGIN
-		SELECT COUNT(*) as jobCount
-		FROM jobs;
-	END //
-	
--- Returns the number of running jobs in the entire system
--- Author: Wyatt Kaiser
-DROP PROCEDURE IF EXISTS GetRunningJobCount;
-CREATE PROCEDURE GetRunningJobCount()
-	BEGIN
-		SELECT COUNT(distinct jobs.id) as jobCount
-		FROM jobs
-		JOIN    job_pairs ON jobs.id = job_pairs.job_id
-		WHERE 	job_pairs.status_code < 7;
-	END //
-	
--- Returns the number of paused jobs in the entire system
--- Author: Wyatt Kaiser
-DROP PROCEDURE IF EXISTS GetPausedJobCount;
-CREATE PROCEDURE GetPausedJobCount()
-	BEGIN
-		SELECT COUNT(distinct jobs.id) as jobCount
-		FROM jobs
-		JOIN    job_pairs ON jobs.id = job_pairs.job_id
-		WHERE 	job_pairs.status_code = 20;
-	END //
-
--- Get the total count of the jobs belong to a specific user
--- Author: Ruoyu Zhang
-DROP PROCEDURE IF EXISTS GetJobCountByUser;
-CREATE PROCEDURE GetJobCountByUser(IN _userId INT)
-	BEGIN
-		SELECT COUNT(*) AS jobCount
-		FROM jobs
-		WHERE user_id = _userId and deleted=false;
-	END //
-	
--- Returns the number of jobs in a given space that match a given query
--- Author: Eric Burns	
-DROP PROCEDURE IF EXISTS GetJobCountByUserWithQuery;
-CREATE PROCEDURE GetJobCountByUserWithQuery(IN _userId INT, IN _query TEXT)
-	BEGIN
-		SELECT COUNT(*) AS jobCount
-		FROM jobs
-		WHERE user_id=_userId AND deleted=false AND
-				(name				LIKE	CONCAT('%', _query, '%')
-				OR		GetJobStatus(id)	LIKE	CONCAT('%', _query, '%'));
-	END //
-DROP PROCEDURE IF EXISTS GetNameofJobById;
-CREATE PROCEDURE GetNameofJobById(IN _jobId INT)
-	BEGIN
-		SELECT name
-		FROM jobs
-		where id = _jobId and deleted=false;
-	END //
-	
--- Sets the "paused" property of a job to true
--- Author: Wyatt Kaiser
-DROP PROCEDURE IF EXISTS UpdatePrimarySpace;
-CREATE PROCEDURE UpdatePrimarySpace(IN _jobId INT, IN _jobSpaceId INT)
-	BEGIN
-		UPDATE jobs
-		SET primary_space=_jobSpaceId
-		WHERE id = _jobId;
-	END //
--- Populates the solver_name, config_name, and bench_name columns of all pairs in the 
--- job_pair table. Should only need to be run once on Starexec and Stardev to get the table
--- up to date
--- Author: Eric Burns
-DROP PROCEDURE IF EXISTS SetNewColumns;
-CREATE PROCEDURE SetNewColumns() 
-	BEGIN
-		UPDATE job_pairs
-			JOIN benchmarks AS bench ON bench.id=bench_id
-			JOIN configurations AS config ON config.id=config_id
-			JOIN solvers AS solve ON solve.id=config.solver_id
-			SET bench_name=bench.name, solver_name=solve.name, config_name=config.name, job_pairs.solver_id=solve.id;
-	END //
-	
--- Gets back only the fields of a job pair that are necessary to determine where it is stored on disk
--- Author: Eric Burns	
-DROP PROCEDURE IF EXISTS GetNewJobPairFilePathInfoByJob;
-CREATE PROCEDURE GetNewJobPairFilePathInfoByJob(IN _jobID INT, IN _completionID INT)
-	BEGIN
-		SELECT path,solver_name,config_name,bench_name, complete.completion_id, id FROM job_pairs
-			JOIN job_pair_completion AS complete ON job_pairs.id=complete.pair_id
-		WHERE job_pairs.job_id=_jobID AND complete.completion_id>_completionId;
-	END //
-
-	
-DROP PROCEDURE IF EXISTS RemovePairsOfStatusFromComplete;
-CREATE PROCEDURE RemovePairsOfStatusFromComplete(IN _jobId INT, IN _status INT)
-	BEGIN 
-		DELETE job_pair_completion FROM job_pair_completion
-		JOIN job_pairs ON job_pairs.id=job_pair_completion.pair_id
-		WHERE job_id=_jobId AND status_code=_status;
-	END //
-	
-	
-DROP PROCEDURE IF EXISTS RemoveTimelessPairsOfStatusFromComplete;
-CREATE PROCEDURE RemoveTimelessPairsOfStatusFromComplete(IN _jobId INT, IN _status INT)
-	BEGIN 
-		DELETE job_pair_completion FROM job_pair_completion
-		JOIN job_pairs ON job_pairs.id=job_pair_completion.pair_id
-		WHERE job_id=_jobId AND status_code=_status AND (wallclock=0 OR cpu=0);
-	END //
--- Sets all the pairs of a given job to the given status
--- Author: Eric Burns	
-DROP PROCEDURE IF EXISTS SetPairsToStatus;
-CREATE PROCEDURE SetPairsToStatus(IN _jobId INT, In _statusCode INT)
-	BEGIN
-		UPDATE job_pairs
-		SET status_code = _statusCode
-		WHERE job_id = _jobId;
-	END //
-
--- Sets all pairs with time 0 and the given status to a new status
--- Author: Eric Burns
-DROP PROCEDURE IF EXISTS SetTimelessPairsToStatus;
-CREATE PROCEDURE SetTimelessPairsToStatus(IN _jobId INT, IN _newCode INT, IN _curCode INT)
-	BEGIN 
-		UPDATE job_pairs
-		SET status_code = _newCode
-		WHERE job_id = _jobId AND status_code=_curCode AND (wallclock=0 OR cpu=0);
-	END //
-	
--- Sets all the pairs of a given job and status to the given status
--- Author: Eric Burns	
-DROP PROCEDURE IF EXISTS SetPairsOfStatusToStatus;
-CREATE PROCEDURE SetPairsOfStatusToStatus(IN _jobId INT, IN _newCode INT, IN _curCode INT)
-	BEGIN
-		UPDATE job_pairs
-		SET status_code = _newCode
-		WHERE job_id = _jobId AND status_code=_curCode;
-	END //
-	
--- Removes all jobs in the database that are deleted and also orphaned. Runs periodically.
--- Author: Eric Burns
-DROP PROCEDURE IF EXISTS RemoveDeletedOrphanedJobs;
-CREATE PROCEDURE RemoveDeletedOrphanedJobs()
-	BEGIN
-		DELETE jobs FROM jobs
-			LEFT JOIN job_assoc ON job_assoc.job_id=jobs.id
-		WHERE deleted=true AND job_assoc.space_id IS NULL;
-	END //
-	
--- Gives back the number of pairs with the given status
-DROP PROCEDURE IF EXISTS CountPairsByStatusByJob;
-CREATE PROCEDURE CountPairsByStatusByJob(IN _jobId INT, IN _status INT)
-	BEGIN
-		SELECT COUNT(*) AS count
-		FROM job_pairs 
-		WHERE job_pairs.job_id=_jobId and _status=status_code;
-	END //
-	
-	
--- Gives back the number of pairs with the given status
-DROP PROCEDURE IF EXISTS CountTimelessPairsByStatusByJob;
-CREATE PROCEDURE CountTimelessPairsByStatusByJob(IN _jobId INT, IN _status INT)
-	BEGIN
-		SELECT COUNT(*) AS count
-		FROM job_pairs 
-		WHERE job_pairs.job_id=_jobId and _status=status_code AND (wallclock=0 OR cpu=0);
-	END //
-	
--- For a given job, sets every pair at the complete status to the processing status, and also changes the post_processor
--- of the job to the given one
-DROP PROCEDURE IF EXISTS PrepareJobForPostProcessing;
-CREATE PROCEDURE PrepareJobForPostProcessing(IN _jobId INT, IN _procId INT, IN _completeStatus INT, IN _processingStatus INT)
-	BEGIN
-		UPDATE job_pairs SET status_code=_processingStatus WHERE job_id=_jobId AND status_code=_completeStatus;
-		UPDATE jobs SET post_processor = _procId WHERE id=_jobId;
-	END //
-	
-	
--- Gets the wallclock timeout for the given job
--- Author: Eric Burns
-DROP PROCEDURE IF EXISTS GetWallclockTimeout;
-CREATE PROCEDURE GetWallclockTimeout(IN _jobId INT)
-	BEGIN
-		SELECT clockTimeout 
-		FROM job_pairs 
-		WHERE job_id=_jobId LIMIT 1;
-	END //
-	
--- Gets the cpu timeout for the given job
--- Author: Eric Burns
-DROP PROCEDURE IF EXISTS GetCpuTimeout;
-CREATE PROCEDURE GetCpuTimeout(IN _jobId INT)
-	BEGIN
-		SELECT cpuTimeout
-		FROM job_pairs 
-		WHERE job_id=_jobId LIMIT 1;
-	END //
-
--- Gets the maximum memory for the given job
--- Author: Eric Burns
-DROP PROCEDURE IF EXISTS GetMaxMemory;
-CREATE PROCEDURE GetMaxMemory(IN _jobId INT) 
-	BEGIN
-		SELECT maximum_memory
-		FROM job_pairs
-		WHERE job_id=_jobId LIMIT 1;
-	END //
-	
-DROP PROCEDURE IF EXISTS GetAllJobs;
-CREATE PROCEDURE GetAllJobs()
-	BEGIN
-		SELECT 	id,
-				user_id,
-				name,
-				queue_id,
-				created,
-				description,
-				deleted,
-				paused,
-				killed,
-				primary_space,
-				GetJobStatus(id) 		AS status,
-				GetTotalPairs(id) 		AS totalPairs,
-				GetCompletePairs(id)	AS completePairs,
-				GetPendingPairs(id)		AS pendingPairs,
-				GetErrorPairs(id)		AS errorPairs
-				
-		FROM jobs;
-	END //
-	
-DROP PROCEDURE IF EXISTS IsSystemPaused;
-CREATE PROCEDURE IsSystemPaused()
-	BEGIN
-		SELECT paused
-		FROM system_flags;
-	END //
-	
-DROP PROCEDURE IF EXISTS GetUnRunnableJobs;
-CREATE PROCEDURE GetUnRunnableJobs()
-	BEGIN
-		SELECT DISTINCT *
-		FROM jobs
-		WHERE queue_id = null
-		OR id NOT IN (SELECT jobs.id 
-					FROM jobs JOIN queue_assoc ON jobs.queue_id = queue_assoc.queue_id);
-	END //
-	
+-- Description: This file contains all job-related stored procedures for the starexec database
+-- The procedures are stored by which table they're related to and roughly alphabetic order. Please try to keep this organized!
+
+DELIMITER // -- Tell MySQL how we will denote the end of each prepared statement
+
+
+-- Adds an association between the given job and space
+-- Author: Tyler Jensen
+DROP PROCEDURE IF EXISTS AssociateJob;
+CREATE PROCEDURE AssociateJob(IN _jobId INT, IN _spaceId INT)
+	BEGIN
+		INSERT IGNORE INTO job_assoc VALUES (_spaceId, _jobId);
+	END //
+
+-- 	Returns the number of public spaces the job is in
+--  Author: Benton McCune
+DROP PROCEDURE IF EXISTS JobInPublicSpace;
+CREATE PROCEDURE JobInPublicSpace(IN _jobId INT)
+	BEGIN 
+		SELECT COUNT(*) AS spaceCount FROM job_assoc
+			INNER JOIN spaces ON spaces.id=job_assoc.space_id
+		WHERE job_id=_jobId AND spaces.public_access=1;
+	END //
+	
+-- Adds a new attribute to a job pair 
+-- Author: Tyler Jensen
+DROP PROCEDURE IF EXISTS AddJobAttr;
+CREATE PROCEDURE AddJobAttr(IN _pairId INT, IN _key VARCHAR(128), IN _val VARCHAR(128))
+	BEGIN
+		REPLACE INTO job_attributes VALUES (_pairId, _key, _val, (select job_id from job_pairs where id=_pairId));
+	END //
+
+-- Returns the number of jobs in a given space
+-- Author: Todd Elvers	
+DROP PROCEDURE IF EXISTS GetJobCountBySpace;
+CREATE PROCEDURE GetJobCountBySpace(IN _spaceId INT)
+	BEGIN
+		SELECT COUNT(*) AS jobCount
+		FROM job_assoc
+		WHERE _spaceId=space_id;
+	END //
+-- Returns the number of jobs in a given space that match a given query
+-- Author: Eric burns
+DROP PROCEDURE IF EXISTS GetJobCountBySpaceWithQuery;
+CREATE PROCEDURE GetJobCountBySpaceWithQuery(IN _spaceId INT, IN _query TEXT)
+	BEGIN
+		SELECT COUNT(*) AS jobCount
+		FROM job_assoc
+			JOIN jobs AS jobs ON jobs.id=job_assoc.job_id
+		WHERE _spaceId=job_assoc.space_id
+		AND (jobs.name				LIKE	CONCAT('%', _query, '%')
+				OR		GetJobStatus(jobs.id)	LIKE	CONCAT('%', _query, '%'));
+	END //
+
+	
+-- Returns the number of jobs pairs for a given job in a given space with a given configuration
+-- Author: Eric Burns
+DROP PROCEDURE IF EXISTS GetJobPairCountByConfigInJobSpace;
+CREATE PROCEDURE GetJobPairCountByConfigInJobSpace(IN _spaceId INT, IN _configId INT)
+	BEGIN
+		SELECT COUNT(*) AS jobPairCount
+		FROM job_pairs
+		WHERE job_space_id=_spaceId AND config_id=_configId;
+	END //
+		
+-- Returns the number of jobs pairs for a given job in the given job space
+-- Author: Eric Burns
+DROP PROCEDURE IF EXISTS GetJobPairCountInJobSpace;
+CREATE PROCEDURE GetJobPairCountInJobSpace(IN _jobSpaceId INT)
+	BEGIN
+		SELECT COUNT(*) AS jobPairCount
+		FROM job_pairs
+		WHERE job_space_id=_jobSpaceId;
+	END //
+	
+-- Returns the number of jobs pairs for a given job
+-- Author: Eric Burns
+DROP PROCEDURE IF EXISTS GetJobPairCountInJobSpaceHierarchy;
+CREATE PROCEDURE GetJobPairCountInJobSpaceHierarchy(IN _jobSpaceId INT)
+	BEGIN
+		SELECT COUNT(*) AS jobPairCount
+		FROM job_pairs
+		JOIN job_space_closure ON descendant=job_pairs.job_space_id
+		WHERE ancestor=_jobSpaceId;
+	END //
+	
+-- Counts the number of pairs in a job with a completion index <= the given
+-- Author: Eric Burns
+DROP PROCEDURE IF EXISTS CountOlderPairs;
+CREATE PROCEDURE CountOlderPairs(IN _id INT, IN _since INT)
+	BEGIN
+		SELECT COUNT(*) AS count
+		FROM job_pairs JOIN job_pair_completion ON id=pair_id
+		WHERE completion_id<=_since and job_id=_id;
+	END //
+	
+-- Returns the number of jobs pairs for a given job that match a given query
+-- Author: Eric Burns
+DROP PROCEDURE IF EXISTS GetJobPairCountByJobInJobSpaceWithQuery;
+CREATE PROCEDURE GetJobPairCountByJobInJobSpaceWithQuery(IN _jobSpaceId INT, IN _query TEXT)
+	BEGIN
+		SELECT COUNT(*) AS jobPairCount
+		FROM job_pairs
+		WHERE job_space_id=_jobSpaceId
+		AND		(bench_name 		LIKE 	CONCAT('%', _query, '%')
+				OR		config_name		LIKE	CONCAT('%', _query, '%')
+				OR		solver_name		LIKE	CONCAT('%', _query, '%')
+				OR		status_code		LIKE 	CONCAT('%', _query, '%')
+				OR		wallclock				LIKE	CONCAT('%', _query, '%'));
+	END //		
+
+	
+-- Gets attributes for every pair in a job
+-- Author: Eric Burns
+DROP PROCEDURE IF EXISTS GetJobAttrs;
+CREATE PROCEDURE GetJobAttrs(IN _jobId INT)
+	BEGIN
+		SELECT pair.id, attr.attr_key, attr.attr_value
+		FROM job_pairs AS pair 
+			LEFT JOIN job_attributes AS attr ON attr.pair_id=pair.id
+			WHERE pair.job_id=_jobId;
+	END //
+	
+-- Gets the attributes for every job pair of a job completed after the given completion id
+-- Author: Eric Burns
+DROP PROCEDURE IF EXISTS GetNewJobAttrs;
+CREATE PROCEDURE GetNewJobAttrs(IN _jobId INT, IN _completionId INT)
+	BEGIN
+		SELECT pair.id, attr.attr_key, attr.attr_value
+		FROM job_pairs AS pair
+			LEFT JOIN job_attributes AS attr ON attr.pair_id=pair.id
+			INNER JOIN job_pair_completion AS complete ON pair.id=complete.pair_id
+			WHERE pair.job_id=_jobId AND complete.completion_id>_completionId;
+
+	END //
+
+-- Gets attributes for every job pair in a job that resides in the given job space
+-- Author: Eric Burns
+DROP PROCEDURE IF EXISTS GetJobAttrsInJobSpace;
+CREATE PROCEDURE GetJobAttrsInJobSpace(IN _jobSpaceId INT)
+	BEGIN
+		SELECT pair.id, attr.attr_key, attr.attr_value
+		FROM job_pairs AS pair 
+			LEFT JOIN job_attributes AS attr ON attr.pair_id=pair.id
+			WHERE pair.job_space_id=_jobSpaceId;
+	END //
+	
+-- Gets attributes for every job pair in a job that resides in the given job space
+-- Author: Eric Burns
+DROP PROCEDURE IF EXISTS GetJobAttrsInJobSpaceByKey;
+CREATE PROCEDURE GetJobAttrsInJobSpaceByKey(IN _jobSpaceId INT, IN _key VARCHAR(128))
+	BEGIN
+		SELECT pair.id, attr.attr_key, attr.attr_value
+		FROM job_pairs AS pair 
+			LEFT JOIN job_attributes AS attr ON attr.pair_id=pair.id
+			WHERE pair.job_space_id=_jobSpaceId AND attr_key=_key;
+	END //
+
+-- Adds a new job stats record to the database
+-- Author : Eric Burns
+DROP PROCEDURE IF EXISTS AddJobStats;
+CREATE PROCEDURE AddJobStats(IN _jobSpaceId INT, IN _configId INT, IN _complete INT, IN _correct INT, IN _incorrect INT, IN _failed INT, IN _wallclock DOUBLE, IN _cpu DOUBLE, IN _resource INT)
+	BEGIN
+		INSERT INTO job_stats (job_space_id, config_id, complete, correct, incorrect, failed, wallclock,cpu,resource_out)
+		VALUES (_jobSpaceId, _configId, _complete, _correct, _incorrect, _failed, _wallclock, _cpu,_resource);
+	END //	
+
+-- Gets the cached job results for the hierarchy rooted at the given job space
+-- Author: Eric Burns	
+
+DROP PROCEDURE IF EXISTS GetJobStatsInJobSpace;
+CREATE PROCEDURE GetJobStatsInJobSpace(IN _jobSpaceId INT) 
+	BEGIN
+		SELECT *
+		FROM job_stats
+			JOIN configurations AS config ON config.id=job_stats.config_id
+			JOIN solvers AS solver ON solver.id=config.solver_id
+		WHERE job_stats.job_space_id = _jobSpaceId;
+	END //
+-- Clears the entire cache of job stats
+-- Author: Eric Burns
+DROP PROCEDURE IF EXISTS RemoveAllJobStats;
+CREATE PROCEDURE RemoveAllJobStats()
+	BEGIN
+		DELETE FROM job_stats;
+	END //
+	
+-- Removes the cached job results for the hierarchy rooted at the given job space
+-- Author: Eric Burns	
+
+DROP PROCEDURE IF EXISTS RemoveJobStatsInJobSpace;
+CREATE PROCEDURE RemoveJobStatsInJobSpace(IN _jobSpaceId INT) 
+	BEGIN
+		DELETE FROM job_stats
+		WHERE job_stats.job_space_id = _jobSpaceId;
+	END //
+
+-- Counts the number of pending pairs in a job
+-- Author: Eric Burns
+DROP PROCEDURE IF EXISTS CountPendingPairs;
+CREATE PROCEDURE CountPendingPairs(IN _jobId INT) 
+	BEGIN
+		SELECT count(*) AS pending FROM job_pairs
+		WHERE status_code BETWEEN 1 AND 6 AND job_id=_jobId;
+	END //
+-- Retrieves simple overall statistics for job pairs belonging to a job
+-- Including the total number of pairs, how many are complete, pending or errored out
+-- as well as how long the pairs ran
+-- Author: Tyler Jensen
+DROP PROCEDURE IF EXISTS GetJobPairOverview;
+CREATE PROCEDURE GetJobPairOverview(IN _jobId INT)
+	BEGIN
+		-- This is messy in order to get back pretty column names.
+		-- Derived tables must have identifiers which is why a, b, c, d and e exist but aren't used
+		SELECT * FROM (
+			(SELECT COUNT(*) AS totalPairs FROM job_pairs WHERE job_id=_jobId) AS a, -- Gets the total number of pairs
+			(SELECT COUNT(*) AS completePairs FROM job_pairs WHERE job_id=_jobId AND status_code=7) AS b, -- Gets number of pairs with COMPLETE status codes
+			(SELECT COUNT(*) AS pendingPairs FROM job_pairs WHERE job_id=_jobId AND (status_code BETWEEN 1 AND 6 OR status_code=22)) AS c, -- Gets number of pairs with non complete and non error status codes
+			(SELECT COUNT(*) AS errorPairs FROM job_pairs WHERE job_id=_jobId AND (status_code BETWEEN 8 AND 17 OR status_code=0)) AS d, -- Gets number of UNKNOWN or ERROR status code pairs
+			(SELECT TIMESTAMPDIFF( -- Gets time difference between earliest completed pair's start time and latest completed pair's end time
+				MICROSECOND, 
+				(SELECT MIN(start_time) FROM job_pairs WHERE job_id=_jobId AND status_code=7),
+				(SELECT MAX(end_time) FROM job_pairs WHERE job_id=_jobId AND status_code=7)) AS runtime) AS e);
+	END //
+	
+-- Retrieves basic info about a job from the jobs table
+-- Author: Tyler Jensen
+DROP PROCEDURE IF EXISTS GetJobById;
+CREATE PROCEDURE GetJobById(IN _id INT)
+	BEGIN
+		SELECT *
+		FROM jobs
+		WHERE id = _id and deleted=false;
+	END //
+	
+-- Retrieves basic info about a job from the jobs table
+-- Author: Tyler Jensen
+DROP PROCEDURE IF EXISTS GetJobByIdIncludeDeleted;
+CREATE PROCEDURE GetJobByIdIncludeDeleted(IN _id INT)
+	BEGIN
+		SELECT *
+		FROM jobs
+		WHERE id = _id;
+	END //	
+
+
+
+-- Retrieves basic info about job pairs for the given job id (simple version)
+-- Author: Julio Cervantes
+DROP PROCEDURE IF EXISTS GetJobPairsByJobSimple;
+CREATE PROCEDURE GetJobPairsByJobSimple(IN _id INT)
+	BEGIN
+		SELECT job_pairs.id, path, solver_name,solver_id,config_name,config_id,bench_name,bench_id,name,status_code,job_spaces.id
+		FROM job_pairs
+		JOIN job_spaces ON job_spaces.id=job_space_id
+		WHERE job_pairs.job_id=_id;
+	END //
+
+-- Retrieves basic info about job pairs for the given job id
+-- Author: Tyler Jensen
+DROP PROCEDURE IF EXISTS GetJobPairsByJob;
+CREATE PROCEDURE GetJobPairsByJob(IN _id INT)
+	BEGIN
+		SELECT *
+		FROM job_pairs 				
+									JOIN	configurations	AS	config	ON	job_pairs.config_id = config.id 
+									JOIN	benchmarks		AS	bench	ON	job_pairs.bench_id = bench.id
+									JOIN	solvers			AS	solver	ON	config.solver_id = solver.id
+									LEFT JOIN	nodes 			AS node 	ON  job_pairs.node_id=node.id
+									LEFT JOIN	job_spaces 		AS  jobSpace ON jobSpace.id=job_pairs.job_space_id
+									
+		WHERE job_pairs.job_id=_id
+		ORDER BY job_pairs.end_time DESC;
+	END //
+
+	
+-- Retrieves info about job pairs for a given job in a given space with a given configuration
+-- Author: Eric Burns
+DROP PROCEDURE IF EXISTS GetJobPairsShallowByConfigInJobSpaceHierarchy;
+CREATE PROCEDURE GetJobPairsShallowByConfigInJobSpaceHierarchy(IN _jobSpaceId INT, IN _configId INT)
+	BEGIN
+		SELECT cpu,wallclock,job_pairs.id, status_code, solver_id, solver_name, config_id, config_name,bench_id,bench_name
+		FROM job_pairs 
+		JOIN job_space_closure ON descendant=job_pairs.job_space_id
+		WHERE ancestor=_jobSpaceId AND job_pairs.config_id=_configId;
+	END //
+
+-- Counts the entries in the job space closure table with the given ancestor and updates their last_used time
+-- Author: Eric Burns
+DROP PROCEDURE IF EXISTS RefreshEntriesByAncestor;
+CREATE PROCEDURE RefreshEntriesByAncestor(IN _id INT, IN _time TIMESTAMP)
+	BEGIN
+		UPDATE job_space_closure
+		SET last_used=_time
+		WHERE ancestor=_id;
+		
+		SELECT COUNT(*) AS count 
+		FROM job_space_closure 
+		WHERE ancestor=_id;
+	END //
+
+-- Retrieves info about job pairs for a given job in a given space with a given configuration,
+-- getting back only the data required to populate a client side datatable
+-- Author: Eric Burns
+-- TODO: use a join instead of calling these functions (time trial after job_space_closure)
+DROP PROCEDURE IF EXISTS GetJobPairsForTableByConfigInJobSpaceHierarchy;
+CREATE PROCEDURE GetJobPairsForTableByConfigInJobSpaceHierarchy(IN _jobSpaceId INT, IN _configId INT)
+	BEGIN
+		SELECT id, 
+				solver_id,
+				solver_name,
+				config_id,
+				config_name,
+				job_pairs.bench_id,
+				bench_name,
+				status_code,
+				job_attributes.attr_value AS result,
+				bench_attributes.attr_value AS expected,
+				completion_id,
+				wallclock,
+				cpu
+		FROM job_pairs JOIN job_space_closure ON descendant=job_space_id
+		LEFT JOIN job_attributes on (job_attributes.pair_id=job_pairs.id and job_attributes.attr_key="starexec-result")
+		LEFT JOIN bench_attributes ON (job_pairs.bench_id=bench_attributes.bench_id AND bench_attributes.attr_key = "starexec-expected-result")
+		LEFT JOIN job_pair_completion ON job_pairs.id=job_pair_completion.pair_id
+		WHERE ancestor=_jobSpaceId AND config_id=_configId;
+	END //
+
+-- Gets all the attribute values for benchmarks in the given job
+-- Author: Eric Burns
+DROP PROCEDURE IF EXISTS GetAttrsOfNameForJob;
+CREATE PROCEDURE GetAttrsOfNameForJob(IN _jobId INT, IN _attrName VARCHAR(128))
+	BEGIN
+		SELECT job_pairs.bench_id, attr_value 
+		FROM job_pairs JOIN bench_attributes ON job_pairs.bench_id = bench_attributes.bench_id
+		
+		WHERE attr_key=_attrName AND job_id=_jobId;
+	END  //
+
+
+-- Gets all the job pairs for a given job in a particular space
+-- Author: Eric Burns
+DROP PROCEDURE IF EXISTS GetJobPairsByJobInJobSpace;
+CREATE PROCEDURE GetJobPairsByJobInJobSpace(IN _jobSpaceId INT)
+	BEGIN
+		SELECT solver_id,solver_name,config_id,config_name,status_code,cpu,wallclock,job_pairs.id,bench_id
+		FROM job_pairs 				
+		WHERE job_space_id =_jobSpaceId;
+	END //
+	
+-- Gets all the job pairs for a given job in a particular space
+-- Author: Eric Burns
+DROP PROCEDURE IF EXISTS GetJobPairsByJobInJobSpaceHierarchy;
+CREATE PROCEDURE GetJobPairsByJobInJobSpaceHierarchy(IN _jobSpaceId INT)
+	BEGIN
+		SELECT solver_id,solver_name,config_id,config_name,status_code,cpu,
+		wallclock,job_pairs.id,job_pairs.bench_id,
+		bench_attributes.attr_value AS expected,
+		job_attributes.attr_value AS result
+		FROM job_pairs 		
+		JOIN job_space_closure ON descendant=job_space_id
+		LEFT JOIN job_attributes on (job_attributes.pair_id=job_pairs.id and job_attributes.attr_key="starexec-result")
+		LEFT JOIN bench_attributes ON (job_pairs.bench_id=bench_attributes.bench_id AND bench_attributes.attr_key = "starexec-expected-result")
+		WHERE ancestor=_jobSpaceId;
+	END //
+	
+	
+-- Counts the number of pairs in a job
+-- Author Eric Burns
+DROP PROCEDURE IF EXISTS countPairsForJob;
+CREATE PROCEDURE countPairsForJob(IN _id INT)
+	BEGIN 
+		SELECT COUNT(*) AS count 
+		FROM job_pairs
+		WHERE job_id=_id;
+	END //
+	
+-- Retrieves basic info about job pairs for the given job id for pairs completed after _completionId
+-- Author: Eric Burns
+DROP PROCEDURE IF EXISTS GetNewCompletedJobPairsByJob;
+CREATE PROCEDURE GetNewCompletedJobPairsByJob(IN _id INT, IN _completionId INT)
+	BEGIN
+		SELECT *
+		FROM job_pairs 
+						JOIN	configurations	AS	config	ON	job_pairs.config_id = config.id 
+						JOIN	benchmarks		AS	bench	ON	job_pairs.bench_id = bench.id
+						JOIN	solvers			AS	solver	ON	config.solver_id = solver.id
+						LEFT JOIN	nodes 			AS node 	ON  job_pairs.node_id=node.id
+
+					   INNER JOIN job_pair_completion AS complete ON job_pairs.id=complete.pair_id
+					   LEFT JOIN job_spaces AS jobSpace ON job_pairs.job_space_id=jobSpace.id
+		WHERE job_pairs.job_id=_id AND complete.completion_id>_completionId
+		ORDER BY job_pairs.end_time DESC;
+	END //
+	
+-- Retrieves basic info about job pairs with a given status
+-- Author: Eric Burns
+DROP PROCEDURE IF EXISTS GetJobPairsByStatus;
+CREATE PROCEDURE GetJobPairsByStatus(IN _jobId INT, IN _cap INT, IN _statusCode INT)
+	BEGIN 
+		SELECT * FROM job_pairs
+		WHERE job_id=_id AND status_code=_statusCode
+		LIMIT _cap;
+	END //
+-- Retrieves basic info about pending/rejected job pairs for the given job id
+-- Author:Benton McCune
+DROP PROCEDURE IF EXISTS GetPendingJobPairsByJob;
+CREATE PROCEDURE GetPendingJobPairsByJob(IN _id INT, IN _limit INT)
+	BEGIN
+		SELECT *
+		FROM job_pairs 
+		
+		WHERE job_id=_id AND (status_code = 1)
+		ORDER BY id ASC
+		LIMIT _limit;
+	END //	
+	
+-- Retrieves basic info about enqueued job pairs for the given job id
+-- Author: Wyatt Kaiser
+DROP PROCEDURE IF EXISTS GetEnqueuedJobPairsByJob;
+CREATE PROCEDURE GetEnqueuedJobPairsByJob(IN _id INT)
+	BEGIN
+		SELECT *
+		FROM job_pairs
+		WHERE (job_id = _id AND status_code = 2)
+		ORDER BY sge_id ASC;
+	END //
+	
+-- Retrieves basic info about running job pairs for the given job id
+-- Author: Wyatt Kaiser
+DROP PROCEDURE IF EXISTS GetRunningJobPairsByJob;
+CREATE PROCEDURE GetRunningJobPairsByJob(IN _id INT)
+	BEGIN
+		SELECT *
+		FROM job_pairs
+		WHERE (job_id = _id AND status_code = 4)
+		ORDER BY sge_id ASC;
+	END //
+	
+-- Returns true if the job in question has the deleted flag set as true
+-- Author: Eric Burns
+DROP PROCEDURE IF EXISTS IsJobDeleted;
+CREATE PROCEDURE IsJobDeleted(IN _jobId INT)
+	BEGIN
+		SELECT count(*) AS jobDeleted
+		FROM jobs
+		WHERE deleted=true AND id=_jobId;
+	END //
+
+
+
+-- Returns the paused and deleted columns for a job
+-- Author: Eric Burns
+DROP PROCEDURE IF EXISTS IsJobPausedOrKilled;
+CREATE PROCEDURE IsJobPausedOrKilled(IN _jobId INT)
+	BEGIN
+		SELECT paused,killed
+		FROM jobs
+		WHERE id=_jobId;
+	END //
+	
+-- Get all the job pairs that are not complete
+-- Unknown, pending, enqueued, preparing, running, finishing, or awaiting results
+-- Author: Wyatt Kaiser
+DROP PROCEDURE IF EXISTS GetIncompleteJobPairs;
+CREATE PROCEDURE GetIncompleteJobPairs(IN _jobId INT)
+	BEGIN
+		SELECT *
+		FROM job_pairs
+		WHERE (job_id = _jobId AND status_code < 7)
+		ORDER BY sge_id ASC;
+	END //
+
+-- Sets the "deleted" property of a job to true and deletes all its job pairs from the database
+-- If the job has no more space associations, it is deleted from the database
+-- Author: Eric Burns
+DROP PROCEDURE IF EXISTS DeleteJob;
+CREATE PROCEDURE DeleteJob(IN _jobId INT)
+	BEGIN
+		UPDATE jobs
+		SET deleted=true
+		WHERE id = _jobId;
+		DELETE FROM job_pairs
+		WHERE job_id=_jobId;
+	END //
+	
+-- Sets the "paused" property of a job to true
+-- Author: Wyatt Kaiser
+DROP PROCEDURE IF EXISTS PauseJob;
+CREATE PROCEDURE PauseJob(IN _jobId INT)
+	BEGIN
+		UPDATE jobs
+		SET paused=true
+		WHERE id = _jobId;
+		
+		UPDATE job_pairs
+		SET status_code = 20
+		WHERE job_id = _jobId AND status_code = 1;
+	END //
+	
+-- Sets the global paused flag to true
+-- Author: Wyatt Kaiser
+DROP PROCEDURE IF EXISTS PauseAll;
+CREATE PROCEDURE PauseAll()
+	BEGIN
+		INSERT INTO system_flags (integrity_keeper, paused)
+		VALUES ('', true)
+		ON DUPLICATE KEY UPDATE paused = true;
+	END //
+	
+-- Sets the "paused" property of a job to false
+-- Author: Wyatt Kaiser
+DROP PROCEDURE IF EXISTS ResumeJob;
+CREATE PROCEDURE ResumeJob(IN _jobId INT)
+	BEGIN
+		UPDATE jobs
+		SET paused=false
+		WHERE id = _jobId;
+		
+		UPDATE job_pairs
+		SET status_code = 1
+		WHERE job_id = _jobId AND status_code = 20;
+	END //
+	
+-- sets the global paused flag to false
+-- Author: Wyatt Kaiser
+DROP PROCEDURE IF EXISTS ResumeAll;
+CREATE PROCEDURE ResumeAll()
+	BEGIN
+		INSERT INTO system_flags (integrity_keeper, paused)
+		VALUES ('', false)
+		ON DUPLICATE KEY UPDATE paused = false;
+	END //
+	
+-- Sets the "killed" property of a job to true
+-- Author: Wyatt Kaiser
+DROP PROCEDURE IF EXISTS KillJob;
+CREATE PROCEDURE KillJob(IN _jobId INT)
+	BEGIN
+		UPDATE jobs
+		SET killed=true
+		WHERE id = _jobId;
+		
+		UPDATE jobs
+		SET paused=false
+		WHERE id = _jobId;
+		
+		UPDATE job_pairs
+		SET status_code = 21
+		WHERE job_id = _jobId AND (status_code = 1 OR status_code = 20);
+		
+	END //
+	
+-- Changes the queueid in the jobs datatable
+-- Author: Wyatt Kaiser
+DROP PROCEDURE IF EXISTS ChangeQueue;
+CREATE PROCEDURE ChangeQueue(IN _jobId INT, IN _queueId INT)
+	BEGIN
+		UPDATE jobs
+		SET queue_id = _queueId
+		WHERE id = _jobId;
+	END //
+
+-- Adds a new job pair record to the database
+-- Author: Tyler Jensen + Eric Burns
+DROP PROCEDURE IF EXISTS AddJobPair;
+CREATE PROCEDURE AddJobPair(IN _jobId INT, IN _benchId INT, IN _configId INT, IN _status TINYINT, IN _cpuTimeout INT, IN _clockTimeout INT, IN _path VARCHAR(2048),IN _jobSpaceId INT,IN _configName VARCHAR(256), IN _solverName VARCHAR(256), IN _benchName VARCHAR(256), IN _solverId INT, IN _mem BIGINT, OUT _id INT)
+	BEGIN
+		INSERT INTO job_pairs (job_id, bench_id, config_id, status_code, cpuTimeout, clockTimeout, path,job_space_id,solver_name,bench_name,config_name,solver_id, maximum_memory)
+		VALUES (_jobId, _benchId, _configId, _status, _cpuTimeout, _clockTimeout, _path, _jobSpaceId, _solverName,  _benchName, _configName, _solverId, _mem);
+		SELECT LAST_INSERT_ID() INTO _id;
+	END //
+
+-- Adds a new job record to the database
+-- Author: Tyler Jensen
+DROP PROCEDURE IF EXISTS AddJob;
+CREATE PROCEDURE AddJob(IN _userId INT, IN _name VARCHAR(64), IN _desc TEXT, IN _queueId INT, IN _preProcessor INT, IN _postProcessor INT, IN _spaceId INT, IN _seed BIGINT, OUT _id INT)
+	BEGIN
+		INSERT INTO jobs (user_id, name, description, queue_id, pre_processor, post_processor, primary_space,seed)
+		VALUES (_userId, _name, _desc, _queueId, _preProcessor, _postProcessor, _spaceId,_seed);
+		SELECT LAST_INSERT_ID() INTO _id;
+	END //
+	
+
+-- Retrieves all jobs belonging to a user (but not their job pairs)
+-- Author: Ruoyu Zhang
+DROP PROCEDURE IF EXISTS GetUserJobsById;
+CREATE PROCEDURE GetUserJobsById(IN _userId INT)
+	BEGIN
+		SELECT *
+		FROM jobs
+		WHERE user_id=_userId and deleted=false
+		ORDER BY created DESC;
+	END //
+	
+-- Returns the number of jobs in the entire system
+-- Author: Wyatt Kaiser
+DROP PROCEDURE IF EXISTS GetJobCount;
+CREATE PROCEDURE GetJobCount()
+	BEGIN
+		SELECT COUNT(*) as jobCount
+		FROM jobs;
+	END //
+	
+-- Returns the number of running jobs in the entire system
+-- Author: Wyatt Kaiser
+DROP PROCEDURE IF EXISTS GetRunningJobCount;
+CREATE PROCEDURE GetRunningJobCount()
+	BEGIN
+		SELECT COUNT(distinct jobs.id) as jobCount
+		FROM jobs
+		JOIN    job_pairs ON jobs.id = job_pairs.job_id
+		WHERE 	job_pairs.status_code < 7;
+	END //
+	
+-- Returns the number of paused jobs in the entire system
+-- Author: Wyatt Kaiser
+DROP PROCEDURE IF EXISTS GetPausedJobCount;
+CREATE PROCEDURE GetPausedJobCount()
+	BEGIN
+		SELECT COUNT(distinct jobs.id) as jobCount
+		FROM jobs
+		JOIN    job_pairs ON jobs.id = job_pairs.job_id
+		WHERE 	job_pairs.status_code = 20;
+	END //
+
+-- Get the total count of the jobs belong to a specific user
+-- Author: Ruoyu Zhang
+DROP PROCEDURE IF EXISTS GetJobCountByUser;
+CREATE PROCEDURE GetJobCountByUser(IN _userId INT)
+	BEGIN
+		SELECT COUNT(*) AS jobCount
+		FROM jobs
+		WHERE user_id = _userId and deleted=false;
+	END //
+	
+-- Returns the number of jobs in a given space that match a given query
+-- Author: Eric Burns	
+DROP PROCEDURE IF EXISTS GetJobCountByUserWithQuery;
+CREATE PROCEDURE GetJobCountByUserWithQuery(IN _userId INT, IN _query TEXT)
+	BEGIN
+		SELECT COUNT(*) AS jobCount
+		FROM jobs
+		WHERE user_id=_userId AND deleted=false AND
+				(name				LIKE	CONCAT('%', _query, '%')
+				OR		GetJobStatus(id)	LIKE	CONCAT('%', _query, '%'));
+	END //
+DROP PROCEDURE IF EXISTS GetNameofJobById;
+CREATE PROCEDURE GetNameofJobById(IN _jobId INT)
+	BEGIN
+		SELECT name
+		FROM jobs
+		where id = _jobId and deleted=false;
+	END //
+	
+-- Sets the "paused" property of a job to true
+-- Author: Wyatt Kaiser
+DROP PROCEDURE IF EXISTS UpdatePrimarySpace;
+CREATE PROCEDURE UpdatePrimarySpace(IN _jobId INT, IN _jobSpaceId INT)
+	BEGIN
+		UPDATE jobs
+		SET primary_space=_jobSpaceId
+		WHERE id = _jobId;
+	END //
+-- Populates the solver_name, config_name, and bench_name columns of all pairs in the 
+-- job_pair table. Should only need to be run once on Starexec and Stardev to get the table
+-- up to date
+-- Author: Eric Burns
+DROP PROCEDURE IF EXISTS SetNewColumns;
+CREATE PROCEDURE SetNewColumns() 
+	BEGIN
+		UPDATE job_pairs
+			JOIN benchmarks AS bench ON bench.id=bench_id
+			JOIN configurations AS config ON config.id=config_id
+			JOIN solvers AS solve ON solve.id=config.solver_id
+			SET bench_name=bench.name, solver_name=solve.name, config_name=config.name, job_pairs.solver_id=solve.id;
+	END //
+	
+-- Gets back only the fields of a job pair that are necessary to determine where it is stored on disk
+-- Author: Eric Burns	
+DROP PROCEDURE IF EXISTS GetNewJobPairFilePathInfoByJob;
+CREATE PROCEDURE GetNewJobPairFilePathInfoByJob(IN _jobID INT, IN _completionID INT)
+	BEGIN
+		SELECT path,solver_name,config_name,bench_name, complete.completion_id, id FROM job_pairs
+			JOIN job_pair_completion AS complete ON job_pairs.id=complete.pair_id
+		WHERE job_pairs.job_id=_jobID AND complete.completion_id>_completionId;
+	END //
+
+	
+DROP PROCEDURE IF EXISTS RemovePairsOfStatusFromComplete;
+CREATE PROCEDURE RemovePairsOfStatusFromComplete(IN _jobId INT, IN _status INT)
+	BEGIN 
+		DELETE job_pair_completion FROM job_pair_completion
+		JOIN job_pairs ON job_pairs.id=job_pair_completion.pair_id
+		WHERE job_id=_jobId AND status_code=_status;
+	END //
+	
+	
+DROP PROCEDURE IF EXISTS RemoveTimelessPairsOfStatusFromComplete;
+CREATE PROCEDURE RemoveTimelessPairsOfStatusFromComplete(IN _jobId INT, IN _status INT)
+	BEGIN 
+		DELETE job_pair_completion FROM job_pair_completion
+		JOIN job_pairs ON job_pairs.id=job_pair_completion.pair_id
+		WHERE job_id=_jobId AND status_code=_status AND (wallclock=0 OR cpu=0);
+	END //
+-- Sets all the pairs of a given job to the given status
+-- Author: Eric Burns	
+DROP PROCEDURE IF EXISTS SetPairsToStatus;
+CREATE PROCEDURE SetPairsToStatus(IN _jobId INT, In _statusCode INT)
+	BEGIN
+		UPDATE job_pairs
+		SET status_code = _statusCode
+		WHERE job_id = _jobId;
+	END //
+
+-- Sets all pairs with time 0 and the given status to a new status
+-- Author: Eric Burns
+DROP PROCEDURE IF EXISTS SetTimelessPairsToStatus;
+CREATE PROCEDURE SetTimelessPairsToStatus(IN _jobId INT, IN _newCode INT, IN _curCode INT)
+	BEGIN 
+		UPDATE job_pairs
+		SET status_code = _newCode
+		WHERE job_id = _jobId AND status_code=_curCode AND (wallclock=0 OR cpu=0);
+	END //
+	
+-- Sets all the pairs of a given job and status to the given status
+-- Author: Eric Burns	
+DROP PROCEDURE IF EXISTS SetPairsOfStatusToStatus;
+CREATE PROCEDURE SetPairsOfStatusToStatus(IN _jobId INT, IN _newCode INT, IN _curCode INT)
+	BEGIN
+		UPDATE job_pairs
+		SET status_code = _newCode
+		WHERE job_id = _jobId AND status_code=_curCode;
+	END //
+	
+-- Removes all jobs in the database that are deleted and also orphaned. Runs periodically.
+-- Author: Eric Burns
+DROP PROCEDURE IF EXISTS RemoveDeletedOrphanedJobs;
+CREATE PROCEDURE RemoveDeletedOrphanedJobs()
+	BEGIN
+		DELETE jobs FROM jobs
+			LEFT JOIN job_assoc ON job_assoc.job_id=jobs.id
+		WHERE deleted=true AND job_assoc.space_id IS NULL;
+	END //
+	
+-- Gives back the number of pairs with the given status
+DROP PROCEDURE IF EXISTS CountPairsByStatusByJob;
+CREATE PROCEDURE CountPairsByStatusByJob(IN _jobId INT, IN _status INT)
+	BEGIN
+		SELECT COUNT(*) AS count
+		FROM job_pairs 
+		WHERE job_pairs.job_id=_jobId and _status=status_code;
+	END //
+	
+	
+-- Gives back the number of pairs with the given status
+DROP PROCEDURE IF EXISTS CountTimelessPairsByStatusByJob;
+CREATE PROCEDURE CountTimelessPairsByStatusByJob(IN _jobId INT, IN _status INT)
+	BEGIN
+		SELECT COUNT(*) AS count
+		FROM job_pairs 
+		WHERE job_pairs.job_id=_jobId and _status=status_code AND (wallclock=0 OR cpu=0);
+	END //
+	
+-- For a given job, sets every pair at the complete status to the processing status, and also changes the post_processor
+-- of the job to the given one
+DROP PROCEDURE IF EXISTS PrepareJobForPostProcessing;
+CREATE PROCEDURE PrepareJobForPostProcessing(IN _jobId INT, IN _procId INT, IN _completeStatus INT, IN _processingStatus INT)
+	BEGIN
+		UPDATE job_pairs SET status_code=_processingStatus WHERE job_id=_jobId AND status_code=_completeStatus;
+		UPDATE jobs SET post_processor = _procId WHERE id=_jobId;
+	END //
+	
+	
+-- Gets the wallclock timeout for the given job
+-- Author: Eric Burns
+DROP PROCEDURE IF EXISTS GetWallclockTimeout;
+CREATE PROCEDURE GetWallclockTimeout(IN _jobId INT)
+	BEGIN
+		SELECT clockTimeout 
+		FROM job_pairs 
+		WHERE job_id=_jobId LIMIT 1;
+	END //
+	
+-- Gets the cpu timeout for the given job
+-- Author: Eric Burns
+DROP PROCEDURE IF EXISTS GetCpuTimeout;
+CREATE PROCEDURE GetCpuTimeout(IN _jobId INT)
+	BEGIN
+		SELECT cpuTimeout
+		FROM job_pairs 
+		WHERE job_id=_jobId LIMIT 1;
+	END //
+
+-- Gets the maximum memory for the given job
+-- Author: Eric Burns
+DROP PROCEDURE IF EXISTS GetMaxMemory;
+CREATE PROCEDURE GetMaxMemory(IN _jobId INT) 
+	BEGIN
+		SELECT maximum_memory
+		FROM job_pairs
+		WHERE job_id=_jobId LIMIT 1;
+	END //
+	
+DROP PROCEDURE IF EXISTS GetAllJobs;
+CREATE PROCEDURE GetAllJobs()
+	BEGIN
+		SELECT 	id,
+				user_id,
+				name,
+				queue_id,
+				created,
+				description,
+				deleted,
+				paused,
+				killed,
+				primary_space,
+				GetJobStatus(id) 		AS status,
+				GetTotalPairs(id) 		AS totalPairs,
+				GetCompletePairs(id)	AS completePairs,
+				GetPendingPairs(id)		AS pendingPairs,
+				GetErrorPairs(id)		AS errorPairs
+				
+		FROM jobs;
+	END //
+	
+DROP PROCEDURE IF EXISTS IsSystemPaused;
+CREATE PROCEDURE IsSystemPaused()
+	BEGIN
+		SELECT paused
+		FROM system_flags;
+	END //
+	
+DROP PROCEDURE IF EXISTS GetUnRunnableJobs;
+CREATE PROCEDURE GetUnRunnableJobs()
+	BEGIN
+		SELECT DISTINCT *
+		FROM jobs
+		WHERE queue_id = null
+		OR id NOT IN (SELECT jobs.id 
+					FROM jobs JOIN queue_assoc ON jobs.queue_id = queue_assoc.queue_id);
+	END //
+	
 DELIMITER ; -- this should always be at the end of the file