--- conflicted
+++ resolved
@@ -11,7 +11,6 @@
     </servlet>
 
     <servlet>
-<<<<<<< HEAD
         <servlet-name>org.apache.jsp.public_.password_005freset_jsp</servlet-name>
         <servlet-class>org.apache.jsp.public_.password_005freset_jsp</servlet-class>
     </servlet>
@@ -29,454 +28,376 @@
     <servlet>
         <servlet-name>org.apache.jsp.public_.starexeccommand_jsp</servlet-name>
         <servlet-class>org.apache.jsp.public_.starexeccommand_jsp</servlet-class>
-=======
+    </servlet>
+
+    <servlet>
+        <servlet-name>org.apache.jsp.public_.messages.leader_005fresponse_jsp</servlet-name>
+        <servlet-class>org.apache.jsp.public_.messages.leader_005fresponse_jsp</servlet-class>
+    </servlet>
+
+    <servlet>
+        <servlet-name>org.apache.jsp.public_.login_jsp</servlet-name>
+        <servlet-class>org.apache.jsp.public_.login_jsp</servlet-class>
+    </servlet>
+
+    <servlet>
+        <servlet-name>org.apache.jsp.public_.about_jsp</servlet-name>
+        <servlet-class>org.apache.jsp.public_.about_jsp</servlet-class>
+    </servlet>
+
+    <servlet>
+        <servlet-name>org.apache.jsp.public_.messages.email_005factivated_jsp</servlet-name>
+        <servlet-class>org.apache.jsp.public_.messages.email_005factivated_jsp</servlet-class>
+    </servlet>
+
+    <servlet>
+        <servlet-name>org.apache.jsp.secure.add.batchSpace_jsp</servlet-name>
+        <servlet-class>org.apache.jsp.secure.add.batchSpace_jsp</servlet-class>
+    </servlet>
+
+    <servlet>
+        <servlet-name>org.apache.jsp.secure.add.to_005fcommunity_jsp</servlet-name>
+        <servlet-class>org.apache.jsp.secure.add.to_005fcommunity_jsp</servlet-class>
+    </servlet>
+
+    <servlet>
+        <servlet-name>org.apache.jsp.public_.messages.error_jsp</servlet-name>
+        <servlet-class>org.apache.jsp.public_.messages.error_jsp</servlet-class>
+    </servlet>
+
+    <servlet>
+        <servlet-name>org.apache.jsp.public_.help_jsp</servlet-name>
+        <servlet-class>org.apache.jsp.public_.help_jsp</servlet-class>
+    </servlet>
+
+    <servlet>
+        <servlet-name>org.apache.jsp.public_.messages.email_005fchanged_jsp</servlet-name>
+        <servlet-class>org.apache.jsp.public_.messages.email_005fchanged_jsp</servlet-class>
+    </servlet>
+
+    <servlet>
+        <servlet-name>org.apache.jsp.public_.guest_jsp</servlet-name>
+        <servlet-class>org.apache.jsp.public_.guest_jsp</servlet-class>
+    </servlet>
+
+    <servlet>
+        <servlet-name>org.apache.jsp.public_.quickReference_jsp</servlet-name>
+        <servlet-class>org.apache.jsp.public_.quickReference_jsp</servlet-class>
+    </servlet>
+
+    <servlet>
+        <servlet-name>org.apache.jsp.public_.temp_005fpass_jsp</servlet-name>
+        <servlet-class>org.apache.jsp.public_.temp_005fpass_jsp</servlet-class>
+    </servlet>
+
+    <servlet>
+        <servlet-name>org.apache.jsp.public_.jobs.job_jsp</servlet-name>
+        <servlet-class>org.apache.jsp.public_.jobs.job_jsp</servlet-class>
+    </servlet>
+
+    <servlet>
+        <servlet-name>org.apache.jsp.secure.add.picture_jsp</servlet-name>
+        <servlet-class>org.apache.jsp.secure.add.picture_jsp</servlet-class>
+    </servlet>
+
+    <servlet>
+        <servlet-name>org.apache.jsp.secure.admin.stressTest_jsp</servlet-name>
+        <servlet-class>org.apache.jsp.secure.admin.stressTest_jsp</servlet-class>
+    </servlet>
+
+    <servlet>
+        <servlet-name>org.apache.jsp.secure.admin.cluster_jsp</servlet-name>
+        <servlet-class>org.apache.jsp.secure.admin.cluster_jsp</servlet-class>
+    </servlet>
+
+    <servlet>
+        <servlet-name>org.apache.jsp.secure.add.space_jsp</servlet-name>
+        <servlet-class>org.apache.jsp.secure.add.space_jsp</servlet-class>
+    </servlet>
+
+    <servlet>
+        <servlet-name>org.apache.jsp.secure.admin.testing_jsp</servlet-name>
+        <servlet-class>org.apache.jsp.secure.admin.testing_jsp</servlet-class>
+    </servlet>
+
+    <servlet>
+        <servlet-name>org.apache.jsp.secure.add.batchJob_jsp</servlet-name>
+        <servlet-class>org.apache.jsp.secure.add.batchJob_jsp</servlet-class>
+    </servlet>
+
+    <servlet>
+        <servlet-name>org.apache.jsp.secure.admin.status_jsp</servlet-name>
+        <servlet-class>org.apache.jsp.secure.admin.status_jsp</servlet-class>
+    </servlet>
+
+    <servlet>
+        <servlet-name>org.apache.jsp.secure.admin.testResults_jsp</servlet-name>
+        <servlet-class>org.apache.jsp.secure.admin.testResults_jsp</servlet-class>
+    </servlet>
+
+    <servlet>
+        <servlet-name>org.apache.jsp.secure.add.solver_jsp</servlet-name>
+        <servlet-class>org.apache.jsp.secure.add.solver_jsp</servlet-class>
+    </servlet>
+
+    <servlet>
+        <servlet-name>org.apache.jsp.secure.admin.jobpairErrors_jsp</servlet-name>
+        <servlet-class>org.apache.jsp.secure.admin.jobpairErrors_jsp</servlet-class>
+    </servlet>
+
+    <servlet>
+        <servlet-name>org.apache.jsp.secure.add.benchmarks_jsp</servlet-name>
+        <servlet-class>org.apache.jsp.secure.add.benchmarks_jsp</servlet-class>
+    </servlet>
+
+    <servlet>
+        <servlet-name>org.apache.jsp.secure.admin.queue_jsp</servlet-name>
+        <servlet-class>org.apache.jsp.secure.admin.queue_jsp</servlet-class>
+    </servlet>
+
+    <servlet>
+        <servlet-name>org.apache.jsp.secure.help_jsp</servlet-name>
+        <servlet-class>org.apache.jsp.secure.help_jsp</servlet-class>
+    </servlet>
+
+    <servlet>
+        <servlet-name>org.apache.jsp.secure.admin.addUser_jsp</servlet-name>
+        <servlet-class>org.apache.jsp.secure.admin.addUser_jsp</servlet-class>
+    </servlet>
+
+    <servlet>
+        <servlet-name>org.apache.jsp.secure.admin.community_jsp</servlet-name>
+        <servlet-class>org.apache.jsp.secure.admin.community_jsp</servlet-class>
+    </servlet>
+
+    <servlet>
+        <servlet-name>org.apache.jsp.secure.admin.starexec_jsp</servlet-name>
+        <servlet-class>org.apache.jsp.secure.admin.starexec_jsp</servlet-class>
+    </servlet>
+
+    <servlet>
+        <servlet-name>org.apache.jsp.secure.admin.analytics_jsp</servlet-name>
+        <servlet-class>org.apache.jsp.secure.admin.analytics_jsp</servlet-class>
+    </servlet>
+
+    <servlet>
+        <servlet-name>org.apache.jsp.secure.admin.moveNodes_jsp</servlet-name>
+        <servlet-class>org.apache.jsp.secure.admin.moveNodes_jsp</servlet-class>
+    </servlet>
+
+    <servlet>
+        <servlet-name>org.apache.jsp.secure.add.jobPairs_jsp</servlet-name>
+        <servlet-class>org.apache.jsp.secure.add.jobPairs_jsp</servlet-class>
+    </servlet>
+
+    <servlet>
+        <servlet-name>org.apache.jsp.secure.admin.permissions_jsp</servlet-name>
+        <servlet-class>org.apache.jsp.secure.admin.permissions_jsp</servlet-class>
+    </servlet>
+
+    <servlet>
+        <servlet-name>org.apache.jsp.secure.admin.user_jsp</servlet-name>
+        <servlet-class>org.apache.jsp.secure.admin.user_jsp</servlet-class>
+    </servlet>
+
+    <servlet>
+        <servlet-name>org.apache.jsp.secure.admin.job_jsp</servlet-name>
+        <servlet-class>org.apache.jsp.secure.admin.job_jsp</servlet-class>
+    </servlet>
+
+    <servlet>
+        <servlet-name>org.apache.jsp.secure.details.XMLuploadStatus_jsp</servlet-name>
+        <servlet-class>org.apache.jsp.secure.details.XMLuploadStatus_jsp</servlet-class>
+    </servlet>
+
+    <servlet>
+        <servlet-name>org.apache.jsp.secure.admin.logging_jsp</servlet-name>
+        <servlet-class>org.apache.jsp.secure.admin.logging_jsp</servlet-class>
+    </servlet>
+
+    <servlet>
+        <servlet-name>org.apache.jsp.secure.details.jobPanelView_jsp</servlet-name>
+        <servlet-class>org.apache.jsp.secure.details.jobPanelView_jsp</servlet-class>
+    </servlet>
+
+    <servlet>
+        <servlet-name>org.apache.jsp.secure.add.quickJob_jsp</servlet-name>
+        <servlet-class>org.apache.jsp.secure.add.quickJob_jsp</servlet-class>
+    </servlet>
+
+    <servlet>
+        <servlet-name>org.apache.jsp.secure.add.job_jsp</servlet-name>
+        <servlet-class>org.apache.jsp.secure.add.job_jsp</servlet-class>
+    </servlet>
+
+    <servlet>
+        <servlet-name>org.apache.jsp.secure.details.configDeleted_jsp</servlet-name>
+        <servlet-class>org.apache.jsp.secure.details.configDeleted_jsp</servlet-class>
+    </servlet>
+
+    <servlet>
+        <servlet-name>org.apache.jsp.secure.admin.assocCommunity_jsp</servlet-name>
+        <servlet-class>org.apache.jsp.secure.admin.assocCommunity_jsp</servlet-class>
+    </servlet>
+
+    <servlet>
+        <servlet-name>org.apache.jsp.secure.details.recycleBin_jsp</servlet-name>
+        <servlet-class>org.apache.jsp.secure.details.recycleBin_jsp</servlet-class>
+    </servlet>
+
+    <servlet>
+        <servlet-name>org.apache.jsp.secure.details.conflictingSolvers_jsp</servlet-name>
+        <servlet-class>org.apache.jsp.secure.details.conflictingSolvers_jsp</servlet-class>
+    </servlet>
+
+    <servlet>
+        <servlet-name>org.apache.jsp.secure.details.solverconfigs_jsp</servlet-name>
+        <servlet-class>org.apache.jsp.secure.details.solverconfigs_jsp</servlet-class>
+    </servlet>
+
+    <servlet>
+        <servlet-name>org.apache.jsp.secure.details.pairsInSpace_jsp</servlet-name>
+        <servlet-class>org.apache.jsp.secure.details.pairsInSpace_jsp</servlet-class>
+    </servlet>
+
+    <servlet>
+        <servlet-name>org.apache.jsp.secure.explore.communities_jsp</servlet-name>
+        <servlet-class>org.apache.jsp.secure.explore.communities_jsp</servlet-class>
+    </servlet>
+
+    <servlet>
         <servlet-name>org.apache.jsp.secure.details.uploadStatus_jsp</servlet-name>
         <servlet-class>org.apache.jsp.secure.details.uploadStatus_jsp</servlet-class>
     </servlet>
 
     <servlet>
-        <servlet-name>org.apache.jsp.secure.details.configDeleted_jsp</servlet-name>
-        <servlet-class>org.apache.jsp.secure.details.configDeleted_jsp</servlet-class>
-    </servlet>
-
-    <servlet>
-        <servlet-name>org.apache.jsp.secure.details.XMLuploadStatus_jsp</servlet-name>
-        <servlet-class>org.apache.jsp.secure.details.XMLuploadStatus_jsp</servlet-class>
->>>>>>> f008917b
-    </servlet>
-
-    <servlet>
-        <servlet-name>org.apache.jsp.public_.messages.leader_005fresponse_jsp</servlet-name>
-        <servlet-class>org.apache.jsp.public_.messages.leader_005fresponse_jsp</servlet-class>
-    </servlet>
-
-    <servlet>
-<<<<<<< HEAD
-        <servlet-name>org.apache.jsp.public_.login_jsp</servlet-name>
-        <servlet-class>org.apache.jsp.public_.login_jsp</servlet-class>
-    </servlet>
-
-    <servlet>
-        <servlet-name>org.apache.jsp.public_.about_jsp</servlet-name>
-        <servlet-class>org.apache.jsp.public_.about_jsp</servlet-class>
-    </servlet>
-
-    <servlet>
-        <servlet-name>org.apache.jsp.public_.messages.email_005factivated_jsp</servlet-name>
-        <servlet-class>org.apache.jsp.public_.messages.email_005factivated_jsp</servlet-class>
-    </servlet>
-
-    <servlet>
-        <servlet-name>org.apache.jsp.secure.add.batchSpace_jsp</servlet-name>
-        <servlet-class>org.apache.jsp.secure.add.batchSpace_jsp</servlet-class>
-=======
+        <servlet-name>org.apache.jsp.secure.details.configuration_jsp</servlet-name>
+        <servlet-class>org.apache.jsp.secure.details.configuration_jsp</servlet-class>
+    </servlet>
+
+    <servlet>
+        <servlet-name>org.apache.jsp.secure.details.job_jsp</servlet-name>
+        <servlet-class>org.apache.jsp.secure.details.job_jsp</servlet-class>
+    </servlet>
+
+    <servlet>
+        <servlet-name>org.apache.jsp.secure.details.conflictingBenchmarks_jsp</servlet-name>
+        <servlet-class>org.apache.jsp.secure.details.conflictingBenchmarks_jsp</servlet-class>
+    </servlet>
+
+    <servlet>
+        <servlet-name>org.apache.jsp.secure.details.jobAttributes_jsp</servlet-name>
+        <servlet-class>org.apache.jsp.secure.details.jobAttributes_jsp</servlet-class>
+    </servlet>
+
+    <servlet>
+        <servlet-name>org.apache.jsp.secure.details.jobMatrixView_jsp</servlet-name>
+        <servlet-class>org.apache.jsp.secure.details.jobMatrixView_jsp</servlet-class>
+    </servlet>
+
+    <servlet>
+        <servlet-name>org.apache.jsp.secure.edit.benchmark_jsp</servlet-name>
+        <servlet-class>org.apache.jsp.secure.edit.benchmark_jsp</servlet-class>
+    </servlet>
+
+    <servlet>
+        <servlet-name>org.apache.jsp.secure.explore.statistics_jsp</servlet-name>
+        <servlet-class>org.apache.jsp.secure.explore.statistics_jsp</servlet-class>
+    </servlet>
+
+    <servlet>
+        <servlet-name>org.apache.jsp.secure.edit.resubmitPairs_jsp</servlet-name>
+        <servlet-class>org.apache.jsp.secure.edit.resubmitPairs_jsp</servlet-class>
+    </servlet>
+
+    <servlet>
+        <servlet-name>org.apache.jsp.secure.edit.community_jsp</servlet-name>
+        <servlet-class>org.apache.jsp.secure.edit.community_jsp</servlet-class>
+    </servlet>
+
+    <servlet>
+        <servlet-name>org.apache.jsp.secure.details.solverComparison_jsp</servlet-name>
+        <servlet-class>org.apache.jsp.secure.details.solverComparison_jsp</servlet-class>
+    </servlet>
+
+    <servlet>
+        <servlet-name>org.apache.jsp.secure.details.anonymousJobPageKey_jsp</servlet-name>
+        <servlet-class>org.apache.jsp.secure.details.anonymousJobPageKey_jsp</servlet-class>
+    </servlet>
+
+    <servlet>
+        <servlet-name>org.apache.jsp.secure.explore.cluster_jsp</servlet-name>
+        <servlet-class>org.apache.jsp.secure.explore.cluster_jsp</servlet-class>
+    </servlet>
+
+    <servlet>
+        <servlet-name>org.apache.jsp.secure.edit.configuration_jsp</servlet-name>
+        <servlet-class>org.apache.jsp.secure.edit.configuration_jsp</servlet-class>
+    </servlet>
+
+    <servlet>
+        <servlet-name>org.apache.jsp.secure.edit.solver_jsp</servlet-name>
+        <servlet-class>org.apache.jsp.secure.edit.solver_jsp</servlet-class>
+    </servlet>
+
+    <servlet>
+        <servlet-name>org.apache.jsp.secure.edit.space_jsp</servlet-name>
+        <servlet-class>org.apache.jsp.secure.edit.space_jsp</servlet-class>
+    </servlet>
+
+    <servlet>
         <servlet-name>org.apache.jsp.secure.index_jsp</servlet-name>
         <servlet-class>org.apache.jsp.secure.index_jsp</servlet-class>
     </servlet>
 
     <servlet>
-        <servlet-name>org.apache.jsp.secure.details.pairsInSpace_jsp</servlet-name>
-        <servlet-class>org.apache.jsp.secure.details.pairsInSpace_jsp</servlet-class>
-    </servlet>
-
-    <servlet>
-        <servlet-name>org.apache.jsp.secure.details.conflictingBenchmarks_jsp</servlet-name>
-        <servlet-class>org.apache.jsp.secure.details.conflictingBenchmarks_jsp</servlet-class>
-    </servlet>
-
-    <servlet>
-        <servlet-name>org.apache.jsp.secure.details.anonymousJobPageKey_jsp</servlet-name>
-        <servlet-class>org.apache.jsp.secure.details.anonymousJobPageKey_jsp</servlet-class>
->>>>>>> f008917b
-    </servlet>
-
-    <servlet>
-        <servlet-name>org.apache.jsp.secure.add.to_005fcommunity_jsp</servlet-name>
-        <servlet-class>org.apache.jsp.secure.add.to_005fcommunity_jsp</servlet-class>
-    </servlet>
-
-    <servlet>
-<<<<<<< HEAD
-        <servlet-name>org.apache.jsp.public_.messages.error_jsp</servlet-name>
-        <servlet-class>org.apache.jsp.public_.messages.error_jsp</servlet-class>
-    </servlet>
-
-    <servlet>
-        <servlet-name>org.apache.jsp.public_.help_jsp</servlet-name>
-        <servlet-class>org.apache.jsp.public_.help_jsp</servlet-class>
-    </servlet>
-
-    <servlet>
-        <servlet-name>org.apache.jsp.public_.messages.email_005fchanged_jsp</servlet-name>
-        <servlet-class>org.apache.jsp.public_.messages.email_005fchanged_jsp</servlet-class>
-    </servlet>
-
-    <servlet>
-        <servlet-name>org.apache.jsp.public_.guest_jsp</servlet-name>
-        <servlet-class>org.apache.jsp.public_.guest_jsp</servlet-class>
-    </servlet>
-
-    <servlet>
-        <servlet-name>org.apache.jsp.public_.quickReference_jsp</servlet-name>
-        <servlet-class>org.apache.jsp.public_.quickReference_jsp</servlet-class>
-    </servlet>
-
-    <servlet>
-        <servlet-name>org.apache.jsp.public_.temp_005fpass_jsp</servlet-name>
-        <servlet-class>org.apache.jsp.public_.temp_005fpass_jsp</servlet-class>
-    </servlet>
-
-    <servlet>
-        <servlet-name>org.apache.jsp.public_.jobs.job_jsp</servlet-name>
-        <servlet-class>org.apache.jsp.public_.jobs.job_jsp</servlet-class>
-=======
-        <servlet-name>org.apache.jsp.secure.details.jobAttributes_jsp</servlet-name>
-        <servlet-class>org.apache.jsp.secure.details.jobAttributes_jsp</servlet-class>
-    </servlet>
-
-    <servlet>
-        <servlet-name>org.apache.jsp.secure.details.jobMatrixView_jsp</servlet-name>
-        <servlet-class>org.apache.jsp.secure.details.jobMatrixView_jsp</servlet-class>
-    </servlet>
-
-    <servlet>
-        <servlet-name>org.apache.jsp.secure.details.job_jsp</servlet-name>
-        <servlet-class>org.apache.jsp.secure.details.job_jsp</servlet-class>
-    </servlet>
-
-    <servlet>
-        <servlet-name>org.apache.jsp.secure.help_jsp</servlet-name>
-        <servlet-class>org.apache.jsp.secure.help_jsp</servlet-class>
-    </servlet>
-
-    <servlet>
-        <servlet-name>org.apache.jsp.secure.admin.cluster_jsp</servlet-name>
-        <servlet-class>org.apache.jsp.secure.admin.cluster_jsp</servlet-class>
-    </servlet>
-
-    <servlet>
-        <servlet-name>org.apache.jsp.secure.details.solverComparison_jsp</servlet-name>
-        <servlet-class>org.apache.jsp.secure.details.solverComparison_jsp</servlet-class>
-    </servlet>
-
-    <servlet>
-        <servlet-name>org.apache.jsp.secure.details.recycleBin_jsp</servlet-name>
-        <servlet-class>org.apache.jsp.secure.details.recycleBin_jsp</servlet-class>
->>>>>>> f008917b
-    </servlet>
-
-    <servlet>
-        <servlet-name>org.apache.jsp.secure.add.picture_jsp</servlet-name>
-        <servlet-class>org.apache.jsp.secure.add.picture_jsp</servlet-class>
-    </servlet>
-
-    <servlet>
-        <servlet-name>org.apache.jsp.secure.admin.stressTest_jsp</servlet-name>
-        <servlet-class>org.apache.jsp.secure.admin.stressTest_jsp</servlet-class>
-    </servlet>
-
-    <servlet>
-        <servlet-name>org.apache.jsp.secure.admin.cluster_jsp</servlet-name>
-        <servlet-class>org.apache.jsp.secure.admin.cluster_jsp</servlet-class>
-    </servlet>
-
-    <servlet>
-<<<<<<< HEAD
-        <servlet-name>org.apache.jsp.secure.add.space_jsp</servlet-name>
-        <servlet-class>org.apache.jsp.secure.add.space_jsp</servlet-class>
-=======
-        <servlet-name>org.apache.jsp.secure.details.configuration_jsp</servlet-name>
-        <servlet-class>org.apache.jsp.secure.details.configuration_jsp</servlet-class>
->>>>>>> f008917b
-    </servlet>
-
-    <servlet>
-        <servlet-name>org.apache.jsp.secure.admin.testing_jsp</servlet-name>
-        <servlet-class>org.apache.jsp.secure.admin.testing_jsp</servlet-class>
-    </servlet>
-
-    <servlet>
-<<<<<<< HEAD
-        <servlet-name>org.apache.jsp.secure.add.batchJob_jsp</servlet-name>
-        <servlet-class>org.apache.jsp.secure.add.batchJob_jsp</servlet-class>
-    </servlet>
-
-    <servlet>
-        <servlet-name>org.apache.jsp.secure.admin.status_jsp</servlet-name>
-        <servlet-class>org.apache.jsp.secure.admin.status_jsp</servlet-class>
-    </servlet>
-
-    <servlet>
-        <servlet-name>org.apache.jsp.secure.admin.testResults_jsp</servlet-name>
-        <servlet-class>org.apache.jsp.secure.admin.testResults_jsp</servlet-class>
-    </servlet>
-
-    <servlet>
-        <servlet-name>org.apache.jsp.secure.add.solver_jsp</servlet-name>
-        <servlet-class>org.apache.jsp.secure.add.solver_jsp</servlet-class>
-    </servlet>
-
-    <servlet>
-        <servlet-name>org.apache.jsp.secure.admin.jobpairErrors_jsp</servlet-name>
-        <servlet-class>org.apache.jsp.secure.admin.jobpairErrors_jsp</servlet-class>
-=======
-        <servlet-name>org.apache.jsp.secure.admin.analytics_jsp</servlet-name>
-        <servlet-class>org.apache.jsp.secure.admin.analytics_jsp</servlet-class>
-    </servlet>
-
-    <servlet>
-        <servlet-name>org.apache.jsp.secure.admin.assocCommunity_jsp</servlet-name>
-        <servlet-class>org.apache.jsp.secure.admin.assocCommunity_jsp</servlet-class>
-    </servlet>
-
-    <servlet>
-        <servlet-name>org.apache.jsp.secure.admin.jobpairErrors_jsp</servlet-name>
-        <servlet-class>org.apache.jsp.secure.admin.jobpairErrors_jsp</servlet-class>
-    </servlet>
-
-    <servlet>
-        <servlet-name>org.apache.jsp.secure.admin.stressTest_jsp</servlet-name>
-        <servlet-class>org.apache.jsp.secure.admin.stressTest_jsp</servlet-class>
->>>>>>> f008917b
-    </servlet>
-
-    <servlet>
-        <servlet-name>org.apache.jsp.secure.add.benchmarks_jsp</servlet-name>
-        <servlet-class>org.apache.jsp.secure.add.benchmarks_jsp</servlet-class>
-    </servlet>
-
-    <servlet>
-<<<<<<< HEAD
-        <servlet-name>org.apache.jsp.secure.admin.queue_jsp</servlet-name>
-        <servlet-class>org.apache.jsp.secure.admin.queue_jsp</servlet-class>
-=======
-        <servlet-name>org.apache.jsp.secure.explore.communities_jsp</servlet-name>
-        <servlet-class>org.apache.jsp.secure.explore.communities_jsp</servlet-class>
->>>>>>> f008917b
-    </servlet>
-
-    <servlet>
-        <servlet-name>org.apache.jsp.secure.help_jsp</servlet-name>
-        <servlet-class>org.apache.jsp.secure.help_jsp</servlet-class>
-    </servlet>
-
-    <servlet>
-<<<<<<< HEAD
-        <servlet-name>org.apache.jsp.secure.admin.addUser_jsp</servlet-name>
-        <servlet-class>org.apache.jsp.secure.admin.addUser_jsp</servlet-class>
-    </servlet>
-
-    <servlet>
-        <servlet-name>org.apache.jsp.secure.admin.community_jsp</servlet-name>
-        <servlet-class>org.apache.jsp.secure.admin.community_jsp</servlet-class>
-=======
-        <servlet-name>org.apache.jsp.secure.admin.testResults_jsp</servlet-name>
-        <servlet-class>org.apache.jsp.secure.admin.testResults_jsp</servlet-class>
->>>>>>> f008917b
-    </servlet>
-
-    <servlet>
-        <servlet-name>org.apache.jsp.secure.admin.starexec_jsp</servlet-name>
-        <servlet-class>org.apache.jsp.secure.admin.starexec_jsp</servlet-class>
-    </servlet>
-
-    <servlet>
-        <servlet-name>org.apache.jsp.secure.admin.analytics_jsp</servlet-name>
-        <servlet-class>org.apache.jsp.secure.admin.analytics_jsp</servlet-class>
-    </servlet>
-
-    <servlet>
-<<<<<<< HEAD
-        <servlet-name>org.apache.jsp.secure.admin.moveNodes_jsp</servlet-name>
-        <servlet-class>org.apache.jsp.secure.admin.moveNodes_jsp</servlet-class>
-    </servlet>
-
-    <servlet>
-        <servlet-name>org.apache.jsp.secure.add.jobPairs_jsp</servlet-name>
-        <servlet-class>org.apache.jsp.secure.add.jobPairs_jsp</servlet-class>
-    </servlet>
-
-    <servlet>
-        <servlet-name>org.apache.jsp.secure.admin.permissions_jsp</servlet-name>
-        <servlet-class>org.apache.jsp.secure.admin.permissions_jsp</servlet-class>
-    </servlet>
-
-    <servlet>
-        <servlet-name>org.apache.jsp.secure.admin.user_jsp</servlet-name>
-        <servlet-class>org.apache.jsp.secure.admin.user_jsp</servlet-class>
-=======
-        <servlet-name>org.apache.jsp.secure.admin.status_jsp</servlet-name>
-        <servlet-class>org.apache.jsp.secure.admin.status_jsp</servlet-class>
-    </servlet>
-
-    <servlet>
-        <servlet-name>org.apache.jsp.secure.admin.testing_jsp</servlet-name>
-        <servlet-class>org.apache.jsp.secure.admin.testing_jsp</servlet-class>
-    </servlet>
-
-    <servlet>
-        <servlet-name>org.apache.jsp.secure.explore.cluster_jsp</servlet-name>
-        <servlet-class>org.apache.jsp.secure.explore.cluster_jsp</servlet-class>
-    </servlet>
-
-    <servlet>
-        <servlet-name>org.apache.jsp.secure.explore.statistics_jsp</servlet-name>
-        <servlet-class>org.apache.jsp.secure.explore.statistics_jsp</servlet-class>
-    </servlet>
-
-    <servlet>
-        <servlet-name>org.apache.jsp.secure.admin.community_jsp</servlet-name>
-        <servlet-class>org.apache.jsp.secure.admin.community_jsp</servlet-class>
+        <servlet-name>org.apache.jsp.secure.edit.queue_jsp</servlet-name>
+        <servlet-class>org.apache.jsp.secure.edit.queue_jsp</servlet-class>
+    </servlet>
+
+    <servlet>
+        <servlet-name>org.apache.jsp.secure.explore.reports_jsp</servlet-name>
+        <servlet-class>org.apache.jsp.secure.explore.reports_jsp</servlet-class>
     </servlet>
 
     <servlet>
         <servlet-name>org.apache.jsp.secure.edit.spacePermissions_jsp</servlet-name>
         <servlet-class>org.apache.jsp.secure.edit.spacePermissions_jsp</servlet-class>
->>>>>>> f008917b
-    </servlet>
-
-    <servlet>
-        <servlet-name>org.apache.jsp.secure.admin.job_jsp</servlet-name>
-        <servlet-class>org.apache.jsp.secure.admin.job_jsp</servlet-class>
-    </servlet>
-
-    <servlet>
-<<<<<<< HEAD
-        <servlet-name>org.apache.jsp.secure.details.XMLuploadStatus_jsp</servlet-name>
-        <servlet-class>org.apache.jsp.secure.details.XMLuploadStatus_jsp</servlet-class>
-=======
-        <servlet-name>org.apache.jsp.secure.edit.queue_jsp</servlet-name>
-        <servlet-class>org.apache.jsp.secure.edit.queue_jsp</servlet-class>
->>>>>>> f008917b
-    </servlet>
-
-    <servlet>
-        <servlet-name>org.apache.jsp.secure.admin.logging_jsp</servlet-name>
-        <servlet-class>org.apache.jsp.secure.admin.logging_jsp</servlet-class>
-    </servlet>
-
-    <servlet>
-<<<<<<< HEAD
-        <servlet-name>org.apache.jsp.secure.details.jobPanelView_jsp</servlet-name>
-        <servlet-class>org.apache.jsp.secure.details.jobPanelView_jsp</servlet-class>
-    </servlet>
-
-    <servlet>
-        <servlet-name>org.apache.jsp.secure.add.quickJob_jsp</servlet-name>
-        <servlet-class>org.apache.jsp.secure.add.quickJob_jsp</servlet-class>
-    </servlet>
-
-    <servlet>
-        <servlet-name>org.apache.jsp.secure.add.job_jsp</servlet-name>
-        <servlet-class>org.apache.jsp.secure.add.job_jsp</servlet-class>
-    </servlet>
-
-    <servlet>
-        <servlet-name>org.apache.jsp.secure.details.configDeleted_jsp</servlet-name>
-        <servlet-class>org.apache.jsp.secure.details.configDeleted_jsp</servlet-class>
-    </servlet>
-
-    <servlet>
-        <servlet-name>org.apache.jsp.secure.admin.assocCommunity_jsp</servlet-name>
-        <servlet-class>org.apache.jsp.secure.admin.assocCommunity_jsp</servlet-class>
-    </servlet>
-
-    <servlet>
-        <servlet-name>org.apache.jsp.secure.details.recycleBin_jsp</servlet-name>
-        <servlet-class>org.apache.jsp.secure.details.recycleBin_jsp</servlet-class>
-    </servlet>
-
-    <servlet>
-        <servlet-name>org.apache.jsp.secure.details.conflictingSolvers_jsp</servlet-name>
-        <servlet-class>org.apache.jsp.secure.details.conflictingSolvers_jsp</servlet-class>
-    </servlet>
-
-    <servlet>
-        <servlet-name>org.apache.jsp.secure.details.solverconfigs_jsp</servlet-name>
-        <servlet-class>org.apache.jsp.secure.details.solverconfigs_jsp</servlet-class>
-    </servlet>
-
-    <servlet>
-        <servlet-name>org.apache.jsp.secure.details.pairsInSpace_jsp</servlet-name>
-        <servlet-class>org.apache.jsp.secure.details.pairsInSpace_jsp</servlet-class>
-    </servlet>
-
-    <servlet>
-        <servlet-name>org.apache.jsp.secure.explore.communities_jsp</servlet-name>
-        <servlet-class>org.apache.jsp.secure.explore.communities_jsp</servlet-class>
-    </servlet>
-
-    <servlet>
-        <servlet-name>org.apache.jsp.secure.details.uploadStatus_jsp</servlet-name>
-        <servlet-class>org.apache.jsp.secure.details.uploadStatus_jsp</servlet-class>
-    </servlet>
-
-    <servlet>
-        <servlet-name>org.apache.jsp.secure.details.configuration_jsp</servlet-name>
-        <servlet-class>org.apache.jsp.secure.details.configuration_jsp</servlet-class>
-    </servlet>
-
-    <servlet>
-        <servlet-name>org.apache.jsp.secure.details.job_jsp</servlet-name>
-        <servlet-class>org.apache.jsp.secure.details.job_jsp</servlet-class>
-    </servlet>
-
-    <servlet>
-        <servlet-name>org.apache.jsp.secure.details.conflictingBenchmarks_jsp</servlet-name>
-        <servlet-class>org.apache.jsp.secure.details.conflictingBenchmarks_jsp</servlet-class>
-    </servlet>
-
-    <servlet>
-        <servlet-name>org.apache.jsp.secure.details.jobAttributes_jsp</servlet-name>
-        <servlet-class>org.apache.jsp.secure.details.jobAttributes_jsp</servlet-class>
-    </servlet>
-
-    <servlet>
-        <servlet-name>org.apache.jsp.secure.details.jobMatrixView_jsp</servlet-name>
-        <servlet-class>org.apache.jsp.secure.details.jobMatrixView_jsp</servlet-class>
-    </servlet>
-
-    <servlet>
-        <servlet-name>org.apache.jsp.secure.edit.benchmark_jsp</servlet-name>
-        <servlet-class>org.apache.jsp.secure.edit.benchmark_jsp</servlet-class>
-    </servlet>
-
-    <servlet>
-        <servlet-name>org.apache.jsp.secure.explore.statistics_jsp</servlet-name>
-        <servlet-class>org.apache.jsp.secure.explore.statistics_jsp</servlet-class>
-    </servlet>
-
-    <servlet>
-        <servlet-name>org.apache.jsp.secure.edit.resubmitPairs_jsp</servlet-name>
-        <servlet-class>org.apache.jsp.secure.edit.resubmitPairs_jsp</servlet-class>
-=======
+    </servlet>
+
+    <servlet>
         <servlet-name>org.apache.jsp.secure.edit.processBenchmarks_jsp</servlet-name>
         <servlet-class>org.apache.jsp.secure.edit.processBenchmarks_jsp</servlet-class>
     </servlet>
 
     <servlet>
+        <servlet-name>org.apache.jsp.secure.edit.defaultPrimitive_jsp</servlet-name>
+        <servlet-class>org.apache.jsp.secure.edit.defaultPrimitive_jsp</servlet-class>
+    </servlet>
+
+    <servlet>
+        <servlet-name>org.apache.jsp.secure.details.pair_jsp</servlet-name>
+        <servlet-class>org.apache.jsp.secure.details.pair_jsp</servlet-class>
+    </servlet>
+
+    <servlet>
+        <servlet-name>org.apache.jsp.secure.details.user_jsp</servlet-name>
+        <servlet-class>org.apache.jsp.secure.details.user_jsp</servlet-class>
+    </servlet>
+
+    <servlet>
+        <servlet-name>org.apache.jsp.secure.edit.account_jsp</servlet-name>
+        <servlet-class>org.apache.jsp.secure.edit.account_jsp</servlet-class>
+    </servlet>
+
+    <servlet>
         <servlet-name>org.apache.jsp.secure.explore.spaces_jsp</servlet-name>
         <servlet-class>org.apache.jsp.secure.explore.spaces_jsp</servlet-class>
     </servlet>
 
     <servlet>
-        <servlet-name>org.apache.jsp.secure.explore.reports_jsp</servlet-name>
-        <servlet-class>org.apache.jsp.secure.explore.reports_jsp</servlet-class>
-    </servlet>
-
-    <servlet>
-        <servlet-name>org.apache.jsp.secure.add.to_005fcommunity_jsp</servlet-name>
-        <servlet-class>org.apache.jsp.secure.add.to_005fcommunity_jsp</servlet-class>
-    </servlet>
-
-    <servlet>
-        <servlet-name>org.apache.jsp.secure.edit.solver_jsp</servlet-name>
-        <servlet-class>org.apache.jsp.secure.edit.solver_jsp</servlet-class>
-    </servlet>
-
-    <servlet>
-        <servlet-name>org.apache.jsp.secure.edit.space_jsp</servlet-name>
-        <servlet-class>org.apache.jsp.secure.edit.space_jsp</servlet-class>
+        <servlet-name>org.apache.jsp.secure.edit.processor_jsp</servlet-name>
+        <servlet-class>org.apache.jsp.secure.edit.processor_jsp</servlet-class>
     </servlet>
 
     <servlet>
@@ -485,233 +406,6 @@
     </servlet>
 
     <servlet>
-        <servlet-name>org.apache.jsp.secure.add.benchmarks_jsp</servlet-name>
-        <servlet-class>org.apache.jsp.secure.add.benchmarks_jsp</servlet-class>
-    </servlet>
-
-    <servlet>
-        <servlet-name>org.apache.jsp.secure.edit.benchmark_jsp</servlet-name>
-        <servlet-class>org.apache.jsp.secure.edit.benchmark_jsp</servlet-class>
-    </servlet>
-
-    <servlet>
-        <servlet-name>org.apache.jsp.secure.edit.configuration_jsp</servlet-name>
-        <servlet-class>org.apache.jsp.secure.edit.configuration_jsp</servlet-class>
-    </servlet>
-
-    <servlet>
-        <servlet-name>org.apache.jsp.secure.admin.logging_jsp</servlet-name>
-        <servlet-class>org.apache.jsp.secure.admin.logging_jsp</servlet-class>
-    </servlet>
-
-    <servlet>
-        <servlet-name>org.apache.jsp.secure.add.quickJob_jsp</servlet-name>
-        <servlet-class>org.apache.jsp.secure.add.quickJob_jsp</servlet-class>
-    </servlet>
-
-    <servlet>
-        <servlet-name>org.apache.jsp.secure.add.batchSpace_jsp</servlet-name>
-        <servlet-class>org.apache.jsp.secure.add.batchSpace_jsp</servlet-class>
-    </servlet>
-
-    <servlet>
-        <servlet-name>org.apache.jsp.public_.help_jsp</servlet-name>
-        <servlet-class>org.apache.jsp.public_.help_jsp</servlet-class>
-    </servlet>
-
-    <servlet>
-        <servlet-name>org.apache.jsp.secure.add.picture_jsp</servlet-name>
-        <servlet-class>org.apache.jsp.secure.add.picture_jsp</servlet-class>
-    </servlet>
-
-    <servlet>
-        <servlet-name>org.apache.jsp.secure.add.configuration_jsp</servlet-name>
-        <servlet-class>org.apache.jsp.secure.add.configuration_jsp</servlet-class>
-    </servlet>
-
-    <servlet>
-        <servlet-name>org.apache.jsp.secure.add.space_jsp</servlet-name>
-        <servlet-class>org.apache.jsp.secure.add.space_jsp</servlet-class>
-    </servlet>
-
-    <servlet>
-        <servlet-name>org.apache.jsp.secure.add.batchJob_jsp</servlet-name>
-        <servlet-class>org.apache.jsp.secure.add.batchJob_jsp</servlet-class>
->>>>>>> f008917b
-    </servlet>
-
-    <servlet>
-        <servlet-name>org.apache.jsp.secure.edit.community_jsp</servlet-name>
-        <servlet-class>org.apache.jsp.secure.edit.community_jsp</servlet-class>
-    </servlet>
-
-    <servlet>
-<<<<<<< HEAD
-        <servlet-name>org.apache.jsp.secure.details.solverComparison_jsp</servlet-name>
-        <servlet-class>org.apache.jsp.secure.details.solverComparison_jsp</servlet-class>
-    </servlet>
-
-    <servlet>
-        <servlet-name>org.apache.jsp.secure.details.anonymousJobPageKey_jsp</servlet-name>
-        <servlet-class>org.apache.jsp.secure.details.anonymousJobPageKey_jsp</servlet-class>
-    </servlet>
-
-    <servlet>
-        <servlet-name>org.apache.jsp.secure.explore.cluster_jsp</servlet-name>
-        <servlet-class>org.apache.jsp.secure.explore.cluster_jsp</servlet-class>
-    </servlet>
-
-    <servlet>
-        <servlet-name>org.apache.jsp.secure.edit.configuration_jsp</servlet-name>
-        <servlet-class>org.apache.jsp.secure.edit.configuration_jsp</servlet-class>
-    </servlet>
-
-    <servlet>
-        <servlet-name>org.apache.jsp.secure.edit.solver_jsp</servlet-name>
-        <servlet-class>org.apache.jsp.secure.edit.solver_jsp</servlet-class>
-    </servlet>
-
-    <servlet>
-        <servlet-name>org.apache.jsp.secure.edit.space_jsp</servlet-name>
-        <servlet-class>org.apache.jsp.secure.edit.space_jsp</servlet-class>
-    </servlet>
-
-    <servlet>
-        <servlet-name>org.apache.jsp.secure.index_jsp</servlet-name>
-        <servlet-class>org.apache.jsp.secure.index_jsp</servlet-class>
-    </servlet>
-
-    <servlet>
-        <servlet-name>org.apache.jsp.secure.edit.queue_jsp</servlet-name>
-        <servlet-class>org.apache.jsp.secure.edit.queue_jsp</servlet-class>
-    </servlet>
-
-    <servlet>
-        <servlet-name>org.apache.jsp.secure.explore.reports_jsp</servlet-name>
-        <servlet-class>org.apache.jsp.secure.explore.reports_jsp</servlet-class>
-=======
-        <servlet-name>org.apache.jsp.public_.login_jsp</servlet-name>
-        <servlet-class>org.apache.jsp.public_.login_jsp</servlet-class>
-    </servlet>
-
-    <servlet>
-        <servlet-name>org.apache.jsp.secure.add.jobPairs_jsp</servlet-name>
-        <servlet-class>org.apache.jsp.secure.add.jobPairs_jsp</servlet-class>
-    </servlet>
-
-    <servlet>
-        <servlet-name>org.apache.jsp.secure.add.solver_jsp</servlet-name>
-        <servlet-class>org.apache.jsp.secure.add.solver_jsp</servlet-class>
-    </servlet>
-
-    <servlet>
-        <servlet-name>org.apache.jsp.secure.edit.processor_jsp</servlet-name>
-        <servlet-class>org.apache.jsp.secure.edit.processor_jsp</servlet-class>
-    </servlet>
-
-    <servlet>
-        <servlet-name>org.apache.jsp.public_.starexeccommand_jsp</servlet-name>
-        <servlet-class>org.apache.jsp.public_.starexeccommand_jsp</servlet-class>
-    </servlet>
-
-    <servlet>
-        <servlet-name>org.apache.jsp.public_.registrationConfirmation_jsp</servlet-name>
-        <servlet-class>org.apache.jsp.public_.registrationConfirmation_jsp</servlet-class>
-    </servlet>
-
-    <servlet>
-        <servlet-name>org.apache.jsp.secure.edit.account_jsp</servlet-name>
-        <servlet-class>org.apache.jsp.secure.edit.account_jsp</servlet-class>
-    </servlet>
-
-    <servlet>
-        <servlet-name>org.apache.jsp.secure.add.job_jsp</servlet-name>
-        <servlet-class>org.apache.jsp.secure.add.job_jsp</servlet-class>
-    </servlet>
-
-    <servlet>
-        <servlet-name>org.apache.jsp.public_.quickReference_jsp</servlet-name>
-        <servlet-class>org.apache.jsp.public_.quickReference_jsp</servlet-class>
->>>>>>> f008917b
-    </servlet>
-
-    <servlet>
-        <servlet-name>org.apache.jsp.secure.edit.spacePermissions_jsp</servlet-name>
-        <servlet-class>org.apache.jsp.secure.edit.spacePermissions_jsp</servlet-class>
-    </servlet>
-
-    <servlet>
-<<<<<<< HEAD
-        <servlet-name>org.apache.jsp.secure.edit.processBenchmarks_jsp</servlet-name>
-        <servlet-class>org.apache.jsp.secure.edit.processBenchmarks_jsp</servlet-class>
-    </servlet>
-
-    <servlet>
-        <servlet-name>org.apache.jsp.secure.edit.defaultPrimitive_jsp</servlet-name>
-        <servlet-class>org.apache.jsp.secure.edit.defaultPrimitive_jsp</servlet-class>
-=======
-        <servlet-name>org.apache.jsp.public_.messages.email_005fchanged_jsp</servlet-name>
-        <servlet-class>org.apache.jsp.public_.messages.email_005fchanged_jsp</servlet-class>
-    </servlet>
-
-    <servlet>
-        <servlet-name>org.apache.jsp.public_.temp_005fpass_jsp</servlet-name>
-        <servlet-class>org.apache.jsp.public_.temp_005fpass_jsp</servlet-class>
->>>>>>> f008917b
-    </servlet>
-
-    <servlet>
-        <servlet-name>org.apache.jsp.secure.details.pair_jsp</servlet-name>
-        <servlet-class>org.apache.jsp.secure.details.pair_jsp</servlet-class>
-    </servlet>
-
-    <servlet>
-        <servlet-name>org.apache.jsp.secure.details.user_jsp</servlet-name>
-        <servlet-class>org.apache.jsp.secure.details.user_jsp</servlet-class>
-    </servlet>
-
-    <servlet>
-<<<<<<< HEAD
-        <servlet-name>org.apache.jsp.secure.edit.account_jsp</servlet-name>
-        <servlet-class>org.apache.jsp.secure.edit.account_jsp</servlet-class>
-    </servlet>
-
-    <servlet>
-        <servlet-name>org.apache.jsp.secure.explore.spaces_jsp</servlet-name>
-        <servlet-class>org.apache.jsp.secure.explore.spaces_jsp</servlet-class>
-    </servlet>
-
-    <servlet>
-        <servlet-name>org.apache.jsp.secure.edit.processor_jsp</servlet-name>
-        <servlet-class>org.apache.jsp.secure.edit.processor_jsp</servlet-class>
-=======
-        <servlet-name>org.apache.jsp.public_.guest_jsp</servlet-name>
-        <servlet-class>org.apache.jsp.public_.guest_jsp</servlet-class>
-    </servlet>
-
-    <servlet>
-        <servlet-name>org.apache.jsp.public_.messages.email_005factivated_jsp</servlet-name>
-        <servlet-class>org.apache.jsp.public_.messages.email_005factivated_jsp</servlet-class>
-    </servlet>
-
-    <servlet>
-        <servlet-name>org.apache.jsp.public_.registration_jsp</servlet-name>
-        <servlet-class>org.apache.jsp.public_.registration_jsp</servlet-class>
-    </servlet>
-
-    <servlet>
-        <servlet-name>org.apache.jsp.secure.details.user_jsp</servlet-name>
-        <servlet-class>org.apache.jsp.secure.details.user_jsp</servlet-class>
->>>>>>> f008917b
-    </servlet>
-
-    <servlet>
-        <servlet-name>org.apache.jsp.secure.details.solver_jsp</servlet-name>
-        <servlet-class>org.apache.jsp.secure.details.solver_jsp</servlet-class>
-    </servlet>
-
-    <servlet>
-<<<<<<< HEAD
         <servlet-name>org.apache.jsp.secure.details.benchmark_jsp</servlet-name>
         <servlet-class>org.apache.jsp.secure.details.benchmark_jsp</servlet-class>
     </servlet>
@@ -734,15 +428,197 @@
     <servlet-mapping>
         <servlet-name>org.apache.jsp.public_.registrationConfirmation_jsp</servlet-name>
         <url-pattern>/public/registrationConfirmation.jsp</url-pattern>
-=======
-        <servlet-name>org.apache.jsp.secure.edit.community_jsp</servlet-name>
-        <servlet-class>org.apache.jsp.secure.edit.community_jsp</servlet-class>
-    </servlet>
-
-    <servlet>
-        <servlet-name>org.apache.jsp.secure.details.benchmark_jsp</servlet-name>
-        <servlet-class>org.apache.jsp.secure.details.benchmark_jsp</servlet-class>
-    </servlet>
+    </servlet-mapping>
+
+    <servlet-mapping>
+        <servlet-name>org.apache.jsp.public_.starexeccommand_jsp</servlet-name>
+        <url-pattern>/public/starexeccommand.jsp</url-pattern>
+    </servlet-mapping>
+
+    <servlet-mapping>
+        <servlet-name>org.apache.jsp.public_.messages.leader_005fresponse_jsp</servlet-name>
+        <url-pattern>/public/messages/leader_response.jsp</url-pattern>
+    </servlet-mapping>
+
+    <servlet-mapping>
+        <servlet-name>org.apache.jsp.public_.login_jsp</servlet-name>
+        <url-pattern>/public/login.jsp</url-pattern>
+    </servlet-mapping>
+
+    <servlet-mapping>
+        <servlet-name>org.apache.jsp.public_.about_jsp</servlet-name>
+        <url-pattern>/public/about.jsp</url-pattern>
+    </servlet-mapping>
+
+    <servlet-mapping>
+        <servlet-name>org.apache.jsp.public_.messages.email_005factivated_jsp</servlet-name>
+        <url-pattern>/public/messages/email_activated.jsp</url-pattern>
+    </servlet-mapping>
+
+    <servlet-mapping>
+        <servlet-name>org.apache.jsp.secure.add.batchSpace_jsp</servlet-name>
+        <url-pattern>/secure/add/batchSpace.jsp</url-pattern>
+    </servlet-mapping>
+
+    <servlet-mapping>
+        <servlet-name>org.apache.jsp.secure.add.to_005fcommunity_jsp</servlet-name>
+        <url-pattern>/secure/add/to_community.jsp</url-pattern>
+    </servlet-mapping>
+
+    <servlet-mapping>
+        <servlet-name>org.apache.jsp.public_.messages.error_jsp</servlet-name>
+        <url-pattern>/public/messages/error.jsp</url-pattern>
+    </servlet-mapping>
+
+    <servlet-mapping>
+        <servlet-name>org.apache.jsp.public_.help_jsp</servlet-name>
+        <url-pattern>/public/help.jsp</url-pattern>
+    </servlet-mapping>
+
+    <servlet-mapping>
+        <servlet-name>org.apache.jsp.public_.messages.email_005fchanged_jsp</servlet-name>
+        <url-pattern>/public/messages/email_changed.jsp</url-pattern>
+    </servlet-mapping>
+
+    <servlet-mapping>
+        <servlet-name>org.apache.jsp.public_.guest_jsp</servlet-name>
+        <url-pattern>/public/guest.jsp</url-pattern>
+    </servlet-mapping>
+
+    <servlet-mapping>
+        <servlet-name>org.apache.jsp.public_.quickReference_jsp</servlet-name>
+        <url-pattern>/public/quickReference.jsp</url-pattern>
+    </servlet-mapping>
+
+    <servlet-mapping>
+        <servlet-name>org.apache.jsp.public_.temp_005fpass_jsp</servlet-name>
+        <url-pattern>/public/temp_pass.jsp</url-pattern>
+    </servlet-mapping>
+
+    <servlet-mapping>
+        <servlet-name>org.apache.jsp.public_.jobs.job_jsp</servlet-name>
+        <url-pattern>/public/jobs/job.jsp</url-pattern>
+    </servlet-mapping>
+
+    <servlet-mapping>
+        <servlet-name>org.apache.jsp.secure.add.picture_jsp</servlet-name>
+        <url-pattern>/secure/add/picture.jsp</url-pattern>
+    </servlet-mapping>
+
+    <servlet-mapping>
+        <servlet-name>org.apache.jsp.secure.admin.stressTest_jsp</servlet-name>
+        <url-pattern>/secure/admin/stressTest.jsp</url-pattern>
+    </servlet-mapping>
+
+    <servlet-mapping>
+        <servlet-name>org.apache.jsp.secure.details.configuration_jsp</servlet-name>
+        <url-pattern>/secure/details/configuration.jsp</url-pattern>
+    </servlet-mapping>
+
+    <servlet-mapping>
+        <servlet-name>org.apache.jsp.secure.add.space_jsp</servlet-name>
+        <url-pattern>/secure/add/space.jsp</url-pattern>
+    </servlet-mapping>
+
+    <servlet-mapping>
+        <servlet-name>org.apache.jsp.secure.admin.testing_jsp</servlet-name>
+        <url-pattern>/secure/admin/testing.jsp</url-pattern>
+    </servlet-mapping>
+
+    <servlet-mapping>
+        <servlet-name>org.apache.jsp.secure.add.batchJob_jsp</servlet-name>
+        <url-pattern>/secure/add/batchJob.jsp</url-pattern>
+    </servlet-mapping>
+
+    <servlet-mapping>
+        <servlet-name>org.apache.jsp.secure.admin.status_jsp</servlet-name>
+        <url-pattern>/secure/admin/status.jsp</url-pattern>
+    </servlet-mapping>
+
+    <servlet-mapping>
+        <servlet-name>org.apache.jsp.secure.admin.testResults_jsp</servlet-name>
+        <url-pattern>/secure/admin/testResults.jsp</url-pattern>
+    </servlet-mapping>
+
+    <servlet-mapping>
+        <servlet-name>org.apache.jsp.secure.add.solver_jsp</servlet-name>
+        <url-pattern>/secure/add/solver.jsp</url-pattern>
+    </servlet-mapping>
+
+    <servlet-mapping>
+        <servlet-name>org.apache.jsp.secure.admin.jobpairErrors_jsp</servlet-name>
+        <url-pattern>/secure/admin/jobpairErrors.jsp</url-pattern>
+    </servlet-mapping>
+
+    <servlet-mapping>
+        <servlet-name>org.apache.jsp.secure.add.benchmarks_jsp</servlet-name>
+        <url-pattern>/secure/add/benchmarks.jsp</url-pattern>
+    </servlet-mapping>
+
+    <servlet-mapping>
+        <servlet-name>org.apache.jsp.secure.admin.queue_jsp</servlet-name>
+        <url-pattern>/secure/admin/queue.jsp</url-pattern>
+    </servlet-mapping>
+
+    <servlet-mapping>
+        <servlet-name>org.apache.jsp.secure.help_jsp</servlet-name>
+        <url-pattern>/secure/help.jsp</url-pattern>
+    </servlet-mapping>
+
+    <servlet-mapping>
+        <servlet-name>org.apache.jsp.secure.admin.addUser_jsp</servlet-name>
+        <url-pattern>/secure/admin/addUser.jsp</url-pattern>
+    </servlet-mapping>
+
+    <servlet-mapping>
+        <servlet-name>org.apache.jsp.secure.admin.community_jsp</servlet-name>
+        <url-pattern>/secure/admin/community.jsp</url-pattern>
+    </servlet-mapping>
+
+    <servlet-mapping>
+        <servlet-name>org.apache.jsp.secure.admin.starexec_jsp</servlet-name>
+        <url-pattern>/secure/admin/starexec.jsp</url-pattern>
+    </servlet-mapping>
+
+    <servlet-mapping>
+        <servlet-name>org.apache.jsp.secure.admin.analytics_jsp</servlet-name>
+        <url-pattern>/secure/admin/analytics.jsp</url-pattern>
+    </servlet-mapping>
+
+    <servlet-mapping>
+        <servlet-name>org.apache.jsp.secure.admin.moveNodes_jsp</servlet-name>
+        <url-pattern>/secure/admin/moveNodes.jsp</url-pattern>
+    </servlet-mapping>
+
+    <servlet-mapping>
+        <servlet-name>org.apache.jsp.secure.add.jobPairs_jsp</servlet-name>
+        <url-pattern>/secure/add/jobPairs.jsp</url-pattern>
+    </servlet-mapping>
+
+    <servlet-mapping>
+        <servlet-name>org.apache.jsp.secure.admin.permissions_jsp</servlet-name>
+        <url-pattern>/secure/admin/permissions.jsp</url-pattern>
+    </servlet-mapping>
+
+    <servlet-mapping>
+        <servlet-name>org.apache.jsp.secure.admin.user_jsp</servlet-name>
+        <url-pattern>/secure/admin/user.jsp</url-pattern>
+    </servlet-mapping>
+
+    <servlet-mapping>
+        <servlet-name>org.apache.jsp.secure.admin.job_jsp</servlet-name>
+        <url-pattern>/secure/admin/job.jsp</url-pattern>
+    </servlet-mapping>
+
+    <servlet-mapping>
+        <servlet-name>org.apache.jsp.secure.details.XMLuploadStatus_jsp</servlet-name>
+        <url-pattern>/secure/details/XMLuploadStatus.jsp</url-pattern>
+    </servlet-mapping>
+
+    <servlet-mapping>
+        <servlet-name>org.apache.jsp.secure.admin.logging_jsp</servlet-name>
+        <url-pattern>/secure/admin/logging.jsp</url-pattern>
+    </servlet-mapping>
 
     <servlet-mapping>
         <servlet-name>org.apache.jsp.secure.details.jobPanelView_jsp</servlet-name>
@@ -750,679 +626,183 @@
     </servlet-mapping>
 
     <servlet-mapping>
+        <servlet-name>org.apache.jsp.secure.add.quickJob_jsp</servlet-name>
+        <url-pattern>/secure/add/quickJob.jsp</url-pattern>
+    </servlet-mapping>
+
+    <servlet-mapping>
+        <servlet-name>org.apache.jsp.secure.add.job_jsp</servlet-name>
+        <url-pattern>/secure/add/job.jsp</url-pattern>
+    </servlet-mapping>
+
+    <servlet-mapping>
+        <servlet-name>org.apache.jsp.secure.details.configDeleted_jsp</servlet-name>
+        <url-pattern>/secure/details/configDeleted.jsp</url-pattern>
+    </servlet-mapping>
+
+    <servlet-mapping>
+        <servlet-name>org.apache.jsp.secure.admin.assocCommunity_jsp</servlet-name>
+        <url-pattern>/secure/admin/assocCommunity.jsp</url-pattern>
+    </servlet-mapping>
+
+    <servlet-mapping>
+        <servlet-name>org.apache.jsp.secure.details.recycleBin_jsp</servlet-name>
+        <url-pattern>/secure/details/recycleBin.jsp</url-pattern>
+    </servlet-mapping>
+
+    <servlet-mapping>
+        <servlet-name>org.apache.jsp.secure.details.conflictingSolvers_jsp</servlet-name>
+        <url-pattern>/secure/details/conflictingSolvers.jsp</url-pattern>
+    </servlet-mapping>
+
+    <servlet-mapping>
+        <servlet-name>org.apache.jsp.secure.details.solverconfigs_jsp</servlet-name>
+        <url-pattern>/secure/details/solverconfigs.jsp</url-pattern>
+    </servlet-mapping>
+
+    <servlet-mapping>
+        <servlet-name>org.apache.jsp.secure.details.pairsInSpace_jsp</servlet-name>
+        <url-pattern>/secure/details/pairsInSpace.jsp</url-pattern>
+    </servlet-mapping>
+
+    <servlet-mapping>
+        <servlet-name>org.apache.jsp.secure.explore.communities_jsp</servlet-name>
+        <url-pattern>/secure/explore/communities.jsp</url-pattern>
+    </servlet-mapping>
+
+    <servlet-mapping>
         <servlet-name>org.apache.jsp.secure.details.uploadStatus_jsp</servlet-name>
         <url-pattern>/secure/details/uploadStatus.jsp</url-pattern>
     </servlet-mapping>
 
     <servlet-mapping>
-        <servlet-name>org.apache.jsp.secure.details.configDeleted_jsp</servlet-name>
-        <url-pattern>/secure/details/configDeleted.jsp</url-pattern>
-    </servlet-mapping>
-
-    <servlet-mapping>
-        <servlet-name>org.apache.jsp.secure.details.XMLuploadStatus_jsp</servlet-name>
-        <url-pattern>/secure/details/XMLuploadStatus.jsp</url-pattern>
->>>>>>> f008917b
-    </servlet-mapping>
-
-    <servlet-mapping>
-        <servlet-name>org.apache.jsp.public_.starexeccommand_jsp</servlet-name>
-        <url-pattern>/public/starexeccommand.jsp</url-pattern>
-    </servlet-mapping>
-
-    <servlet-mapping>
-<<<<<<< HEAD
-        <servlet-name>org.apache.jsp.public_.messages.leader_005fresponse_jsp</servlet-name>
-        <url-pattern>/public/messages/leader_response.jsp</url-pattern>
-    </servlet-mapping>
-
-    <servlet-mapping>
-        <servlet-name>org.apache.jsp.public_.login_jsp</servlet-name>
-        <url-pattern>/public/login.jsp</url-pattern>
-    </servlet-mapping>
-
-    <servlet-mapping>
-        <servlet-name>org.apache.jsp.public_.about_jsp</servlet-name>
-        <url-pattern>/public/about.jsp</url-pattern>
-    </servlet-mapping>
-
-    <servlet-mapping>
-        <servlet-name>org.apache.jsp.public_.messages.email_005factivated_jsp</servlet-name>
-        <url-pattern>/public/messages/email_activated.jsp</url-pattern>
-    </servlet-mapping>
-
-    <servlet-mapping>
-        <servlet-name>org.apache.jsp.secure.add.batchSpace_jsp</servlet-name>
-        <url-pattern>/secure/add/batchSpace.jsp</url-pattern>
-    </servlet-mapping>
-
-    <servlet-mapping>
-        <servlet-name>org.apache.jsp.secure.add.to_005fcommunity_jsp</servlet-name>
-        <url-pattern>/secure/add/to_community.jsp</url-pattern>
-    </servlet-mapping>
-
-    <servlet-mapping>
-        <servlet-name>org.apache.jsp.public_.messages.error_jsp</servlet-name>
-        <url-pattern>/public/messages/error.jsp</url-pattern>
-    </servlet-mapping>
-
-    <servlet-mapping>
-        <servlet-name>org.apache.jsp.public_.help_jsp</servlet-name>
-        <url-pattern>/public/help.jsp</url-pattern>
-=======
+        <servlet-name>org.apache.jsp.secure.details.configuration_jsp</servlet-name>
+        <url-pattern>/secure/details/configuration.jsp</url-pattern>
+    </servlet-mapping>
+
+    <servlet-mapping>
+        <servlet-name>org.apache.jsp.secure.details.job_jsp</servlet-name>
+        <url-pattern>/secure/details/job.jsp</url-pattern>
+    </servlet-mapping>
+
+    <servlet-mapping>
+        <servlet-name>org.apache.jsp.secure.details.conflictingBenchmarks_jsp</servlet-name>
+        <url-pattern>/secure/details/conflictingBenchmarks.jsp</url-pattern>
+    </servlet-mapping>
+
+    <servlet-mapping>
+        <servlet-name>org.apache.jsp.secure.details.jobAttributes_jsp</servlet-name>
+        <url-pattern>/secure/details/jobAttributes.jsp</url-pattern>
+    </servlet-mapping>
+
+    <servlet-mapping>
+        <servlet-name>org.apache.jsp.secure.details.jobMatrixView_jsp</servlet-name>
+        <url-pattern>/secure/details/jobMatrixView.jsp</url-pattern>
+    </servlet-mapping>
+
+    <servlet-mapping>
+        <servlet-name>org.apache.jsp.secure.edit.benchmark_jsp</servlet-name>
+        <url-pattern>/secure/edit/benchmark.jsp</url-pattern>
+    </servlet-mapping>
+
+    <servlet-mapping>
+        <servlet-name>org.apache.jsp.secure.explore.statistics_jsp</servlet-name>
+        <url-pattern>/secure/explore/statistics.jsp</url-pattern>
+    </servlet-mapping>
+
+    <servlet-mapping>
+        <servlet-name>org.apache.jsp.secure.edit.resubmitPairs_jsp</servlet-name>
+        <url-pattern>/secure/edit/resubmitPairs.jsp</url-pattern>
+    </servlet-mapping>
+
+    <servlet-mapping>
+        <servlet-name>org.apache.jsp.secure.edit.community_jsp</servlet-name>
+        <url-pattern>/secure/edit/community.jsp</url-pattern>
+    </servlet-mapping>
+
+    <servlet-mapping>
+        <servlet-name>org.apache.jsp.secure.details.solverComparison_jsp</servlet-name>
+        <url-pattern>/secure/details/solverComparison.jsp</url-pattern>
+    </servlet-mapping>
+
+    <servlet-mapping>
+        <servlet-name>org.apache.jsp.secure.details.anonymousJobPageKey_jsp</servlet-name>
+        <url-pattern>/secure/details/anonymousJobPageKey.jsp</url-pattern>
+    </servlet-mapping>
+
+    <servlet-mapping>
+        <servlet-name>org.apache.jsp.secure.explore.cluster_jsp</servlet-name>
+        <url-pattern>/secure/explore/cluster.jsp</url-pattern>
+    </servlet-mapping>
+
+    <servlet-mapping>
+        <servlet-name>org.apache.jsp.secure.edit.configuration_jsp</servlet-name>
+        <url-pattern>/secure/edit/configuration.jsp</url-pattern>
+    </servlet-mapping>
+
+    <servlet-mapping>
+        <servlet-name>org.apache.jsp.secure.edit.solver_jsp</servlet-name>
+        <url-pattern>/secure/edit/solver.jsp</url-pattern>
+    </servlet-mapping>
+
+    <servlet-mapping>
+        <servlet-name>org.apache.jsp.secure.edit.space_jsp</servlet-name>
+        <url-pattern>/secure/edit/space.jsp</url-pattern>
+    </servlet-mapping>
+
+    <servlet-mapping>
         <servlet-name>org.apache.jsp.secure.index_jsp</servlet-name>
         <url-pattern>/secure/index.jsp</url-pattern>
     </servlet-mapping>
 
     <servlet-mapping>
-        <servlet-name>org.apache.jsp.secure.details.pairsInSpace_jsp</servlet-name>
-        <url-pattern>/secure/details/pairsInSpace.jsp</url-pattern>
-    </servlet-mapping>
-
-    <servlet-mapping>
-        <servlet-name>org.apache.jsp.secure.details.conflictingBenchmarks_jsp</servlet-name>
-        <url-pattern>/secure/details/conflictingBenchmarks.jsp</url-pattern>
-    </servlet-mapping>
-
-    <servlet-mapping>
-        <servlet-name>org.apache.jsp.secure.details.anonymousJobPageKey_jsp</servlet-name>
-        <url-pattern>/secure/details/anonymousJobPageKey.jsp</url-pattern>
-    </servlet-mapping>
-
-    <servlet-mapping>
-        <servlet-name>org.apache.jsp.secure.details.solverconfigs_jsp</servlet-name>
-        <url-pattern>/secure/details/solverconfigs.jsp</url-pattern>
->>>>>>> f008917b
-    </servlet-mapping>
-
-    <servlet-mapping>
-        <servlet-name>org.apache.jsp.public_.messages.email_005fchanged_jsp</servlet-name>
-        <url-pattern>/public/messages/email_changed.jsp</url-pattern>
-    </servlet-mapping>
-
-    <servlet-mapping>
-<<<<<<< HEAD
-        <servlet-name>org.apache.jsp.public_.guest_jsp</servlet-name>
-        <url-pattern>/public/guest.jsp</url-pattern>
-    </servlet-mapping>
-
-    <servlet-mapping>
-        <servlet-name>org.apache.jsp.public_.quickReference_jsp</servlet-name>
-        <url-pattern>/public/quickReference.jsp</url-pattern>
-    </servlet-mapping>
-
-    <servlet-mapping>
-        <servlet-name>org.apache.jsp.public_.temp_005fpass_jsp</servlet-name>
-        <url-pattern>/public/temp_pass.jsp</url-pattern>
-=======
-        <servlet-name>org.apache.jsp.secure.details.jobMatrixView_jsp</servlet-name>
-        <url-pattern>/secure/details/jobMatrixView.jsp</url-pattern>
-    </servlet-mapping>
-
-    <servlet-mapping>
-        <servlet-name>org.apache.jsp.secure.details.job_jsp</servlet-name>
-        <url-pattern>/secure/details/job.jsp</url-pattern>
-    </servlet-mapping>
-
-    <servlet-mapping>
-        <servlet-name>org.apache.jsp.secure.help_jsp</servlet-name>
-        <url-pattern>/secure/help.jsp</url-pattern>
-    </servlet-mapping>
-
-    <servlet-mapping>
-        <servlet-name>org.apache.jsp.secure.admin.cluster_jsp</servlet-name>
-        <url-pattern>/secure/admin/cluster.jsp</url-pattern>
-    </servlet-mapping>
-
-    <servlet-mapping>
-        <servlet-name>org.apache.jsp.secure.details.solverComparison_jsp</servlet-name>
-        <url-pattern>/secure/details/solverComparison.jsp</url-pattern>
-    </servlet-mapping>
-
-    <servlet-mapping>
-        <servlet-name>org.apache.jsp.secure.details.recycleBin_jsp</servlet-name>
-        <url-pattern>/secure/details/recycleBin.jsp</url-pattern>
->>>>>>> f008917b
-    </servlet-mapping>
-
-    <servlet-mapping>
-        <servlet-name>org.apache.jsp.public_.jobs.job_jsp</servlet-name>
-        <url-pattern>/public/jobs/job.jsp</url-pattern>
-    </servlet-mapping>
-
-    <servlet-mapping>
-        <servlet-name>org.apache.jsp.secure.add.picture_jsp</servlet-name>
-        <url-pattern>/secure/add/picture.jsp</url-pattern>
-    </servlet-mapping>
-
-    <servlet-mapping>
-        <servlet-name>org.apache.jsp.secure.admin.stressTest_jsp</servlet-name>
-        <url-pattern>/secure/admin/stressTest.jsp</url-pattern>
-    </servlet-mapping>
-
-    <servlet-mapping>
-        <servlet-name>org.apache.jsp.secure.details.configuration_jsp</servlet-name>
-        <url-pattern>/secure/details/configuration.jsp</url-pattern>
-    </servlet-mapping>
-
-    <servlet-mapping>
-        <servlet-name>org.apache.jsp.secure.add.space_jsp</servlet-name>
-        <url-pattern>/secure/add/space.jsp</url-pattern>
-    </servlet-mapping>
-
-    <servlet-mapping>
-        <servlet-name>org.apache.jsp.secure.admin.testing_jsp</servlet-name>
-        <url-pattern>/secure/admin/testing.jsp</url-pattern>
-    </servlet-mapping>
-
-    <servlet-mapping>
-<<<<<<< HEAD
-        <servlet-name>org.apache.jsp.secure.add.batchJob_jsp</servlet-name>
-        <url-pattern>/secure/add/batchJob.jsp</url-pattern>
-    </servlet-mapping>
-
-    <servlet-mapping>
-        <servlet-name>org.apache.jsp.secure.admin.status_jsp</servlet-name>
-        <url-pattern>/secure/admin/status.jsp</url-pattern>
-    </servlet-mapping>
-
-    <servlet-mapping>
-        <servlet-name>org.apache.jsp.secure.admin.testResults_jsp</servlet-name>
-        <url-pattern>/secure/admin/testResults.jsp</url-pattern>
-    </servlet-mapping>
-
-    <servlet-mapping>
-        <servlet-name>org.apache.jsp.secure.add.solver_jsp</servlet-name>
-        <url-pattern>/secure/add/solver.jsp</url-pattern>
-    </servlet-mapping>
-
-    <servlet-mapping>
-        <servlet-name>org.apache.jsp.secure.admin.jobpairErrors_jsp</servlet-name>
-        <url-pattern>/secure/admin/jobpairErrors.jsp</url-pattern>
-=======
-        <servlet-name>org.apache.jsp.secure.admin.analytics_jsp</servlet-name>
-        <url-pattern>/secure/admin/analytics.jsp</url-pattern>
-    </servlet-mapping>
-
-    <servlet-mapping>
-        <servlet-name>org.apache.jsp.secure.admin.assocCommunity_jsp</servlet-name>
-        <url-pattern>/secure/admin/assocCommunity.jsp</url-pattern>
-    </servlet-mapping>
-
-    <servlet-mapping>
-        <servlet-name>org.apache.jsp.secure.admin.jobpairErrors_jsp</servlet-name>
-        <url-pattern>/secure/admin/jobpairErrors.jsp</url-pattern>
-    </servlet-mapping>
-
-    <servlet-mapping>
-        <servlet-name>org.apache.jsp.secure.admin.stressTest_jsp</servlet-name>
-        <url-pattern>/secure/admin/stressTest.jsp</url-pattern>
->>>>>>> f008917b
-    </servlet-mapping>
-
-    <servlet-mapping>
-        <servlet-name>org.apache.jsp.secure.add.benchmarks_jsp</servlet-name>
-        <url-pattern>/secure/add/benchmarks.jsp</url-pattern>
-    </servlet-mapping>
-
-    <servlet-mapping>
-<<<<<<< HEAD
-        <servlet-name>org.apache.jsp.secure.admin.queue_jsp</servlet-name>
-        <url-pattern>/secure/admin/queue.jsp</url-pattern>
-=======
-        <servlet-name>org.apache.jsp.secure.explore.communities_jsp</servlet-name>
-        <url-pattern>/secure/explore/communities.jsp</url-pattern>
->>>>>>> f008917b
-    </servlet-mapping>
-
-    <servlet-mapping>
-        <servlet-name>org.apache.jsp.secure.help_jsp</servlet-name>
-        <url-pattern>/secure/help.jsp</url-pattern>
-    </servlet-mapping>
-
-    <servlet-mapping>
-<<<<<<< HEAD
-        <servlet-name>org.apache.jsp.secure.admin.addUser_jsp</servlet-name>
-        <url-pattern>/secure/admin/addUser.jsp</url-pattern>
-    </servlet-mapping>
-
-    <servlet-mapping>
-        <servlet-name>org.apache.jsp.secure.admin.community_jsp</servlet-name>
-        <url-pattern>/secure/admin/community.jsp</url-pattern>
-=======
-        <servlet-name>org.apache.jsp.secure.admin.testResults_jsp</servlet-name>
-        <url-pattern>/secure/admin/testResults.jsp</url-pattern>
->>>>>>> f008917b
-    </servlet-mapping>
-
-    <servlet-mapping>
-        <servlet-name>org.apache.jsp.secure.admin.starexec_jsp</servlet-name>
-        <url-pattern>/secure/admin/starexec.jsp</url-pattern>
-    </servlet-mapping>
-
-    <servlet-mapping>
-        <servlet-name>org.apache.jsp.secure.admin.analytics_jsp</servlet-name>
-        <url-pattern>/secure/admin/analytics.jsp</url-pattern>
-    </servlet-mapping>
-
-    <servlet-mapping>
-<<<<<<< HEAD
-        <servlet-name>org.apache.jsp.secure.admin.moveNodes_jsp</servlet-name>
-        <url-pattern>/secure/admin/moveNodes.jsp</url-pattern>
-    </servlet-mapping>
-
-    <servlet-mapping>
-        <servlet-name>org.apache.jsp.secure.add.jobPairs_jsp</servlet-name>
-        <url-pattern>/secure/add/jobPairs.jsp</url-pattern>
-    </servlet-mapping>
-
-    <servlet-mapping>
-        <servlet-name>org.apache.jsp.secure.admin.permissions_jsp</servlet-name>
-        <url-pattern>/secure/admin/permissions.jsp</url-pattern>
-    </servlet-mapping>
-
-    <servlet-mapping>
-        <servlet-name>org.apache.jsp.secure.admin.user_jsp</servlet-name>
-        <url-pattern>/secure/admin/user.jsp</url-pattern>
-=======
-        <servlet-name>org.apache.jsp.secure.admin.status_jsp</servlet-name>
-        <url-pattern>/secure/admin/status.jsp</url-pattern>
-    </servlet-mapping>
-
-    <servlet-mapping>
-        <servlet-name>org.apache.jsp.secure.admin.testing_jsp</servlet-name>
-        <url-pattern>/secure/admin/testing.jsp</url-pattern>
-    </servlet-mapping>
-
-    <servlet-mapping>
-        <servlet-name>org.apache.jsp.secure.explore.cluster_jsp</servlet-name>
-        <url-pattern>/secure/explore/cluster.jsp</url-pattern>
-    </servlet-mapping>
-
-    <servlet-mapping>
-        <servlet-name>org.apache.jsp.secure.explore.statistics_jsp</servlet-name>
-        <url-pattern>/secure/explore/statistics.jsp</url-pattern>
-    </servlet-mapping>
-
-    <servlet-mapping>
-        <servlet-name>org.apache.jsp.secure.admin.community_jsp</servlet-name>
-        <url-pattern>/secure/admin/community.jsp</url-pattern>
+        <servlet-name>org.apache.jsp.secure.edit.queue_jsp</servlet-name>
+        <url-pattern>/secure/edit/queue.jsp</url-pattern>
+    </servlet-mapping>
+
+    <servlet-mapping>
+        <servlet-name>org.apache.jsp.secure.explore.reports_jsp</servlet-name>
+        <url-pattern>/secure/explore/reports.jsp</url-pattern>
     </servlet-mapping>
 
     <servlet-mapping>
         <servlet-name>org.apache.jsp.secure.edit.spacePermissions_jsp</servlet-name>
         <url-pattern>/secure/edit/spacePermissions.jsp</url-pattern>
->>>>>>> f008917b
-    </servlet-mapping>
-
-    <servlet-mapping>
-        <servlet-name>org.apache.jsp.secure.admin.job_jsp</servlet-name>
-        <url-pattern>/secure/admin/job.jsp</url-pattern>
-    </servlet-mapping>
-
-    <servlet-mapping>
-<<<<<<< HEAD
-        <servlet-name>org.apache.jsp.secure.details.XMLuploadStatus_jsp</servlet-name>
-        <url-pattern>/secure/details/XMLuploadStatus.jsp</url-pattern>
-=======
-        <servlet-name>org.apache.jsp.secure.edit.queue_jsp</servlet-name>
-        <url-pattern>/secure/edit/queue.jsp</url-pattern>
->>>>>>> f008917b
-    </servlet-mapping>
-
-    <servlet-mapping>
-        <servlet-name>org.apache.jsp.secure.admin.logging_jsp</servlet-name>
-        <url-pattern>/secure/admin/logging.jsp</url-pattern>
-    </servlet-mapping>
-
-    <servlet-mapping>
-<<<<<<< HEAD
-        <servlet-name>org.apache.jsp.secure.details.jobPanelView_jsp</servlet-name>
-        <url-pattern>/secure/details/jobPanelView.jsp</url-pattern>
-    </servlet-mapping>
-
-    <servlet-mapping>
-        <servlet-name>org.apache.jsp.secure.add.quickJob_jsp</servlet-name>
-        <url-pattern>/secure/add/quickJob.jsp</url-pattern>
-    </servlet-mapping>
-
-    <servlet-mapping>
-        <servlet-name>org.apache.jsp.secure.add.job_jsp</servlet-name>
-        <url-pattern>/secure/add/job.jsp</url-pattern>
-    </servlet-mapping>
-
-    <servlet-mapping>
-        <servlet-name>org.apache.jsp.secure.details.configDeleted_jsp</servlet-name>
-        <url-pattern>/secure/details/configDeleted.jsp</url-pattern>
-    </servlet-mapping>
-
-    <servlet-mapping>
-        <servlet-name>org.apache.jsp.secure.admin.assocCommunity_jsp</servlet-name>
-        <url-pattern>/secure/admin/assocCommunity.jsp</url-pattern>
-    </servlet-mapping>
-
-    <servlet-mapping>
-        <servlet-name>org.apache.jsp.secure.details.recycleBin_jsp</servlet-name>
-        <url-pattern>/secure/details/recycleBin.jsp</url-pattern>
-    </servlet-mapping>
-
-    <servlet-mapping>
-        <servlet-name>org.apache.jsp.secure.details.conflictingSolvers_jsp</servlet-name>
-        <url-pattern>/secure/details/conflictingSolvers.jsp</url-pattern>
-    </servlet-mapping>
-
-    <servlet-mapping>
-        <servlet-name>org.apache.jsp.secure.details.solverconfigs_jsp</servlet-name>
-        <url-pattern>/secure/details/solverconfigs.jsp</url-pattern>
-    </servlet-mapping>
-
-    <servlet-mapping>
-        <servlet-name>org.apache.jsp.secure.details.pairsInSpace_jsp</servlet-name>
-        <url-pattern>/secure/details/pairsInSpace.jsp</url-pattern>
-    </servlet-mapping>
-
-    <servlet-mapping>
-        <servlet-name>org.apache.jsp.secure.explore.communities_jsp</servlet-name>
-        <url-pattern>/secure/explore/communities.jsp</url-pattern>
-    </servlet-mapping>
-
-    <servlet-mapping>
-        <servlet-name>org.apache.jsp.secure.details.uploadStatus_jsp</servlet-name>
-        <url-pattern>/secure/details/uploadStatus.jsp</url-pattern>
-    </servlet-mapping>
-
-    <servlet-mapping>
-        <servlet-name>org.apache.jsp.secure.details.configuration_jsp</servlet-name>
-        <url-pattern>/secure/details/configuration.jsp</url-pattern>
-    </servlet-mapping>
-
-    <servlet-mapping>
-        <servlet-name>org.apache.jsp.secure.details.job_jsp</servlet-name>
-        <url-pattern>/secure/details/job.jsp</url-pattern>
-    </servlet-mapping>
-
-    <servlet-mapping>
-        <servlet-name>org.apache.jsp.secure.details.conflictingBenchmarks_jsp</servlet-name>
-        <url-pattern>/secure/details/conflictingBenchmarks.jsp</url-pattern>
-    </servlet-mapping>
-
-    <servlet-mapping>
-        <servlet-name>org.apache.jsp.secure.details.jobAttributes_jsp</servlet-name>
-        <url-pattern>/secure/details/jobAttributes.jsp</url-pattern>
-    </servlet-mapping>
-
-    <servlet-mapping>
-        <servlet-name>org.apache.jsp.secure.details.jobMatrixView_jsp</servlet-name>
-        <url-pattern>/secure/details/jobMatrixView.jsp</url-pattern>
-    </servlet-mapping>
-
-    <servlet-mapping>
-        <servlet-name>org.apache.jsp.secure.edit.benchmark_jsp</servlet-name>
-        <url-pattern>/secure/edit/benchmark.jsp</url-pattern>
-    </servlet-mapping>
-
-    <servlet-mapping>
-        <servlet-name>org.apache.jsp.secure.explore.statistics_jsp</servlet-name>
-        <url-pattern>/secure/explore/statistics.jsp</url-pattern>
-    </servlet-mapping>
-
-    <servlet-mapping>
-        <servlet-name>org.apache.jsp.secure.edit.resubmitPairs_jsp</servlet-name>
-        <url-pattern>/secure/edit/resubmitPairs.jsp</url-pattern>
-=======
+    </servlet-mapping>
+
+    <servlet-mapping>
         <servlet-name>org.apache.jsp.secure.edit.processBenchmarks_jsp</servlet-name>
         <url-pattern>/secure/edit/processBenchmarks.jsp</url-pattern>
     </servlet-mapping>
 
     <servlet-mapping>
+        <servlet-name>org.apache.jsp.secure.edit.defaultPrimitive_jsp</servlet-name>
+        <url-pattern>/secure/edit/defaultPrimitive.jsp</url-pattern>
+    </servlet-mapping>
+
+    <servlet-mapping>
+        <servlet-name>org.apache.jsp.secure.details.pair_jsp</servlet-name>
+        <url-pattern>/secure/details/pair.jsp</url-pattern>
+    </servlet-mapping>
+
+    <servlet-mapping>
+        <servlet-name>org.apache.jsp.secure.details.user_jsp</servlet-name>
+        <url-pattern>/secure/details/user.jsp</url-pattern>
+    </servlet-mapping>
+
+    <servlet-mapping>
+        <servlet-name>org.apache.jsp.secure.edit.account_jsp</servlet-name>
+        <url-pattern>/secure/edit/account.jsp</url-pattern>
+    </servlet-mapping>
+
+    <servlet-mapping>
         <servlet-name>org.apache.jsp.secure.explore.spaces_jsp</servlet-name>
         <url-pattern>/secure/explore/spaces.jsp</url-pattern>
     </servlet-mapping>
 
     <servlet-mapping>
-        <servlet-name>org.apache.jsp.secure.explore.reports_jsp</servlet-name>
-        <url-pattern>/secure/explore/reports.jsp</url-pattern>
-    </servlet-mapping>
-
-    <servlet-mapping>
-        <servlet-name>org.apache.jsp.secure.add.to_005fcommunity_jsp</servlet-name>
-        <url-pattern>/secure/add/to_community.jsp</url-pattern>
-    </servlet-mapping>
-
-    <servlet-mapping>
-        <servlet-name>org.apache.jsp.secure.edit.solver_jsp</servlet-name>
-        <url-pattern>/secure/edit/solver.jsp</url-pattern>
-    </servlet-mapping>
-
-    <servlet-mapping>
-        <servlet-name>org.apache.jsp.secure.edit.space_jsp</servlet-name>
-        <url-pattern>/secure/edit/space.jsp</url-pattern>
-    </servlet-mapping>
-
-    <servlet-mapping>
-        <servlet-name>org.apache.jsp.secure.details.solver_jsp</servlet-name>
-        <url-pattern>/secure/details/solver.jsp</url-pattern>
-    </servlet-mapping>
-
-    <servlet-mapping>
-        <servlet-name>org.apache.jsp.secure.add.benchmarks_jsp</servlet-name>
-        <url-pattern>/secure/add/benchmarks.jsp</url-pattern>
-    </servlet-mapping>
-
-    <servlet-mapping>
-        <servlet-name>org.apache.jsp.secure.edit.benchmark_jsp</servlet-name>
-        <url-pattern>/secure/edit/benchmark.jsp</url-pattern>
-    </servlet-mapping>
-
-    <servlet-mapping>
-        <servlet-name>org.apache.jsp.secure.edit.configuration_jsp</servlet-name>
-        <url-pattern>/secure/edit/configuration.jsp</url-pattern>
-    </servlet-mapping>
-
-    <servlet-mapping>
-        <servlet-name>org.apache.jsp.secure.admin.logging_jsp</servlet-name>
-        <url-pattern>/secure/admin/logging.jsp</url-pattern>
-    </servlet-mapping>
-
-    <servlet-mapping>
-        <servlet-name>org.apache.jsp.secure.add.quickJob_jsp</servlet-name>
-        <url-pattern>/secure/add/quickJob.jsp</url-pattern>
-    </servlet-mapping>
-
-    <servlet-mapping>
-        <servlet-name>org.apache.jsp.secure.add.batchSpace_jsp</servlet-name>
-        <url-pattern>/secure/add/batchSpace.jsp</url-pattern>
-    </servlet-mapping>
-
-    <servlet-mapping>
-        <servlet-name>org.apache.jsp.public_.help_jsp</servlet-name>
-        <url-pattern>/public/help.jsp</url-pattern>
-    </servlet-mapping>
-
-    <servlet-mapping>
-        <servlet-name>org.apache.jsp.secure.add.picture_jsp</servlet-name>
-        <url-pattern>/secure/add/picture.jsp</url-pattern>
-    </servlet-mapping>
-
-    <servlet-mapping>
-        <servlet-name>org.apache.jsp.secure.add.configuration_jsp</servlet-name>
-        <url-pattern>/secure/add/configuration.jsp</url-pattern>
-    </servlet-mapping>
-
-    <servlet-mapping>
-        <servlet-name>org.apache.jsp.secure.add.space_jsp</servlet-name>
-        <url-pattern>/secure/add/space.jsp</url-pattern>
-    </servlet-mapping>
-
-    <servlet-mapping>
-        <servlet-name>org.apache.jsp.secure.add.batchJob_jsp</servlet-name>
-        <url-pattern>/secure/add/batchJob.jsp</url-pattern>
->>>>>>> f008917b
-    </servlet-mapping>
-
-    <servlet-mapping>
-        <servlet-name>org.apache.jsp.secure.edit.community_jsp</servlet-name>
-        <url-pattern>/secure/edit/community.jsp</url-pattern>
-    </servlet-mapping>
-
-    <servlet-mapping>
-<<<<<<< HEAD
-        <servlet-name>org.apache.jsp.secure.details.solverComparison_jsp</servlet-name>
-        <url-pattern>/secure/details/solverComparison.jsp</url-pattern>
-    </servlet-mapping>
-
-    <servlet-mapping>
-        <servlet-name>org.apache.jsp.secure.details.anonymousJobPageKey_jsp</servlet-name>
-        <url-pattern>/secure/details/anonymousJobPageKey.jsp</url-pattern>
-    </servlet-mapping>
-
-    <servlet-mapping>
-        <servlet-name>org.apache.jsp.secure.explore.cluster_jsp</servlet-name>
-        <url-pattern>/secure/explore/cluster.jsp</url-pattern>
-    </servlet-mapping>
-
-    <servlet-mapping>
-        <servlet-name>org.apache.jsp.secure.edit.configuration_jsp</servlet-name>
-        <url-pattern>/secure/edit/configuration.jsp</url-pattern>
-    </servlet-mapping>
-
-    <servlet-mapping>
-        <servlet-name>org.apache.jsp.secure.edit.solver_jsp</servlet-name>
-        <url-pattern>/secure/edit/solver.jsp</url-pattern>
-    </servlet-mapping>
-
-    <servlet-mapping>
-        <servlet-name>org.apache.jsp.secure.edit.space_jsp</servlet-name>
-        <url-pattern>/secure/edit/space.jsp</url-pattern>
-    </servlet-mapping>
-
-    <servlet-mapping>
-        <servlet-name>org.apache.jsp.secure.index_jsp</servlet-name>
-        <url-pattern>/secure/index.jsp</url-pattern>
-    </servlet-mapping>
-
-    <servlet-mapping>
-        <servlet-name>org.apache.jsp.secure.edit.queue_jsp</servlet-name>
-        <url-pattern>/secure/edit/queue.jsp</url-pattern>
-    </servlet-mapping>
-
-    <servlet-mapping>
-        <servlet-name>org.apache.jsp.secure.explore.reports_jsp</servlet-name>
-        <url-pattern>/secure/explore/reports.jsp</url-pattern>
-=======
-        <servlet-name>org.apache.jsp.public_.login_jsp</servlet-name>
-        <url-pattern>/public/login.jsp</url-pattern>
-    </servlet-mapping>
-
-    <servlet-mapping>
-        <servlet-name>org.apache.jsp.secure.add.jobPairs_jsp</servlet-name>
-        <url-pattern>/secure/add/jobPairs.jsp</url-pattern>
-    </servlet-mapping>
-
-    <servlet-mapping>
-        <servlet-name>org.apache.jsp.secure.add.solver_jsp</servlet-name>
-        <url-pattern>/secure/add/solver.jsp</url-pattern>
-    </servlet-mapping>
-
-    <servlet-mapping>
         <servlet-name>org.apache.jsp.secure.edit.processor_jsp</servlet-name>
         <url-pattern>/secure/edit/processor.jsp</url-pattern>
-    </servlet-mapping>
-
-    <servlet-mapping>
-        <servlet-name>org.apache.jsp.public_.starexeccommand_jsp</servlet-name>
-        <url-pattern>/public/starexeccommand.jsp</url-pattern>
-    </servlet-mapping>
-
-    <servlet-mapping>
-        <servlet-name>org.apache.jsp.public_.registrationConfirmation_jsp</servlet-name>
-        <url-pattern>/public/registrationConfirmation.jsp</url-pattern>
-    </servlet-mapping>
-
-    <servlet-mapping>
-        <servlet-name>org.apache.jsp.secure.edit.account_jsp</servlet-name>
-        <url-pattern>/secure/edit/account.jsp</url-pattern>
-    </servlet-mapping>
-
-    <servlet-mapping>
-        <servlet-name>org.apache.jsp.secure.add.job_jsp</servlet-name>
-        <url-pattern>/secure/add/job.jsp</url-pattern>
-    </servlet-mapping>
-
-    <servlet-mapping>
-        <servlet-name>org.apache.jsp.public_.quickReference_jsp</servlet-name>
-        <url-pattern>/public/quickReference.jsp</url-pattern>
->>>>>>> f008917b
-    </servlet-mapping>
-
-    <servlet-mapping>
-        <servlet-name>org.apache.jsp.secure.edit.spacePermissions_jsp</servlet-name>
-        <url-pattern>/secure/edit/spacePermissions.jsp</url-pattern>
-    </servlet-mapping>
-
-    <servlet-mapping>
-<<<<<<< HEAD
-        <servlet-name>org.apache.jsp.secure.edit.processBenchmarks_jsp</servlet-name>
-        <url-pattern>/secure/edit/processBenchmarks.jsp</url-pattern>
-    </servlet-mapping>
-
-    <servlet-mapping>
-        <servlet-name>org.apache.jsp.secure.edit.defaultPrimitive_jsp</servlet-name>
-        <url-pattern>/secure/edit/defaultPrimitive.jsp</url-pattern>
-=======
-        <servlet-name>org.apache.jsp.public_.messages.email_005fchanged_jsp</servlet-name>
-        <url-pattern>/public/messages/email_changed.jsp</url-pattern>
-    </servlet-mapping>
-
-    <servlet-mapping>
-        <servlet-name>org.apache.jsp.public_.temp_005fpass_jsp</servlet-name>
-        <url-pattern>/public/temp_pass.jsp</url-pattern>
->>>>>>> f008917b
-    </servlet-mapping>
-
-    <servlet-mapping>
-        <servlet-name>org.apache.jsp.secure.details.pair_jsp</servlet-name>
-        <url-pattern>/secure/details/pair.jsp</url-pattern>
-    </servlet-mapping>
-
-    <servlet-mapping>
-        <servlet-name>org.apache.jsp.secure.details.user_jsp</servlet-name>
-        <url-pattern>/secure/details/user.jsp</url-pattern>
-    </servlet-mapping>
-
-    <servlet-mapping>
-<<<<<<< HEAD
-        <servlet-name>org.apache.jsp.secure.edit.account_jsp</servlet-name>
-        <url-pattern>/secure/edit/account.jsp</url-pattern>
-    </servlet-mapping>
-
-    <servlet-mapping>
-        <servlet-name>org.apache.jsp.secure.explore.spaces_jsp</servlet-name>
-        <url-pattern>/secure/explore/spaces.jsp</url-pattern>
-    </servlet-mapping>
-
-    <servlet-mapping>
-        <servlet-name>org.apache.jsp.secure.edit.processor_jsp</servlet-name>
-        <url-pattern>/secure/edit/processor.jsp</url-pattern>
-=======
-        <servlet-name>org.apache.jsp.public_.guest_jsp</servlet-name>
-        <url-pattern>/public/guest.jsp</url-pattern>
-    </servlet-mapping>
-
-    <servlet-mapping>
-        <servlet-name>org.apache.jsp.public_.messages.email_005factivated_jsp</servlet-name>
-        <url-pattern>/public/messages/email_activated.jsp</url-pattern>
-    </servlet-mapping>
-
-    <servlet-mapping>
-        <servlet-name>org.apache.jsp.public_.registration_jsp</servlet-name>
-        <url-pattern>/public/registration.jsp</url-pattern>
-    </servlet-mapping>
-
-    <servlet-mapping>
-        <servlet-name>org.apache.jsp.secure.details.user_jsp</servlet-name>
-        <url-pattern>/secure/details/user.jsp</url-pattern>
->>>>>>> f008917b
     </servlet-mapping>
 
     <servlet-mapping>
