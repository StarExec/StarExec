--- conflicted
+++ resolved
@@ -1,608 +1,604 @@
-var userId;
-
-$(document).ready(function(){
-	initUI();
-	attachFormValidation();
-	attachPasswordMonitor();
-	attachWebsiteMonitor();
-	userId=$("#infoTable").attr("uid");
-	log('Found userId: ' + userId);
-});
-
-
-/**
- * Attaches form validation to the 'change password' fields
- */
-function attachFormValidation(){
-	// Hide the password strength meter initially and display it when a password's
-	// strength has been calculated
-	$.validator.passwordStrengthMeter("#pwd-meter");
-	
-	// Pressing the enter key on an input field triggers a submit,
-	// and this special validation process doesn't use submit, so
-	// the following code prevents that trigger
-	$("#changePassForm").submit(function(e){
-		e.preventDefault();
-	});
-	
-	// Form validation rules/messages
-	$("#changePassForm").validate({
-		rules : {
-			current_pass : {
-				required : true
-			},
-			confirm_pass : {
-				required : true,
-				equalTo : "#password"
-			}
-		},
-		messages : {
-			current_pass : {
-				required : "enter old password"
-			},
-			confirm_pass : {
-				required : "re-enter password",
-				equalTo : "does not match"
-			}
-		},
-		// Don't display an error for passwords, the password strength meter takes care of that
-		errorPlacement : function(error, element) {
-			if($(element).attr("id") != "password"){
-				error.insertAfter(element);
-			}
-		}
-	});
-}
-
-/**
- * Initialize the DataTable objects for this page
- */
-function initDataTables(){
-	$('#personal').dataTable( {
-        "sDom": 'rt<"bottom"><"clear">',
-        "aaSorting": [],
-        "bPaginate": false,        
-        "bSort": true        
-    });
-}
-
-/**
- * Initializes the user-interface
- */
-function initUI(){
-	initDataTables();
-	initButtonIcons();
-	
-	// Collapse all fieldsets on page load except for the one containing the client's information
-	$('fieldset:not(:first, #settingActions)').expandable(true);
-	
-	// Setup "+ add new" & "- add new" animation
-	$('#toggleWebsite').click(function() {
-		$('#new_website').slideToggle('fast');
-		togglePlusMinus(this);
-	});	
-	$('#new_website').hide();
-	
-	// Allow the client to edit their first name, last name,institution name and email
-	editable("firstname");
-	editable("lastname");
-	editable("institution");
-	editable("diskquota");
-	editable("pairquota");
-	editable("pagesize");
-	editable("email");
-	// If the client's picture is clicked on, pop it up in a JQuery modal window
-	$('#showPicture').click(function(event){
-		popUp($(this).attr('enlarge'));
-	});
-	
-	
-	$("button").button();
-	
-	
-	$("#saveProfile").click(function() {
-		var benchmarkIds = [];
-		$('.benchmark').each(function(i, el) {
-			benchmarkIds.push($(el).attr('value'));
-		});
-
-		log('benchmarkIds is: ');
-		log(benchmarkIds);
-
-			
-		$.post(  
-				starexecRoot+"secure/add/profile",
-				{postp: $("#editPostProcess").val(), prep: $("#editPreProcess").val(), benchp: $("#editBenchProcess").val(),
-					solver: $("#solver").val(), name: $("#settingName").val(), cpu: $("#cpuTimeout").val(),
-					wall: $("#wallclockTimeout").val(), dep: $("#editDependenciesEnabled").val(),
-<<<<<<< HEAD
-					bench: $("#benchmark").val(), mem: $("#maxMem").val(), settingId : $("#settingProfile").val(), userIdOfOwner: userId},
-=======
-					'bench[]': benchmarkIds, mem: $("#maxMem").val(), settingId : $("#settingProfile").val(), userIdOfOwner: userId},
->>>>>>> 97654b79
-				function(returnCode) {
-						showMessage("success","Profile settings updated successfully",5000);
-
-				}
-			).error(function(xhr, textStatus, errorThrown) {
-				log('xhr: ');
-				log(xhr);
-				log('textStatus: ');
-				log(textStatus);
-				log('errorThrown: ');
-				log(errorThrown);
-				showMessage('error',"Invalid parameters",5000);
-			});
-	});
-	
-	$("#createProfile").click(function() {
-		
-		
-		$("#dialog-createSettingsProfile").dialog({
-			modal: true,
-			width: 380,
-			height: 165,
-			buttons: {
-				'create': function() {
-					$(this).dialog("close");
-						$.post(  
-							starexecRoot+"secure/add/profile",
-							{postp: $("#editPostProcess").val(), prep: $("#editPreProcess").val(), benchp: $("#editBenchProcess").val(),
-								solver: $("#solver").val(), name: $("#settingName").val(), cpu: $("#cpuTimeout").val(),
-								wall: $("#wallclockTimeout").val(), dep: $("#editDependenciesEnabled").val(),
-								bench: $("#benchmark").val(), mem: $("#maxMem").val(), userIdOfOwner: userId},
-							function(returnCode) {
-									showMessage("success","Profile created successfully",5000);
-							}
-						).error(function(xhr, textStatus, errorThrown){
-							log(xhr.statusText);
-							log(textStatus);
-							log(errorThrown);
-							if (xhr.statusText === 'Forbidden') {
-								showMessage('error','You do not have permission to add a new profile for this user.', 5000);
-							} else {
-								showMessage('error',"Invalid parameters",5000);
-							}
-						});
-														
-				},
-				"cancel": function() {
-					$(this).dialog("close");
-				}
-			}
-		});
-	});
-	
-	//save the selected profile as a default
-	$("#setDefaultProfile").click(function() {
-		curSettingId=getSelectedSettingId();
-		$.post(
-				starexecRoot+"services/set/defaultSettings/"+ curSettingId +'/'+userId,
-				function(returnData){
-					s=parseReturnCode(returnData);
-				},
-				"json"
-		);
-	});
-	
-	//delete the selected DefaultSettings profile
-	$("#deleteProfile").click(function() {
-		curSettingId=getSelectedSettingId();
-		$.post(
-				starexecRoot+"services/delete/defaultSettings/"+ curSettingId,
-				function(returnData){
-					s=parseReturnCode(returnData);
-					if (s) {
-						$(".settingOption[value='"+curSettingId+"']").remove();
-					}
-
-				},
-				"json"
-		);
-	});
-	$("#useSolver").button({
-		icons: {
-			primary: "ui-icon-check"
-		}
-	});
-	$("#useSolver").click(function(e) {
-		useSelectedSolver();
-		e.preventDefault();
-	});
-	
-	$("#useBenchmark").button({
-		icons: {
-			primary: "ui-icon-check"
-		}
-	});
-	$("#useBenchmark").click(function(e) {
-		useSelectedBenchmark();
-		e.preventDefault();
-	});
-	$("#deleteUser").button({
-		icons: {
-			primary: "ui-icon-close"
-		}
-	});	
-	$("#deleteUser").click(function(e) {
-		$('#dialog-confirm-delete-txt').text('Deleting a user will delete all their primitives.\nAre you sure you want to delete this user?');
-		$('#dialog-confirm-delete').dialog({
-			modal: true,
-			width: 380,
-			height: 200,
-			buttons: {
-				'yes': function() {
-					$('#dialog-confirm-delete').dialog('close');
-					var userId = getUserIdAssociatedWithPage();
-					log("userId: "+userId);
-					sendDeleteUserRequest(userId);
-				},
-				"cancel": function() {
-					$(this).dialog("close");
-				}
-			}
-		});
-	});
-	
-	 $("#solverList").dataTable({ 
-			"sDom"			: getDataTablesDom(),
-			"iDisplayStart"	: 0,
-			"iDisplayLength": defaultPageSize,
-			"bServerSide"	: true,
-			"sAjaxSource"	: starexecRoot+"services/",
-			"sServerMethod" : 'POST',
-			"fnServerData"	: fnSolverPaginationHandler
-		});
-	    $("#solverList").on("mousedown", "tr",function() {
-			if ($(this).hasClass("row_selected")) {
-				$(this).removeClass("row_selected");
-			} else {
-				$("#solverList").find("tr").removeClass("row_selected");
-				$(this).addClass("row_selected");
-			}
-		});
-	    
-	    $("#benchmarkList").dataTable({ 
-			"sDom"			: getDataTablesDom(),
-			"iDisplayStart"	: 0,
-			"iDisplayLength": defaultPageSize,
-			"bServerSide"	: true,
-			"sAjaxSource"	: starexecRoot+"services/",
-			"sServerMethod" : 'POST',
-			"fnServerData"	: fnBenchmarkPaginationHandler
-		});
-	    $("#benchmarkList").on("mousedown", "tr",function() {
-			if ($(this).hasClass("row_selected")) {
-				$(this).removeClass("row_selected");
-			} else {
-				$("#benchmarkList").find("tr").removeClass("row_selected");
-				$(this).addClass("row_selected");
-			}
-		});
-	
-	//this marks all community settings profiles with the text "(community)" so users can tell
-	    $('#settingProfile > [type=COMMUNITY]').each(function() {
-	    	
-	    	$(this).text($(this).text() + " (community profile)");
-	    });
-}
-
-function getUserIdAssociatedWithPage() {
-	var userId = $('#infoTable').attr('uid');
-	return userId;
-}
-
-function sendDeleteUserRequest(userId) {
-	$.post(
-			starexecRoot+'services/delete/user/'+userId,
-			{},
-			function(validatorStatusCode) {
-				parseReturnCode(validatorStatusCode);	
-				window.location.replace(starexecRoot);  
-			},
-			'json'
-	 );
-}
-
-function fnSolverPaginationHandler(sSource,aoData,fnCallback) {
-	fnPaginationHandler(sSource,aoData,fnCallback,"solvers");
-}
-function fnBenchmarkPaginationHandler(sSource,aoData,fnCallback) {
-	fnPaginationHandler(sSource,aoData,fnCallback,"benchmarks");
-}
-
-
-// used by /users/benchmarks/pagination and /users/solvers/pagination
-function fnPaginationHandler(sSource, aoData, fnCallback,prim){
-	// Request the next page of primitives from the server via AJAX
-	$.post(  
-			sSource + "users/"+prim+"/pagination",
-			aoData,
-			function(nextDataTablePage){
-				s=parseReturnCode(nextDataTablePage);
-				if (s) {
-					// Replace the current page with the newly received page
-					fnCallback(nextDataTablePage);
-				}
-			},  
-			"json"
-	);
-}
-
-
-/**
- * Monitors the client's "websites" and updates the server if the client adds/deletes any
- */
-function attachWebsiteMonitor(){
-	// Handles deleting an existing website
-	$("#websites").on( "click", ".delWebsite", function(){
-		var id = $(this).attr('id');
-		var parent = $(this).parent().parent();
-		$('#dialog-confirm-delete-txt').text('Are you sure you want to delete this website?');
-		
-		$('#dialog-confirm-delete').dialog({
-			modal: true,
-			width: 380,
-			height: 165,
-			buttons: {
-				'OK': function() {
-					$('#dialog-confirm-delete').dialog('close');
-					
-					$.post(
-							starexecRoot+"services/websites/delete/"+ id,
-							function(returnData){
-								s=parseReturnCode(returnData);
-								if (s) {
-									parent.remove();
-								}
-	
-							},
-							"json"
-					).error(function(){
-						showMessage('error',"Internal error updating user websites",5000);
-					});
-				},
-				"cancel": function() {
-					$(this).dialog("close");
-				}
-			}
-		});
-
-	});
-	
-	// Handles adding a new website
-	$("#addWebsite").click(function(){
-		var name = $("#website_name").val();
-		var url = $("#website_url").val();
-		
-		if(name.trim().length == 0) {
-			showMessage('error', 'please enter a website name', 6000);
-			return;
-		} else if (url.indexOf("http://") != 0) {			
-			showMessage('error', 'url must start with http://', 6000);
-			return;
-		} else if (url.trim().length <= 12) {
-			showMessage('error', 'the given url is not long enough', 6000);
-			return;
-		}	
-		
-		var data = {name: name, url: url};
-		log('Adding website for user with id: ' + userId);
-		$.post(
-				starexecRoot+"services/website/add/user/" + userId,
-				data,
-				function(returnCode) {
-					s=parseReturnCode(returnCode);
-					if (s) {
-						$("#website_name").val("");
-			    		$("#website_url").val("");
-			    		$('#websites li').remove();
-			    		refreshUserWebsites();
-					}
-				},
-				"json"
-		);
-	});
-}
-
-/**
- * Monitors the client's "change password" field and updates the server if the client uses it
- * to change their password
- */
-function attachPasswordMonitor(){
-	$('#changePass').click(function() {
-		// Display the password strength meter
-		$('#pwd-meter').show();
-		var isFormValid = $("#changePassForm").valid();
-		if(true == isFormValid){
-			var currentPass = $('#current_pass').val();
-			var newPass = $('#password').val();
-			var confirmPass = $('#confirm_pass').val();
-			
-			var data = {current: currentPass, newpass: newPass, confirm: confirmPass};
-			$.post(
-					starexecRoot+"services/edit/user/password/"+userId,
-					data,
-					function(returnCode) {
-						s=parseReturnCode(returnCode);
-						if (s) {
-							$('#current_pass').val("");
-							$('#password').val("");
-							$('#confirm_pass').val("");
-							$('#pwd-meter').hide();
-						}
-					},
-					"json"
-			);
-		}
-	});
-}
-
-/**
- * Initializes the JQuery icons for the buttons used on this page
- */
-function initButtonIcons(){
-	$('#addWebsite').button({
-		icons: {
-			secondary: "ui-icon-plus"
-		}
-	});
-	
-	$('#changePass').button({
-		icons: {
-			secondary: "ui-icon-check"
-		}
-	});
-	
-	$('#uploadPicture').button({
-		icons: {
-			primary: "ui-icon-gear"
-		}
-    });	
-}
-
-/**
- * Queries the server for the user's websites and displays them on the page
- */
-function refreshUserWebsites(){
-	location.reload();
-
-}
-
-/**
- * Toggles the plus-minus text of the "+ add new" website button
- */
-function togglePlusMinus(addSiteButton){
-	if($(addSiteButton).children('span:first-child').text() == "+"){
-		$(addSiteButton).children('span:first-child').text("-");
-	} else {
-		$(addSiteButton).children('span:first-child').text("+");
-	}
-}
-
-
-
-/**
- * Allows for a given field to be editable
- */
-function editable(attribute) {
-	$('#edit' + attribute).click(function(){
-		var old = $(this).html();
-		$(this).after('<td><input type="text" value="' + old + '" />&nbsp;<button id="save' + attribute + '">save</button>&nbsp;<button id="cancel' + attribute + '">cancel</button>&nbsp;</td>').remove();
-		$('#save' + attribute).click(function(){saveChanges(this, true, attribute, old);});
-		$('#cancel' + attribute).click(function(){saveChanges(this, false, attribute, old);});
-	});	
-	
-	$('#save' + attribute).button({
-		icons: {
-			secondary: "ui-icon-check"
-		}
-	});
-	
-	$('#cancel' + attribute).button({
-		icons: {
-			secondary: "ui-icon-close"
-		}
-	});
-}
-
-/**
- * Updates the server with the new data a client has saved to 
- * either the 'firstname', 'lastname' or 'institution' fields
- * @param obj the DOM object that was edited 
- * @param save a boolean value as to whether or not we should apply these new values to the server
- * @param attr the name of the field that was edited (i.e. either 'firstname', 'lastname' or 'institution')
- * @param old the old values to apply if save = false
- */
-function saveChanges(obj, save, attr, old) {
-	
-	var userId = window.location.search.split('id=')[1]; 
-
-	if (true == save) {
-		var newVal = $(obj).siblings('input:first').val();
-		var unmodifiedNewVal = newVal;
-		
-		// Fixes 'session expired' bug that would occur if user inputed the empty String
-		newVal = (newVal == "") ? "-1" : newVal;
-
-		if (attr === 'diskquota') {
-			// Convert input values like 1 KB to 1000
-			newVal = convertToBytes(newVal);
-		}
-		
-		$.post(  
-				starexecRoot+"services/edit/user/" + attr + "/" + userId + "/" + newVal,
-			    function(returnCode){  		
-					s=parseReturnCode(returnCode);
-					if (s) {
-						// Change newVal to original in case above code modified newVal before call to post
-						newVal = unmodifiedNewVal;
-
-						// Hide the input box and replace it with the table cell
-			    		$(obj).parent().after('<td id="edit' + attr + '">' + newVal + '</td>').remove();
-			    		// Make the value editable again
-			    		editable(attr);
-					} else {
-						$(obj).parent().after('<td id="edit' + attr + '">' + old + '</td>').remove();
-			    		// Make the value editable again
-			    		editable(attr);
-					}
-			     },  
-			     "json"  
-		).error(function(){
-			showMessage('error',"Internal error updating user information",5000);
-		});
-	} else {
-		// Hide the input box and replace it with the table cell
-		$(obj).parent().after('<td id="edit' + attr + '">' + old + '</td>').remove();
-		// Make the value editable again
-		editable(attr);
-	}
-}
-
-/**
- * Takes a String that represents a number of bytes in
- * GB, MB, KB, or Bytes. Returns a String that represents
- * the number of bytes with no units specified.
- * @author Albert Giegerich
- */
-function convertToBytes(bytesOfAnyUnits) {
-	var inputStrings = bytesOfAnyUnits.split(' ');
-	
-	if (inputStrings.length === 2) {
-		var quotaValue = inputStrings[0];
-		var byteUnits  = inputStrings[1].toUpperCase(); 	
-		if (byteUnits === 'B' || byteUnits === 'BYTES') {
-			return quotaValue;
-		} else if (byteUnits === 'KB') {
-			return (parseInt(quotaValue)*1024).toString();
-		} else if (byteUnits === 'MB') {
-			return (parseInt(quotaValue)*Math.pow(1024, 2)).toString();
-		} else if (byteUnits === 'GB') {
-			return (parseInt(quotaValue)*Math.pow(1024, 3)).toString();
-		}
-	} 
-	// Return unaltered input if input was not formatted properly.
-	return bytesOfAnyUnits;
-}
-
-	
-/**
- * Displays the picture in the URI in a JQuery modal window
- */
-function popUp(uri) {
-	imageDialog = $("#popDialog");
-	imageTag = $("#popImage");
-	
-	imageTag.attr('src', uri);
-	imageTag.load(function(){
-		$('#popDialog').dialog({
-			dialogClass: "popup",
-			modal: true,
-			resizable: false,
-			draggable: false,
-			height: 'auto',
-			width: 'auto'
-		});
-	});  
-}
+var userId;
+
+$(document).ready(function(){
+	initUI();
+	attachFormValidation();
+	attachPasswordMonitor();
+	attachWebsiteMonitor();
+	userId=$("#infoTable").attr("uid");
+	log('Found userId: ' + userId);
+});
+
+
+/**
+ * Attaches form validation to the 'change password' fields
+ */
+function attachFormValidation(){
+	// Hide the password strength meter initially and display it when a password's
+	// strength has been calculated
+	$.validator.passwordStrengthMeter("#pwd-meter");
+	
+	// Pressing the enter key on an input field triggers a submit,
+	// and this special validation process doesn't use submit, so
+	// the following code prevents that trigger
+	$("#changePassForm").submit(function(e){
+		e.preventDefault();
+	});
+	
+	// Form validation rules/messages
+	$("#changePassForm").validate({
+		rules : {
+			current_pass : {
+				required : true
+			},
+			confirm_pass : {
+				required : true,
+				equalTo : "#password"
+			}
+		},
+		messages : {
+			current_pass : {
+				required : "enter old password"
+			},
+			confirm_pass : {
+				required : "re-enter password",
+				equalTo : "does not match"
+			}
+		},
+		// Don't display an error for passwords, the password strength meter takes care of that
+		errorPlacement : function(error, element) {
+			if($(element).attr("id") != "password"){
+				error.insertAfter(element);
+			}
+		}
+	});
+}
+
+/**
+ * Initialize the DataTable objects for this page
+ */
+function initDataTables(){
+	$('#personal').dataTable( {
+        "sDom": 'rt<"bottom"><"clear">',
+        "aaSorting": [],
+        "bPaginate": false,        
+        "bSort": true        
+    });
+}
+
+/**
+ * Initializes the user-interface
+ */
+function initUI(){
+	initDataTables();
+	initButtonIcons();
+	
+	// Collapse all fieldsets on page load except for the one containing the client's information
+	$('fieldset:not(:first, #settingActions)').expandable(true);
+	
+	// Setup "+ add new" & "- add new" animation
+	$('#toggleWebsite').click(function() {
+		$('#new_website').slideToggle('fast');
+		togglePlusMinus(this);
+	});	
+	$('#new_website').hide();
+	
+	// Allow the client to edit their first name, last name,institution name and email
+	editable("firstname");
+	editable("lastname");
+	editable("institution");
+	editable("diskquota");
+	editable("pairquota");
+	editable("pagesize");
+	editable("email");
+	// If the client's picture is clicked on, pop it up in a JQuery modal window
+	$('#showPicture').click(function(event){
+		popUp($(this).attr('enlarge'));
+	});
+	
+	
+	$("button").button();
+	
+	
+	$("#saveProfile").click(function() {
+		var benchmarkIds = [];
+		$('.benchmark').each(function(i, el) {
+			benchmarkIds.push($(el).attr('value'));
+		});
+
+		log('benchmarkIds is: ');
+		log(benchmarkIds);
+
+			
+		$.post(  
+				starexecRoot+"secure/add/profile",
+				{postp: $("#editPostProcess").val(), prep: $("#editPreProcess").val(), benchp: $("#editBenchProcess").val(),
+					solver: $("#solver").val(), name: $("#settingName").val(), cpu: $("#cpuTimeout").val(),
+					wall: $("#wallclockTimeout").val(), dep: $("#editDependenciesEnabled").val(),
+					'bench[]': benchmarkIds, mem: $("#maxMem").val(), settingId : $("#settingProfile").val(), userIdOfOwner: userId},
+				function(returnCode) {
+						showMessage("success","Profile settings updated successfully",5000);
+
+				}
+			).error(function(xhr, textStatus, errorThrown) {
+				log('xhr: ');
+				log(xhr);
+				log('textStatus: ');
+				log(textStatus);
+				log('errorThrown: ');
+				log(errorThrown);
+				showMessage('error',"Invalid parameters",5000);
+			});
+	});
+	
+	$("#createProfile").click(function() {
+		
+		
+		$("#dialog-createSettingsProfile").dialog({
+			modal: true,
+			width: 380,
+			height: 165,
+			buttons: {
+				'create': function() {
+					$(this).dialog("close");
+						$.post(  
+							starexecRoot+"secure/add/profile",
+							{postp: $("#editPostProcess").val(), prep: $("#editPreProcess").val(), benchp: $("#editBenchProcess").val(),
+								solver: $("#solver").val(), name: $("#settingName").val(), cpu: $("#cpuTimeout").val(),
+								wall: $("#wallclockTimeout").val(), dep: $("#editDependenciesEnabled").val(),
+								bench: $("#benchmark").val(), mem: $("#maxMem").val(), userIdOfOwner: userId},
+							function(returnCode) {
+									showMessage("success","Profile created successfully",5000);
+							}
+						).error(function(xhr, textStatus, errorThrown){
+							log(xhr.statusText);
+							log(textStatus);
+							log(errorThrown);
+							if (xhr.statusText === 'Forbidden') {
+								showMessage('error','You do not have permission to add a new profile for this user.', 5000);
+							} else {
+								showMessage('error',"Invalid parameters",5000);
+							}
+						});
+														
+				},
+				"cancel": function() {
+					$(this).dialog("close");
+				}
+			}
+		});
+	});
+	
+	//save the selected profile as a default
+	$("#setDefaultProfile").click(function() {
+		curSettingId=getSelectedSettingId();
+		$.post(
+				starexecRoot+"services/set/defaultSettings/"+ curSettingId +'/'+userId,
+				function(returnData){
+					s=parseReturnCode(returnData);
+				},
+				"json"
+		);
+	});
+	
+	//delete the selected DefaultSettings profile
+	$("#deleteProfile").click(function() {
+		curSettingId=getSelectedSettingId();
+		$.post(
+				starexecRoot+"services/delete/defaultSettings/"+ curSettingId,
+				function(returnData){
+					s=parseReturnCode(returnData);
+					if (s) {
+						$(".settingOption[value='"+curSettingId+"']").remove();
+					}
+
+				},
+				"json"
+		);
+	});
+	$("#useSolver").button({
+		icons: {
+			primary: "ui-icon-check"
+		}
+	});
+	$("#useSolver").click(function(e) {
+		useSelectedSolver();
+		e.preventDefault();
+	});
+	
+	$("#useBenchmark").button({
+		icons: {
+			primary: "ui-icon-check"
+		}
+	});
+	$("#useBenchmark").click(function(e) {
+		useSelectedBenchmark();
+		e.preventDefault();
+	});
+	$("#deleteUser").button({
+		icons: {
+			primary: "ui-icon-close"
+		}
+	});	
+	$("#deleteUser").click(function(e) {
+		$('#dialog-confirm-delete-txt').text('Deleting a user will delete all their primitives.\nAre you sure you want to delete this user?');
+		$('#dialog-confirm-delete').dialog({
+			modal: true,
+			width: 380,
+			height: 200,
+			buttons: {
+				'yes': function() {
+					$('#dialog-confirm-delete').dialog('close');
+					var userId = getUserIdAssociatedWithPage();
+					log("userId: "+userId);
+					sendDeleteUserRequest(userId);
+				},
+				"cancel": function() {
+					$(this).dialog("close");
+				}
+			}
+		});
+	});
+	
+	 $("#solverList").dataTable({ 
+			"sDom"			: getDataTablesDom(),
+			"iDisplayStart"	: 0,
+			"iDisplayLength": defaultPageSize,
+			"bServerSide"	: true,
+			"sAjaxSource"	: starexecRoot+"services/",
+			"sServerMethod" : 'POST',
+			"fnServerData"	: fnSolverPaginationHandler
+		});
+	    $("#solverList").on("mousedown", "tr",function() {
+			if ($(this).hasClass("row_selected")) {
+				$(this).removeClass("row_selected");
+			} else {
+				$("#solverList").find("tr").removeClass("row_selected");
+				$(this).addClass("row_selected");
+			}
+		});
+	    
+	    $("#benchmarkList").dataTable({ 
+			"sDom"			: getDataTablesDom(),
+			"iDisplayStart"	: 0,
+			"iDisplayLength": defaultPageSize,
+			"bServerSide"	: true,
+			"sAjaxSource"	: starexecRoot+"services/",
+			"sServerMethod" : 'POST',
+			"fnServerData"	: fnBenchmarkPaginationHandler
+		});
+	    $("#benchmarkList").on("mousedown", "tr",function() {
+			if ($(this).hasClass("row_selected")) {
+				$(this).removeClass("row_selected");
+			} else {
+				$("#benchmarkList").find("tr").removeClass("row_selected");
+				$(this).addClass("row_selected");
+			}
+		});
+	
+	//this marks all community settings profiles with the text "(community)" so users can tell
+	    $('#settingProfile > [type=COMMUNITY]').each(function() {
+	    	
+	    	$(this).text($(this).text() + " (community profile)");
+	    });
+}
+
+function getUserIdAssociatedWithPage() {
+	var userId = $('#infoTable').attr('uid');
+	return userId;
+}
+
+function sendDeleteUserRequest(userId) {
+	$.post(
+			starexecRoot+'services/delete/user/'+userId,
+			{},
+			function(validatorStatusCode) {
+				parseReturnCode(validatorStatusCode);	
+				window.location.replace(starexecRoot);  
+			},
+			'json'
+	 );
+}
+
+function fnSolverPaginationHandler(sSource,aoData,fnCallback) {
+	fnPaginationHandler(sSource,aoData,fnCallback,"solvers");
+}
+function fnBenchmarkPaginationHandler(sSource,aoData,fnCallback) {
+	fnPaginationHandler(sSource,aoData,fnCallback,"benchmarks");
+}
+
+
+// used by /users/benchmarks/pagination and /users/solvers/pagination
+function fnPaginationHandler(sSource, aoData, fnCallback,prim){
+	// Request the next page of primitives from the server via AJAX
+	$.post(  
+			sSource + "users/"+prim+"/pagination",
+			aoData,
+			function(nextDataTablePage){
+				s=parseReturnCode(nextDataTablePage);
+				if (s) {
+					// Replace the current page with the newly received page
+					fnCallback(nextDataTablePage);
+				}
+			},  
+			"json"
+	);
+}
+
+
+/**
+ * Monitors the client's "websites" and updates the server if the client adds/deletes any
+ */
+function attachWebsiteMonitor(){
+	// Handles deleting an existing website
+	$("#websites").on( "click", ".delWebsite", function(){
+		var id = $(this).attr('id');
+		var parent = $(this).parent().parent();
+		$('#dialog-confirm-delete-txt').text('Are you sure you want to delete this website?');
+		
+		$('#dialog-confirm-delete').dialog({
+			modal: true,
+			width: 380,
+			height: 165,
+			buttons: {
+				'OK': function() {
+					$('#dialog-confirm-delete').dialog('close');
+					
+					$.post(
+							starexecRoot+"services/websites/delete/"+ id,
+							function(returnData){
+								s=parseReturnCode(returnData);
+								if (s) {
+									parent.remove();
+								}
+	
+							},
+							"json"
+					).error(function(){
+						showMessage('error',"Internal error updating user websites",5000);
+					});
+				},
+				"cancel": function() {
+					$(this).dialog("close");
+				}
+			}
+		});
+
+	});
+	
+	// Handles adding a new website
+	$("#addWebsite").click(function(){
+		var name = $("#website_name").val();
+		var url = $("#website_url").val();
+		
+		if(name.trim().length == 0) {
+			showMessage('error', 'please enter a website name', 6000);
+			return;
+		} else if (url.indexOf("http://") != 0) {			
+			showMessage('error', 'url must start with http://', 6000);
+			return;
+		} else if (url.trim().length <= 12) {
+			showMessage('error', 'the given url is not long enough', 6000);
+			return;
+		}	
+		
+		var data = {name: name, url: url};
+		log('Adding website for user with id: ' + userId);
+		$.post(
+				starexecRoot+"services/website/add/user/" + userId,
+				data,
+				function(returnCode) {
+					s=parseReturnCode(returnCode);
+					if (s) {
+						$("#website_name").val("");
+			    		$("#website_url").val("");
+			    		$('#websites li').remove();
+			    		refreshUserWebsites();
+					}
+				},
+				"json"
+		);
+	});
+}
+
+/**
+ * Monitors the client's "change password" field and updates the server if the client uses it
+ * to change their password
+ */
+function attachPasswordMonitor(){
+	$('#changePass').click(function() {
+		// Display the password strength meter
+		$('#pwd-meter').show();
+		var isFormValid = $("#changePassForm").valid();
+		if(true == isFormValid){
+			var currentPass = $('#current_pass').val();
+			var newPass = $('#password').val();
+			var confirmPass = $('#confirm_pass').val();
+			
+			var data = {current: currentPass, newpass: newPass, confirm: confirmPass};
+			$.post(
+					starexecRoot+"services/edit/user/password/"+userId,
+					data,
+					function(returnCode) {
+						s=parseReturnCode(returnCode);
+						if (s) {
+							$('#current_pass').val("");
+							$('#password').val("");
+							$('#confirm_pass').val("");
+							$('#pwd-meter').hide();
+						}
+					},
+					"json"
+			);
+		}
+	});
+}
+
+/**
+ * Initializes the JQuery icons for the buttons used on this page
+ */
+function initButtonIcons(){
+	$('#addWebsite').button({
+		icons: {
+			secondary: "ui-icon-plus"
+		}
+	});
+	
+	$('#changePass').button({
+		icons: {
+			secondary: "ui-icon-check"
+		}
+	});
+	
+	$('#uploadPicture').button({
+		icons: {
+			primary: "ui-icon-gear"
+		}
+    });	
+}
+
+/**
+ * Queries the server for the user's websites and displays them on the page
+ */
+function refreshUserWebsites(){
+	location.reload();
+
+}
+
+/**
+ * Toggles the plus-minus text of the "+ add new" website button
+ */
+function togglePlusMinus(addSiteButton){
+	if($(addSiteButton).children('span:first-child').text() == "+"){
+		$(addSiteButton).children('span:first-child').text("-");
+	} else {
+		$(addSiteButton).children('span:first-child').text("+");
+	}
+}
+
+
+
+/**
+ * Allows for a given field to be editable
+ */
+function editable(attribute) {
+	$('#edit' + attribute).click(function(){
+		var old = $(this).html();
+		$(this).after('<td><input type="text" value="' + old + '" />&nbsp;<button id="save' + attribute + '">save</button>&nbsp;<button id="cancel' + attribute + '">cancel</button>&nbsp;</td>').remove();
+		$('#save' + attribute).click(function(){saveChanges(this, true, attribute, old);});
+		$('#cancel' + attribute).click(function(){saveChanges(this, false, attribute, old);});
+	});	
+	
+	$('#save' + attribute).button({
+		icons: {
+			secondary: "ui-icon-check"
+		}
+	});
+	
+	$('#cancel' + attribute).button({
+		icons: {
+			secondary: "ui-icon-close"
+		}
+	});
+}
+
+/**
+ * Updates the server with the new data a client has saved to 
+ * either the 'firstname', 'lastname' or 'institution' fields
+ * @param obj the DOM object that was edited 
+ * @param save a boolean value as to whether or not we should apply these new values to the server
+ * @param attr the name of the field that was edited (i.e. either 'firstname', 'lastname' or 'institution')
+ * @param old the old values to apply if save = false
+ */
+function saveChanges(obj, save, attr, old) {
+	
+	var userId = window.location.search.split('id=')[1]; 
+
+	if (true == save) {
+		var newVal = $(obj).siblings('input:first').val();
+		var unmodifiedNewVal = newVal;
+		
+		// Fixes 'session expired' bug that would occur if user inputed the empty String
+		newVal = (newVal == "") ? "-1" : newVal;
+
+		if (attr === 'diskquota') {
+			// Convert input values like 1 KB to 1000
+			newVal = convertToBytes(newVal);
+		}
+		
+		$.post(  
+				starexecRoot+"services/edit/user/" + attr + "/" + userId + "/" + newVal,
+			    function(returnCode){  		
+					s=parseReturnCode(returnCode);
+					if (s) {
+						// Change newVal to original in case above code modified newVal before call to post
+						newVal = unmodifiedNewVal;
+
+						// Hide the input box and replace it with the table cell
+			    		$(obj).parent().after('<td id="edit' + attr + '">' + newVal + '</td>').remove();
+			    		// Make the value editable again
+			    		editable(attr);
+					} else {
+						$(obj).parent().after('<td id="edit' + attr + '">' + old + '</td>').remove();
+			    		// Make the value editable again
+			    		editable(attr);
+					}
+			     },  
+			     "json"  
+		).error(function(){
+			showMessage('error',"Internal error updating user information",5000);
+		});
+	} else {
+		// Hide the input box and replace it with the table cell
+		$(obj).parent().after('<td id="edit' + attr + '">' + old + '</td>').remove();
+		// Make the value editable again
+		editable(attr);
+	}
+}
+
+/**
+ * Takes a String that represents a number of bytes in
+ * GB, MB, KB, or Bytes. Returns a String that represents
+ * the number of bytes with no units specified.
+ * @author Albert Giegerich
+ */
+function convertToBytes(bytesOfAnyUnits) {
+	var inputStrings = bytesOfAnyUnits.split(' ');
+	
+	if (inputStrings.length === 2) {
+		var quotaValue = inputStrings[0];
+		var byteUnits  = inputStrings[1].toUpperCase(); 	
+		if (byteUnits === 'B' || byteUnits === 'BYTES') {
+			return quotaValue;
+		} else if (byteUnits === 'KB') {
+			return (parseInt(quotaValue)*1024).toString();
+		} else if (byteUnits === 'MB') {
+			return (parseInt(quotaValue)*Math.pow(1024, 2)).toString();
+		} else if (byteUnits === 'GB') {
+			return (parseInt(quotaValue)*Math.pow(1024, 3)).toString();
+		}
+	} 
+	// Return unaltered input if input was not formatted properly.
+	return bytesOfAnyUnits;
+}
+
+	
+/**
+ * Displays the picture in the URI in a JQuery modal window
+ */
+function popUp(uri) {
+	imageDialog = $("#popDialog");
+	imageTag = $("#popImage");
+	
+	imageTag.attr('src', uri);
+	imageTag.load(function(){
+		$('#popDialog').dialog({
+			dialogClass: "popup",
+			modal: true,
+			resizable: false,
+			draggable: false,
+			height: 'auto',
+			width: 'auto'
+		});
+	});  
+}