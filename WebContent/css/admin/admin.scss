--- conflicted
+++ resolved
@@ -87,12 +87,10 @@
 	height: 300px;
 }
 
-<<<<<<< HEAD
 #readOnly {
 	padding-bottom: 10px;
 }
 
-=======
 
 #frozenDesc {
 	padding-bottom: 10px;
@@ -102,7 +100,6 @@
 	padding-top: 10px;
 }
 
->>>>>>> 2ae17abc
 p {
 	clear: both;
 }