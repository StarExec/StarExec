#explorerAction {
	float: left;
	width: auto;
	min-height: auto;
	height: auto;
	position: left;
	bottom: 0;
}

#table.manage {
	width: 100%;
	clear: both;
}

#trashcan {
	width: 50px;
	height: 50px;
	background: transparent;
	text-align: left;
	float: right;
	position: relative;
	left: 10px;
}

#trashcan:hover {
	background-color: #008d03;
	border-radius: 2px;
}

#trashcan.hover {
	background-color: #008d03;
	border-radius: 2px;
}

#trashcan .ui-icon {
	margin-top: -8px;
	margin-right: 10px;
}

.dragClone {
	max-width: 200px;
	overflow: hidden;
	position: fixed;
	background-color: #fff;
	color: #111;
	z-index: 999;
	text-align: center;
	padding: 14px;
	border-radius: 3px;
	box-shadow: 4px 4px 5px #111;
	opacity: 0.8;
}

.dragClone span {
	float: left;
	margin-right: 5px;
}

#content fieldset {
	margin: 50px auto 50px auto;
}

.contentTbl {
	width: 100%;
}

.contentTbl tr th {
	padding: 10px;
}

.contentTbl tr td {
	padding: 10px;
	vertical-align: middle;
}

.contentTbl input[type="text"],
.contentTbl textarea {
	width: 200px;
}

button {
	float: right;
}

#loadData {
	width: 96%;
	height: 300px;
}

<<<<<<< HEAD
=======
#frozenDesc {
	padding-bottom: 10px;
}

>>>>>>> 0cdc6e88
#selectNDiv {
	padding-top: 10px;
}

p {
	clear: both;
}<|MERGE_RESOLUTION|>--- conflicted
+++ resolved
@@ -87,13 +87,11 @@
 	height: 300px;
 }
 
-<<<<<<< HEAD
-=======
+
 #frozenDesc {
 	padding-bottom: 10px;
 }
 
->>>>>>> 0cdc6e88
 #selectNDiv {
 	padding-top: 10px;
 }
