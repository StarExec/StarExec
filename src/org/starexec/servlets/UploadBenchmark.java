package org.starexec.servlets;

import org.apache.commons.io.FileUtils;
import org.apache.commons.io.FilenameUtils;
import org.starexec.constants.R;
import org.starexec.data.database.*;
import org.starexec.data.security.UploadSecurity;
import org.starexec.data.security.ValidatorStatusCode;
import org.starexec.data.to.*;
import org.starexec.exceptions.StarExecException;
import org.starexec.logger.StarLogger;
import org.starexec.test.TestUtil;
import org.starexec.util.*;

import javax.servlet.ServletException;
import javax.servlet.annotation.MultipartConfig;
import javax.servlet.http.Cookie;
import javax.servlet.http.HttpServlet;
import javax.servlet.http.HttpServletRequest;
import javax.servlet.http.HttpServletResponse;
import java.io.File;
import java.io.FileNotFoundException;
import java.io.IOException;
import java.net.URL;
import java.text.DateFormat;
import java.text.SimpleDateFormat;
import java.util.*;

@MultipartConfig
public class UploadBenchmark extends HttpServlet {
	private static final StarLogger log = StarLogger.getLogger(UploadBenchmark.class);

	// The unique date stamped file name format
	private static final DateFormat shortDate = new SimpleDateFormat(R.PATH_DATE_FORMAT);

	// Request attributes
	private static final String SPACE_ID = R.SPACE;
	private static final String UPLOAD_METHOD = "upMethod";
	private static final String BENCHMARK_FILE = "benchFile";
	private static final String BENCHMARK_TYPE = "benchType";
	private static final String BENCH_DOWNLOADABLE = "download";
	private static final String FILE_URL = "url";
	private static final String FILE_GIT = "git";
	private static final String FILE_LOC = "localOrURLOrGit";
	private static final String addSolver = "addSolver";
	private static final String addBench = "addBench";
	private static final String addUser = "addUser";
	private static final String addSpace = "addSpace";
	private static final String addJob = "addJob";
	private static final String removeSolver = "removeSolver";
	private static final String removeBench = "removeBench";
	private static final String removeUser = "removeUser";
	private static final String removeSpace = "removeSpace";
	private static final String removeJob = "removeJob";

	private static final String HAS_DEPENDENCIES = "dependency";
	private static final String LINKED = "linked";
	private static final String DEP_ROOT_SPACE_ID = "depRoot";

	protected void doGet(HttpServletRequest request, HttpServletResponse response)
			throws ServletException, IOException {
		response.sendError(HttpServletResponse.SC_METHOD_NOT_ALLOWED);
	}

	protected void doPost(HttpServletRequest request, HttpServletResponse response)
			throws ServletException, IOException {
		try {
			if (UploadSecurity.uploadsFrozen()) {
				response.sendError(
					HttpServletResponse.SC_SERVICE_UNAVAILABLE,
					"Uploading benchmarks is currently disabled"
				);
				return;
			}

			// Extract data from the multipart request
			HashMap<String, Object> form = Util.parseMultipartRequest(request);
			ValidatorStatusCode status = isRequestValid(form, request);
			// If the request is valid to act on...
			if (status.isSuccess()) {
				// create status object
				Integer spaceId = Integer.parseInt((String) form.get(SPACE_ID));
				Integer userId = SessionUtil.getUserId(request);
				Integer statusId = Uploads.createBenchmarkUploadStatus(spaceId, userId);
				log.debug("upload status id is " + statusId);

				// Go ahead and process the request
				this.handleUploadRequest(form, userId, statusId);
				//go to upload status page
				response.addCookie(new Cookie("New_ID", String.valueOf(statusId)));
				response.sendRedirect(Util.docRoot("secure/details/uploadStatus.jsp?id=" + statusId));
			} else {
				//attach the message as a cookie so we don't need to be parsing HTML in StarexecCommand
				response.addCookie(new Cookie(R.STATUS_MESSAGE_COOKIE, status.getMessage()));
				// Or else the request was invalid, send bad request error
				response.sendError(HttpServletResponse.SC_BAD_REQUEST, status.getMessage());
			}
		} catch (Exception e) {
			log.warn("doPost", e);
			response.sendError(
					HttpServletResponse.SC_INTERNAL_SERVER_ERROR, "There was an error uploading the benchmarks.");
		}
	}

	/**
	 * Creates a directory that benchmarks can be placed in, which is empty on initialization.
	 *
	 * @param userId The ID of the user who will own the new benchmarks
	 * @param name An optional name to be used in the directory structure of userId/date/name. If null, benchmarks will
	 * be directly under the /date/ directory
	 * @return File object representing the new directory
	 */
	public static File getDirectoryForBenchmarkUpload(int userId, String name) throws FileNotFoundException {
		final String methodName = "getDirectoryForBenchmarkUpload";
		File uniqueDir = new File(R.getBenchmarkPath(), "" + userId);
		uniqueDir = new File(uniqueDir, "" + shortDate.format(new Date()));
		if (name != null) {
			uniqueDir = new File(uniqueDir, name);
		}
		log.debug(methodName, "Creating directory  " + uniqueDir + " as " + System.getProperty("user.name"));
		boolean dirMade = uniqueDir.mkdirs();
		if (!dirMade) {
			log.warn(methodName, "Directory was not made." + uniqueDir.getAbsolutePath());
			log.warn(methodName, "Did file already exist: " + uniqueDir.exists());
			log.warn(methodName, "User was: " + System.getProperty("user.name"));
			log.warn(methodName, "canWrite for file: " + uniqueDir.canWrite());
			if (!uniqueDir.exists()) {
				throw new FileNotFoundException("The unique directory could not be made for some reason.");
			}
		}
		return uniqueDir;
	}

	/**
	 * Adds a single new benchmark to the database with contents given by a string
	 *
	 * @param benchText The contents of the new benchmark
	 * @param name The name to give the new benchmark
	 * @param userId The ID of the user creating this benchmark
	 * @param typeId The ID of the benchmark processor to use on this benchmark
	 * @param downloadable Whether the benchmark should be set as being "downloadable"
	 * @return The ID of the newly created benchmark
	 */
	public static Integer addBenchmarkFromText(
			String benchText, String name, int userId, int typeId, boolean downloadable
	) {
		try {
			log.debug("trying to add benchmark with text = " + benchText + " and name = " + name);
			File uniqueDir = getDirectoryForBenchmarkUpload(userId, null);
			FileUtils.writeStringToFile(new File(uniqueDir, name), benchText);
			List<Benchmark> bench =
					Benchmarks.extractSpacesAndBenchmarks(uniqueDir, typeId, userId, downloadable, null, null)
					          .getBenchmarksRecursively();
			//add the benchmark to the database, but don't put it in any spaces
			return Benchmarks.processAndAdd(bench, null, 1, false, null).get(0);
		} catch (Exception e) {
			log.error(e.getMessage(), e);
		}

		return null;
	}

	/**
	 * Adds a single new benchmark to the database with contents given by a File
	 *
	 * @param benchFile The file containing the new benchmark, name of file will be name of benchmark
	 * @param userId The ID of the user creating this benchmark
	 * @param typeId The ID of the benchmark processor to use on this benchmark
	 * @param downloadable Whether the benchmark should be set as being "downloadable"
	 * @return The ID of the newly created benchmark
	 */
	public static Integer addBenchmarkFromFile(File benchFile, int userId, int typeId, boolean downloadable) {
		try {
			File uniqueDir = getDirectoryForBenchmarkUpload(userId, null);
			FileUtils.copyFileToDirectory(benchFile, uniqueDir);
			String[] filesInUniqueDir = uniqueDir.list();
			log.debug("Files in uniqueDir: ");
			for (String s : filesInUniqueDir) {
				log.debug("    " + s);
			}

			List<Benchmark> bench =
					Benchmarks.extractSpacesAndBenchmarks(uniqueDir, typeId, userId, downloadable, null, null)
					          .getBenchmarksRecursively();
			//add the benchmark to the database, but don't put it in any spaces
			return Benchmarks.processAndAdd(bench, null, 1, false, null).get(0);
		} catch (Exception e) {
			log.error(e.getMessage(), e);
		}
		return null;
	}

	/**
	 * Adds a set of benchmarks to the database by extracting the given archive and finding the benchmarks inside of it
	 *
	 * @param archiveFile The archive to look into
	 * @param userId The user who will own all of the new benchmarks
	 * @param spaceId The ID of the root space for this upload (what space did the user click "upload benchmarks" in?)
	 * @param typeId The ID of the benchmark processor that will be applied to the new benchmarks,
	 * @param downloadable Whether each of the benchmarks should be flagged as downloadable
	 * @param perm Permissions object representing the permissions for any new spaces created as a result of this
	 * upload
	 * @param uploadMethod "convert" or "dump", depending on whether to make a hierarchy or just put all benchmarks in
	 * the root space
	 * @param statusId The ID of the UploadStatus object for tracking this upload
	 * @param hasDependencies Whether the benchmarks have dependencies
	 * @param linked
	 * @param depRootSpaceId The root space for dependencies for these benchmarks
	 * @return A list of IDs of the newly created benchmarks
	 * @throws Exception
	 */
	public static List<Integer> addBenchmarksFromArchive(
			File archiveFile, int userId, int spaceId, int typeId, boolean downloadable, Permission perm,
			String uploadMethod, int statusId, boolean hasDependencies, boolean linked, Integer depRootSpaceId
	) throws IOException, StarExecException {

		ArrayList<Integer> benchmarkIds = new ArrayList<>();
		// Create a unique path the zip file will be extracted to
		final File uniqueDir = getDirectoryForBenchmarkUpload(userId, null);

		// Create the zip file object-to-be
		long fileSize = ArchiveUtil.getArchiveSize(archiveFile.getAbsolutePath());

		User currentUser = Users.get(userId);
		long allowedBytes = currentUser.getDiskQuota();
		long usedBytes = currentUser.getDiskUsage();

		if (fileSize > allowedBytes - usedBytes) {
			archiveFile.delete();
			Uploads.setBenchmarkErrorMessage(statusId,
			                                 "The benchmark upload is too large to fit in your disk quota. The " +
					                                 "uncompressed" +
					                                 " size of the archive is approximately " + fileSize +
					                                 " bytes, but you have only " + (allowedBytes - usedBytes) +
					                                 " bytes remaining.");
			throw new StarExecException("File too large to fit in user's disk quota");
		}

		// Copy the benchmark zip to the server from the client

		log.info("upload complete - now extracting");
		Uploads.benchmarkFileUploadComplete(statusId);
		// Extract the downloaded benchmark zip file
		if (!ArchiveUtil.extractArchive(archiveFile.getAbsolutePath(), uniqueDir.getAbsolutePath())) {
			String message = "StarExec has failed to extract your uploaded file.";
			Uploads.setBenchmarkErrorMessage(statusId, message);
			log.error(message + " - status id = " + statusId + ", filepath = " + archiveFile.getAbsolutePath());
			return null;
		}
		log.info("Extraction Complete");
		//update upload status
		Uploads.fileExtractComplete(statusId);


		log.debug("has dependencies = " + hasDependencies);
		log.debug("linked = " + linked);
		log.debug("depRootSpaceIds = " + depRootSpaceId);

		log.info("about to add benchmarks to space " + spaceId + "for user " + userId);
		Space result = Benchmarks.extractSpacesAndBenchmarks(uniqueDir, typeId, userId, downloadable, perm, statusId);
		if (result == null) {
			String message = "StarExec has failed to extract the spaces and benchmarks from the files.";
			Uploads.setBenchmarkErrorMessage(statusId, message);
			log.error(message + " - status id = " + statusId);
			return null;
		}
		result.setId(spaceId);

		//update Status
		Uploads.processingBegun(statusId);

		if (uploadMethod.equals("convert")) {
			log.debug("convert");

			//first we test to see if any names conflict
			ValidatorStatusCode status = doSpaceNamesConflict(uniqueDir, spaceId);
			if (!status.isSuccess()) {
				Uploads.setBenchmarkErrorMessage(statusId, status.getMessage());
				return null;
			}

			benchmarkIds.addAll(Spaces.addWithBenchmarks(result, userId, depRootSpaceId, linked, statusId,
			                                             hasDependencies));
		} else if (uploadMethod.equals("dump")) {
			List<Benchmark> benchmarks = result.getBenchmarksRecursively();

			benchmarkIds.addAll(Benchmarks.processAndAdd(benchmarks, spaceId, depRootSpaceId, linked, statusId,
			                                             hasDependencies
			));
		}
		log.info("Handle upload method complete in " + spaceId + "for user " + userId);
		return benchmarkIds;
	}


		/**
		 * Adds a set of benchmarks to the database by extracting the given directory and finding the benchmarks inside of it
		 *
		 * @param gitSpace The directory of the git clone
		 * @param userId The user who will own all of the new benchmarks
		 * @param spaceId The ID of the root space for this upload (what space did the user click "upload benchmarks" in?)
		 * @param typeId The ID of the benchmark processor that will be applied to the new benchmarks,
		 * @param downloadable Whether each of the benchmarks should be flagged as downloadable
		 * @param perm Permissions object representing the permissions for any new spaces created as a result of this
		 * upload
		 * @param uploadMethod "convert" or "dump", depending on whether to make a hierarchy or just put all benchmarks in
		 * the root space
		 * @param statusId The ID of the UploadStatus object for tracking this upload
		 * @param hasDependencies Whether the benchmarks have dependencies
		 * @param linked
		 * @param depRootSpaceId The root space for dependencies for these benchmarks
		 * @return A list of IDs of the newly created benchmarks
		 * @throws Exception
		 */
		public static List<Integer> addBenchmarksGit(File gitSpace, int userId, int spaceId, int typeId, boolean downloadable, Permission perm,
		String uploadMethod, int statusId, boolean hasDependencies, boolean linked, Integer depRootSpaceId)
		throws IOException, StarExecException{
			ArrayList<Integer> benchmarkIds = new ArrayList<>();
			// Create a unique path the file will be copied to
			File uniqueDir = getDirectoryForBenchmarkUpload(userId, null);

			//get the approximate files size, larger than actual beacause the .git directory is present still
			long fileSize = FileUtils.sizeOf(gitSpace);
			log.debug("size of file: " + fileSize);
			User currentUser = Users.get(userId);
			long allowedBytes = currentUser.getDiskQuota();
			long usedBytes = currentUser.getDiskUsage();

			if (fileSize > allowedBytes - usedBytes) {
				FileUtils.deleteDirectory(gitSpace);
				uniqueDir.delete();
				Uploads.setBenchmarkErrorMessage(statusId,
				                                 "The benchmark upload is too large to fit in your disk quota. The " +
						                                 "uncompressed" +
						                                 " size of the archive is approximately " + fileSize +
						                                 " bytes, but you have only " + (allowedBytes - usedBytes) +
						                                 " bytes remaining.");
				throw new StarExecException("File too large to fit in user's disk quota");
			}
			// copy gitSpace to new directory
			FileUtils.copyDirectory(gitSpace, uniqueDir);


			log.info("upload complete - now extracting");
			Uploads.benchmarkFileUploadComplete(statusId);
			log.info("Extraction Complete");
			//update upload status
			//This was apart of the orignial archive process so I left the message update
			Uploads.fileExtractComplete(statusId);


			log.debug("has dependencies = " + hasDependencies);
			log.debug("linked = " + linked);
			log.debug("depRootSpaceIds = " + depRootSpaceId);

			log.info("about to add benchmarks to space " + spaceId + "for user " + userId);
			Space result = Benchmarks.extractSpacesAndBenchmarks(uniqueDir, typeId, userId, downloadable, perm, statusId);
			if (result == null) {
				String message = "StarExec has failed to extract the spaces and benchmarks from the files.";
				Uploads.setBenchmarkErrorMessage(statusId, message);
				log.error(message + " - status id = " + statusId);
				return null;
			}
			result.setId(spaceId);

			//update Status
			Uploads.processingBegun(statusId);

			if (uploadMethod.equals("convert")) {
				log.debug("convert");

				//first we test to see if any names conflict
				ValidatorStatusCode status = doSpaceNamesConflict(uniqueDir, spaceId);
				if (!status.isSuccess()) {
					Uploads.setBenchmarkErrorMessage(statusId, status.getMessage());
					return null;
				}

				benchmarkIds.addAll(Spaces.addWithBenchmarks(result, userId, depRootSpaceId, linked, statusId,
				                                             hasDependencies));
			} else if (uploadMethod.equals("dump")) {
				List<Benchmark> benchmarks = result.getBenchmarksRecursively();

				benchmarkIds.addAll(Benchmarks.processAndAdd(benchmarks, spaceId, depRootSpaceId, linked, statusId,
				                                             hasDependencies
				));
			}
			log.info("Handle upload method complete in " + spaceId + "for user " + userId);
			return benchmarkIds;
		}


	private void handleUploadRequest(HashMap<String, Object> form, Integer uId, Integer sId) throws Exception {
		//First extract all data from request
		final int userId = uId;

		final int spaceId = Integer.parseInt((String) form.get(SPACE_ID));
		final String uploadMethod = (String) form.get(UPLOAD_METHOD);
		final int typeId = Integer.parseInt((String) form.get(BENCHMARK_TYPE));
		final boolean downloadable = Boolean.parseBoolean((String) form.get(BENCH_DOWNLOADABLE));
		final boolean hasDependencies = Boolean.parseBoolean((String) form.get(HAS_DEPENDENCIES));
		final boolean linked = Boolean.parseBoolean((String) form.get(LINKED));
		final int depRootSpaceId = Integer.parseInt((String) form.get(DEP_ROOT_SPACE_ID));
		final Permission perm = this.extractPermissions(form);
		final Integer statusId = sId;
		final String localOrUrlOrGit = (String) form.get(FILE_LOC);

		URL tempURL = null;
		String tempName = null;
		PartWrapper tempFileToUpload = null;
		if (localOrUrlOrGit.equals("URL")) {
			tempURL = new URL((String) form.get(FILE_URL));
			try {
				tempName = tempURL.toString().substring(tempURL.toString().lastIndexOf('/'));
			} catch (Exception e) {
				tempName = tempURL.toString().replace('/', '-');
			}
		} else {
			tempFileToUpload = ((PartWrapper) form.get(BENCHMARK_FILE));
		}
		String tempGitUrl = null;
		//for the git url
		if (localOrUrlOrGit.equals("Git")) {
			tempURL = new URL((String) form.get(FILE_GIT));
			tempGitUrl = ((String) form.get(FILE_GIT));
			log.debug("URL is : " + ((String) form.get(FILE_GIT)));
			try {
				tempName = tempURL.toString().substring(tempURL.toString().lastIndexOf('/'));
			} catch (Exception e) {
				tempName = tempURL.toString().replace('/', '-');
			}
		} else {
			tempFileToUpload = ((PartWrapper) form.get(BENCHMARK_FILE));
		}


		final String name = tempName;
		final URL url = tempURL;
		final PartWrapper fileToUpload = tempFileToUpload;
		final String gitUrl = tempGitUrl;

		log.debug("upload status id is " + statusId);

		//It will delay the redirect until this method is finished which is why a new thread is used


		// Create a unique path the zip file will be extracted to
		File uniqueDir = new File(R.getBenchmarkPath(), "" + userId);
		Date d = new Date();

		uniqueDir = new File(uniqueDir, d.getYear() + "");
		uniqueDir = new File(uniqueDir, d.getMonth() + "");
		uniqueDir = new File(uniqueDir, d.getDay() + "");
		uniqueDir = new File(uniqueDir, d.getHours() + "");
		uniqueDir = new File(uniqueDir, d.getMinutes() + "");
		// the random string is to ensure that this directory is unique. It would not be otherwise if the
		// user uploads two benchmark directories in the same minute, which can easily happen using StarexecCommand
		uniqueDir = new File(uniqueDir, TestUtil.getRandomAlphaString(20));
		// Create the paths on the filesystem
		uniqueDir.mkdirs();

		log.info("Handling upload request for user " + userId + " in space " + spaceId);

		File archive = null;
		String gitSpaceString = null;
		if (localOrUrlOrGit.equals("local")) {
			archive = new File(uniqueDir, FilenameUtils.getName(fileToUpload.getName()));
			fileToUpload.write(archive);
		}

		//////////////////////// URL process
		else if (localOrUrlOrGit.equals("URL")){
			archive = new File(uniqueDir, name);
			if (!Util.copyFileFromURLUsingProxy(url, archive)) {
				throw new Exception("Unable to copy file from URL");
			}
		}
		else{
			gitSpaceString = uniqueDir.getAbsolutePath();
			String[] gitClonecmd = new String[4];
<<<<<<< HEAD
			String[] gitSubmodulecmd = new String[5];
=======
			String[] gitSubmodulecmd = new String[6];
>>>>>>> 37723b2a
			gitClonecmd[0] = "git";
			gitClonecmd[1] = "clone";
			gitClonecmd[2] = gitUrl;
			gitClonecmd[3] = gitSpaceString;
			log.debug("gitclonecmd: " + gitClonecmd[0] + " " + gitClonecmd[1] + " " + gitClonecmd[2]+" " +gitClonecmd[3]);
			Util.executeCommand(gitClonecmd);
			//git submodule update --init --recursive
<<<<<<< HEAD
=======
			gitSubmodulecmd[0] = "git";
			gitSubmodulecmd[1] = "submodule";
			gitSubmodulecmd[2] = "update";
			gitSubmodulecmd[3] = "--init";
			gitSubmodulecmd[4] = "--recursive";
			gitSubmodulecmd[5] = gitSpaceString;
			log.debug("gitSubmodulecmd: " + gitSubmodulecmd[0] + " " + gitSubmodulecmd[1] + " " + gitSubmodulecmd[2]+" "
								+gitSubmodulecmd[3]+ " " + gitSubmodulecmd[4]+ " " + gitSubmodulecmd[5]);
			Util.executeCommand(gitSubmodulecmd);
>>>>>>> 37723b2a

			String[] filesInUniqueDir = uniqueDir.list();
			log.debug("Files in uniqueDir: ");
			for (String s : filesInUniqueDir) {
				log.debug("    " + s);
			}

			gitSubmodulecmd[0] = "git";
			gitSubmodulecmd[1] = "submodule";
			gitSubmodulecmd[2] = "update";
			gitSubmodulecmd[3] = "--init";
			gitSubmodulecmd[4] = "--recursive";

			log.debug("gitSubmodulecmd: " + gitSubmodulecmd[0] + " " + gitSubmodulecmd[1] + " " + gitSubmodulecmd[2]+" "
								+gitSubmodulecmd[3]+ " " + gitSubmodulecmd[4]);
			Util.executeCommand(gitSubmodulecmd,null, uniqueDir);
		}

		final File archiveFile = archive;
		final File gitSpace = uniqueDir;

		if (localOrUrlOrGit.equals("Git")){
			log.debug("String is: "+gitSpaceString);
			log.debug("Before addBenchmakrGit: "+ gitSpace.getAbsolutePath());
			Util.threadPoolExecute(() -> {
				try {
					addBenchmarksGit(gitSpace, userId, spaceId, typeId, downloadable, perm, uploadMethod,
					                         statusId, hasDependencies, linked, depRootSpaceId
					);

					BenchmarkUploadStatus status = Uploads.getBenchmarkStatus(statusId);

					if (status.isFileUploadComplete()) {
						// if the benchmarks archive was successfully uploaded record that in the weekly reports table
						Reports.addToEventOccurrencesNotRelatedToQueue("benchmark archives uploaded", 1);
						// Record the total number of benchmarks uploaded in the weekly reports data table
						int totalBenchmarksUploaded = status.getTotalBenchmarks();
						Reports.addToEventOccurrencesNotRelatedToQueue("benchmarks uploaded", totalBenchmarksUploaded);
					}
				} catch (Exception e) {
					String msg = "userId:      " + userId
						+ "\nspaceId:     " + spaceId
						+ "\narchiveFile: " + archiveFile.getName()
					;
					log.error("handleUploadRequest", msg, e);
				} finally {
					Uploads.benchmarkEverythingComplete(statusId);
				}
			});
		}
		else{
			Util.threadPoolExecute(() -> {
				try {
					addBenchmarksFromArchive(archiveFile, userId, spaceId, typeId, downloadable, perm, uploadMethod,
					                         statusId, hasDependencies, linked, depRootSpaceId
					);

					BenchmarkUploadStatus status = Uploads.getBenchmarkStatus(statusId);

					if (status.isFileUploadComplete()) {
						// if the benchmarks archive was successfully uploaded record that in the weekly reports table
						Reports.addToEventOccurrencesNotRelatedToQueue("benchmark archives uploaded", 1);
						// Record the total number of benchmarks uploaded in the weekly reports data table
						int totalBenchmarksUploaded = status.getTotalBenchmarks();
						Reports.addToEventOccurrencesNotRelatedToQueue("benchmarks uploaded", totalBenchmarksUploaded);
					}
				} catch (Exception e) {
					String msg = "userId:      " + userId
						+ "\nspaceId:     " + spaceId
						+ "\narchiveFile: " + archiveFile.getName()
					;
					log.error("handleUploadRequest", msg, e);
				} finally {
					Uploads.benchmarkEverythingComplete(statusId);
				}
			});
		}
	}

	/**
	 * Extracts the permissions object contained in the given form
	 *
	 * @param form The form to extract permissions from
	 * @return A permission object build from the fields contained in the form
	 */
	private Permission extractPermissions(HashMap<String, Object> form) {
		Permission p = new Permission();
		p.setAddBenchmark(form.containsKey(addBench));
		p.setAddSolver(form.containsKey(addSolver));
		p.setAddSpace(form.containsKey(addSpace));
		p.setAddUser(form.containsKey(addUser));
		p.setAddJob(form.containsKey(addJob));
		p.setRemoveBench(form.containsKey(removeBench));
		p.setRemoveSolver(form.containsKey(removeSolver));
		p.setRemoveSpace(form.containsKey(removeSpace));
		p.setRemoveUser(form.containsKey(removeUser));
		p.setRemoveJob(form.containsKey(removeJob));

		return p;
	}

	/**
	 * Validates a benchmark upload request to determine if it can be acted on or not.
	 *
	 * @param form A list of form items contained in the request
	 * @return True if the request is valid to act on, false otherwise
	 * @author ??? - modified by Ben
	 */
	private ValidatorStatusCode isRequestValid(HashMap<String, Object> form, HttpServletRequest request) {
		final String method = "isRequestValid";
		try {

			if (!Validator.isValidPosInteger((String) form.get(BENCHMARK_TYPE))) {
				return new ValidatorStatusCode(false, "The given benchmark processor ID is not a valid integer");
			}

			if (!Validator.isValidPosInteger((String) form.get(SPACE_ID))) {
				return new ValidatorStatusCode(false, "The given space ID is not a valid integer");
			}
			if (!Validator.isValidBool((String) form.get(BENCH_DOWNLOADABLE))) {
				return new ValidatorStatusCode(false, "The 'bench downloadable' option needs to be a valid boolean");
			}

			// Make sure we have a valid upload method
			String uploadMethod = ((String) form.get(UPLOAD_METHOD));
			if (!(uploadMethod.equals("convert") || uploadMethod.equals("dump"))) {
				return new ValidatorStatusCode(false, "The upload method needs to be either 'convert' or 'dump'");
			}
			String fileName = null;
			// Last test, return true when we find a valid file extension
			if (form.get(FILE_LOC).equals("local")) {
				fileName = ((PartWrapper) form.get(BENCHMARK_FILE)).getName();
				if (!Validator.isValidArchiveType(fileName)) {
					return new ValidatorStatusCode(false, "Uploaded archives need to be either .zip, .tar, or .tgz");
				}
			}
			else if (form.get(FILE_LOC).equals("URL")) {
				fileName = (String) form.get(FILE_URL);
				if (!Validator.isValidArchiveType(fileName)) {
					return new ValidatorStatusCode(false, "Uploaded archives need to be either .zip, .tar, or .tgz");
				}
			}
			else {
				log.debug("in else");
				fileName = (String) form.get(FILE_GIT);
				log.debug("fileName: "+ fileName);
				if (!Validator.isValidGitType(fileName)) {
					return new ValidatorStatusCode(false, "Uploaded Git URLs need to be .git");
				}
			}

			Permission perm = SessionUtil.getPermission(request, Integer.parseInt((String) form.get(R.SPACE)));

			log.trace(method, "perm=" + perm);
			log.trace(method, "uploadMethod=" + uploadMethod);

			if (perm == null || (!perm.canAddBenchmark() && uploadMethod.equals("dump"))) {
				// They don't have permissions, send forbidden error
				return new ValidatorStatusCode(false, "You do not have permission to upload benchmarks to this space");
			} else if (uploadMethod.equals("convert") && !(perm.canAddBenchmark() && perm.canAddSpace())) {
				return new ValidatorStatusCode(
						false, "You do not have permission to upload benchmarks and subspaces to this space");
			}

			return new ValidatorStatusCode(true);
		} catch (Exception e) {
			log.warn(e.getMessage(), e);
		}

		// Return false control flow is broken and ends up here
		return new ValidatorStatusCode(false, "Internal error uploading benchmarks");
	}

	/**
	 * Checks to see if any of the spaces that will be created by the given upload directory conflict with existing
	 * names
	 *
	 * @param uniqueDir
	 * @return A ValidatorStatusCode set to True if there is NO conflict and set to false with a message if a conflict
	 * exists
	 */

	private static ValidatorStatusCode doSpaceNamesConflict(File uniqueDir, int parentSpaceId) {
		try {
			List<Space> subspaces = Spaces.getSubSpaces(parentSpaceId);
			HashSet<String> subspaceNames = new HashSet<>();
			for (Space s : subspaces) {
				subspaceNames.add(s.getName());
			}
			for (File f : uniqueDir.listFiles()) {
				// If it's a sub-directory and as such a subspace
				if (f.isDirectory()) {
					String curName = f.getName();
					if (subspaceNames.contains(curName)) {
						return new ValidatorStatusCode(false,
						                               "Creating spaces for your benchmarks would lead to having two subspaces with the name " +
								                               curName); // found a conflict
					}
					subspaceNames.add(curName);
				}
			}

			return new ValidatorStatusCode(true);
		} catch (Exception e) {
			log.error(e.getMessage(), e);
		}
		return new ValidatorStatusCode(false, "There was an internal error uploading your benchmarks");
	}
}
<|MERGE_RESOLUTION|>--- conflicted
+++ resolved
@@ -1,713 +1,698 @@
-package org.starexec.servlets;
+package org.starexec.servlets;
+
+import org.apache.commons.io.FileUtils;
+import org.apache.commons.io.FilenameUtils;
+import org.starexec.constants.R;
+import org.starexec.data.database.*;
+import org.starexec.data.security.UploadSecurity;
+import org.starexec.data.security.ValidatorStatusCode;
+import org.starexec.data.to.*;
+import org.starexec.exceptions.StarExecException;
+import org.starexec.logger.StarLogger;
+import org.starexec.test.TestUtil;
+import org.starexec.util.*;
+
+import javax.servlet.ServletException;
+import javax.servlet.annotation.MultipartConfig;
+import javax.servlet.http.Cookie;
+import javax.servlet.http.HttpServlet;
+import javax.servlet.http.HttpServletRequest;
+import javax.servlet.http.HttpServletResponse;
+import java.io.File;
+import java.io.FileNotFoundException;
+import java.io.IOException;
+import java.net.URL;
+import java.text.DateFormat;
+import java.text.SimpleDateFormat;
+import java.util.*;
+
+@MultipartConfig
+public class UploadBenchmark extends HttpServlet {
+	private static final StarLogger log = StarLogger.getLogger(UploadBenchmark.class);
+
+	// The unique date stamped file name format
+	private static final DateFormat shortDate = new SimpleDateFormat(R.PATH_DATE_FORMAT);
+
+	// Request attributes
+	private static final String SPACE_ID = R.SPACE;
+	private static final String UPLOAD_METHOD = "upMethod";
+	private static final String BENCHMARK_FILE = "benchFile";
+	private static final String BENCHMARK_TYPE = "benchType";
+	private static final String BENCH_DOWNLOADABLE = "download";
+	private static final String FILE_URL = "url";
+	private static final String FILE_GIT = "git";
+	private static final String FILE_LOC = "localOrURLOrGit";
+	private static final String addSolver = "addSolver";
+	private static final String addBench = "addBench";
+	private static final String addUser = "addUser";
+	private static final String addSpace = "addSpace";
+	private static final String addJob = "addJob";
+	private static final String removeSolver = "removeSolver";
+	private static final String removeBench = "removeBench";
+	private static final String removeUser = "removeUser";
+	private static final String removeSpace = "removeSpace";
+	private static final String removeJob = "removeJob";
+
+	private static final String HAS_DEPENDENCIES = "dependency";
+	private static final String LINKED = "linked";
+	private static final String DEP_ROOT_SPACE_ID = "depRoot";
+
+	protected void doGet(HttpServletRequest request, HttpServletResponse response)
+			throws ServletException, IOException {
+		response.sendError(HttpServletResponse.SC_METHOD_NOT_ALLOWED);
+	}
+
+	protected void doPost(HttpServletRequest request, HttpServletResponse response)
+			throws ServletException, IOException {
+		try {
+			if (UploadSecurity.uploadsFrozen()) {
+				response.sendError(
+					HttpServletResponse.SC_SERVICE_UNAVAILABLE,
+					"Uploading benchmarks is currently disabled"
+				);
+				return;
+			}
+
+			// Extract data from the multipart request
+			HashMap<String, Object> form = Util.parseMultipartRequest(request);
+			ValidatorStatusCode status = isRequestValid(form, request);
+			// If the request is valid to act on...
+			if (status.isSuccess()) {
+				// create status object
+				Integer spaceId = Integer.parseInt((String) form.get(SPACE_ID));
+				Integer userId = SessionUtil.getUserId(request);
+				Integer statusId = Uploads.createBenchmarkUploadStatus(spaceId, userId);
+				log.debug("upload status id is " + statusId);
+
+				// Go ahead and process the request
+				this.handleUploadRequest(form, userId, statusId);
+				//go to upload status page
+				response.addCookie(new Cookie("New_ID", String.valueOf(statusId)));
+				response.sendRedirect(Util.docRoot("secure/details/uploadStatus.jsp?id=" + statusId));
+			} else {
+				//attach the message as a cookie so we don't need to be parsing HTML in StarexecCommand
+				response.addCookie(new Cookie(R.STATUS_MESSAGE_COOKIE, status.getMessage()));
+				// Or else the request was invalid, send bad request error
+				response.sendError(HttpServletResponse.SC_BAD_REQUEST, status.getMessage());
+			}
+		} catch (Exception e) {
+			log.warn("doPost", e);
+			response.sendError(
+					HttpServletResponse.SC_INTERNAL_SERVER_ERROR, "There was an error uploading the benchmarks.");
+		}
+	}
+
+	/**
+	 * Creates a directory that benchmarks can be placed in, which is empty on initialization.
+	 *
+	 * @param userId The ID of the user who will own the new benchmarks
+	 * @param name An optional name to be used in the directory structure of userId/date/name. If null, benchmarks will
+	 * be directly under the /date/ directory
+	 * @return File object representing the new directory
+	 */
+	public static File getDirectoryForBenchmarkUpload(int userId, String name) throws FileNotFoundException {
+		final String methodName = "getDirectoryForBenchmarkUpload";
+		File uniqueDir = new File(R.getBenchmarkPath(), "" + userId);
+		uniqueDir = new File(uniqueDir, "" + shortDate.format(new Date()));
+		if (name != null) {
+			uniqueDir = new File(uniqueDir, name);
+		}
+		log.debug(methodName, "Creating directory  " + uniqueDir + " as " + System.getProperty("user.name"));
+		boolean dirMade = uniqueDir.mkdirs();
+		if (!dirMade) {
+			log.warn(methodName, "Directory was not made." + uniqueDir.getAbsolutePath());
+			log.warn(methodName, "Did file already exist: " + uniqueDir.exists());
+			log.warn(methodName, "User was: " + System.getProperty("user.name"));
+			log.warn(methodName, "canWrite for file: " + uniqueDir.canWrite());
+			if (!uniqueDir.exists()) {
+				throw new FileNotFoundException("The unique directory could not be made for some reason.");
+			}
+		}
+		return uniqueDir;
+	}
+
+	/**
+	 * Adds a single new benchmark to the database with contents given by a string
+	 *
+	 * @param benchText The contents of the new benchmark
+	 * @param name The name to give the new benchmark
+	 * @param userId The ID of the user creating this benchmark
+	 * @param typeId The ID of the benchmark processor to use on this benchmark
+	 * @param downloadable Whether the benchmark should be set as being "downloadable"
+	 * @return The ID of the newly created benchmark
+	 */
+	public static Integer addBenchmarkFromText(
+			String benchText, String name, int userId, int typeId, boolean downloadable
+	) {
+		try {
+			log.debug("trying to add benchmark with text = " + benchText + " and name = " + name);
+			File uniqueDir = getDirectoryForBenchmarkUpload(userId, null);
+			FileUtils.writeStringToFile(new File(uniqueDir, name), benchText);
+			List<Benchmark> bench =
+					Benchmarks.extractSpacesAndBenchmarks(uniqueDir, typeId, userId, downloadable, null, null)
+					          .getBenchmarksRecursively();
+			//add the benchmark to the database, but don't put it in any spaces
+			return Benchmarks.processAndAdd(bench, null, 1, false, null).get(0);
+		} catch (Exception e) {
+			log.error(e.getMessage(), e);
+		}
+
+		return null;
+	}
+
+	/**
+	 * Adds a single new benchmark to the database with contents given by a File
+	 *
+	 * @param benchFile The file containing the new benchmark, name of file will be name of benchmark
+	 * @param userId The ID of the user creating this benchmark
+	 * @param typeId The ID of the benchmark processor to use on this benchmark
+	 * @param downloadable Whether the benchmark should be set as being "downloadable"
+	 * @return The ID of the newly created benchmark
+	 */
+	public static Integer addBenchmarkFromFile(File benchFile, int userId, int typeId, boolean downloadable) {
+		try {
+			File uniqueDir = getDirectoryForBenchmarkUpload(userId, null);
+			FileUtils.copyFileToDirectory(benchFile, uniqueDir);
+			String[] filesInUniqueDir = uniqueDir.list();
+			log.debug("Files in uniqueDir: ");
+			for (String s : filesInUniqueDir) {
+				log.debug("    " + s);
+			}
+
+			List<Benchmark> bench =
+					Benchmarks.extractSpacesAndBenchmarks(uniqueDir, typeId, userId, downloadable, null, null)
+					          .getBenchmarksRecursively();
+			//add the benchmark to the database, but don't put it in any spaces
+			return Benchmarks.processAndAdd(bench, null, 1, false, null).get(0);
+		} catch (Exception e) {
+			log.error(e.getMessage(), e);
+		}
+		return null;
+	}
+
+	/**
+	 * Adds a set of benchmarks to the database by extracting the given archive and finding the benchmarks inside of it
+	 *
+	 * @param archiveFile The archive to look into
+	 * @param userId The user who will own all of the new benchmarks
+	 * @param spaceId The ID of the root space for this upload (what space did the user click "upload benchmarks" in?)
+	 * @param typeId The ID of the benchmark processor that will be applied to the new benchmarks,
+	 * @param downloadable Whether each of the benchmarks should be flagged as downloadable
+	 * @param perm Permissions object representing the permissions for any new spaces created as a result of this
+	 * upload
+	 * @param uploadMethod "convert" or "dump", depending on whether to make a hierarchy or just put all benchmarks in
+	 * the root space
+	 * @param statusId The ID of the UploadStatus object for tracking this upload
+	 * @param hasDependencies Whether the benchmarks have dependencies
+	 * @param linked
+	 * @param depRootSpaceId The root space for dependencies for these benchmarks
+	 * @return A list of IDs of the newly created benchmarks
+	 * @throws Exception
+	 */
+	public static List<Integer> addBenchmarksFromArchive(
+			File archiveFile, int userId, int spaceId, int typeId, boolean downloadable, Permission perm,
+			String uploadMethod, int statusId, boolean hasDependencies, boolean linked, Integer depRootSpaceId
+	) throws IOException, StarExecException {
+
+		ArrayList<Integer> benchmarkIds = new ArrayList<>();
+		// Create a unique path the zip file will be extracted to
+		final File uniqueDir = getDirectoryForBenchmarkUpload(userId, null);
+
+		// Create the zip file object-to-be
+		long fileSize = ArchiveUtil.getArchiveSize(archiveFile.getAbsolutePath());
+
+		User currentUser = Users.get(userId);
+		long allowedBytes = currentUser.getDiskQuota();
+		long usedBytes = currentUser.getDiskUsage();
+
+		if (fileSize > allowedBytes - usedBytes) {
+			archiveFile.delete();
+			Uploads.setBenchmarkErrorMessage(statusId,
+			                                 "The benchmark upload is too large to fit in your disk quota. The " +
+					                                 "uncompressed" +
+					                                 " size of the archive is approximately " + fileSize +
+					                                 " bytes, but you have only " + (allowedBytes - usedBytes) +
+					                                 " bytes remaining.");
+			throw new StarExecException("File too large to fit in user's disk quota");
+		}
+
+		// Copy the benchmark zip to the server from the client
+
+		log.info("upload complete - now extracting");
+		Uploads.benchmarkFileUploadComplete(statusId);
+		// Extract the downloaded benchmark zip file
+		if (!ArchiveUtil.extractArchive(archiveFile.getAbsolutePath(), uniqueDir.getAbsolutePath())) {
+			String message = "StarExec has failed to extract your uploaded file.";
+			Uploads.setBenchmarkErrorMessage(statusId, message);
+			log.error(message + " - status id = " + statusId + ", filepath = " + archiveFile.getAbsolutePath());
+			return null;
+		}
+		log.info("Extraction Complete");
+		//update upload status
+		Uploads.fileExtractComplete(statusId);
+
+
+		log.debug("has dependencies = " + hasDependencies);
+		log.debug("linked = " + linked);
+		log.debug("depRootSpaceIds = " + depRootSpaceId);
+
+		log.info("about to add benchmarks to space " + spaceId + "for user " + userId);
+		Space result = Benchmarks.extractSpacesAndBenchmarks(uniqueDir, typeId, userId, downloadable, perm, statusId);
+		if (result == null) {
+			String message = "StarExec has failed to extract the spaces and benchmarks from the files.";
+			Uploads.setBenchmarkErrorMessage(statusId, message);
+			log.error(message + " - status id = " + statusId);
+			return null;
+		}
+		result.setId(spaceId);
+
+		//update Status
+		Uploads.processingBegun(statusId);
+
+		if (uploadMethod.equals("convert")) {
+			log.debug("convert");
+
+			//first we test to see if any names conflict
+			ValidatorStatusCode status = doSpaceNamesConflict(uniqueDir, spaceId);
+			if (!status.isSuccess()) {
+				Uploads.setBenchmarkErrorMessage(statusId, status.getMessage());
+				return null;
+			}
+
+			benchmarkIds.addAll(Spaces.addWithBenchmarks(result, userId, depRootSpaceId, linked, statusId,
+			                                             hasDependencies));
+		} else if (uploadMethod.equals("dump")) {
+			List<Benchmark> benchmarks = result.getBenchmarksRecursively();
+
+			benchmarkIds.addAll(Benchmarks.processAndAdd(benchmarks, spaceId, depRootSpaceId, linked, statusId,
+			                                             hasDependencies
+			));
+		}
+		log.info("Handle upload method complete in " + spaceId + "for user " + userId);
+		return benchmarkIds;
+	}
+
+
+		/**
+		 * Adds a set of benchmarks to the database by extracting the given directory and finding the benchmarks inside of it
+		 *
+		 * @param gitSpace The directory of the git clone
+		 * @param userId The user who will own all of the new benchmarks
+		 * @param spaceId The ID of the root space for this upload (what space did the user click "upload benchmarks" in?)
+		 * @param typeId The ID of the benchmark processor that will be applied to the new benchmarks,
+		 * @param downloadable Whether each of the benchmarks should be flagged as downloadable
+		 * @param perm Permissions object representing the permissions for any new spaces created as a result of this
+		 * upload
+		 * @param uploadMethod "convert" or "dump", depending on whether to make a hierarchy or just put all benchmarks in
+		 * the root space
+		 * @param statusId The ID of the UploadStatus object for tracking this upload
+		 * @param hasDependencies Whether the benchmarks have dependencies
+		 * @param linked
+		 * @param depRootSpaceId The root space for dependencies for these benchmarks
+		 * @return A list of IDs of the newly created benchmarks
+		 * @throws Exception
+		 */
+		public static List<Integer> addBenchmarksGit(File gitSpace, int userId, int spaceId, int typeId, boolean downloadable, Permission perm,
+		String uploadMethod, int statusId, boolean hasDependencies, boolean linked, Integer depRootSpaceId)
+		throws IOException, StarExecException{
+			ArrayList<Integer> benchmarkIds = new ArrayList<>();
+			// Create a unique path the file will be copied to
+			File uniqueDir = getDirectoryForBenchmarkUpload(userId, null);
+
+			//get the approximate files size, larger than actual beacause the .git directory is present still
+			long fileSize = FileUtils.sizeOf(gitSpace);
+			log.debug("size of file: " + fileSize);
+			User currentUser = Users.get(userId);
+			long allowedBytes = currentUser.getDiskQuota();
+			long usedBytes = currentUser.getDiskUsage();
+
+			if (fileSize > allowedBytes - usedBytes) {
+				FileUtils.deleteDirectory(gitSpace);
+				uniqueDir.delete();
+				Uploads.setBenchmarkErrorMessage(statusId,
+				                                 "The benchmark upload is too large to fit in your disk quota. The " +
+						                                 "uncompressed" +
+						                                 " size of the archive is approximately " + fileSize +
+						                                 " bytes, but you have only " + (allowedBytes - usedBytes) +
+						                                 " bytes remaining.");
+				throw new StarExecException("File too large to fit in user's disk quota");
+			}
+			// copy gitSpace to new directory
+			FileUtils.copyDirectory(gitSpace, uniqueDir);
+
+
+			log.info("upload complete - now extracting");
+			Uploads.benchmarkFileUploadComplete(statusId);
+			log.info("Extraction Complete");
+			//update upload status
+			//This was apart of the orignial archive process so I left the message update
+			Uploads.fileExtractComplete(statusId);
+
+
+			log.debug("has dependencies = " + hasDependencies);
+			log.debug("linked = " + linked);
+			log.debug("depRootSpaceIds = " + depRootSpaceId);
+
+			log.info("about to add benchmarks to space " + spaceId + "for user " + userId);
+			Space result = Benchmarks.extractSpacesAndBenchmarks(uniqueDir, typeId, userId, downloadable, perm, statusId);
+			if (result == null) {
+				String message = "StarExec has failed to extract the spaces and benchmarks from the files.";
+				Uploads.setBenchmarkErrorMessage(statusId, message);
+				log.error(message + " - status id = " + statusId);
+				return null;
+			}
+			result.setId(spaceId);
+
+			//update Status
+			Uploads.processingBegun(statusId);
+
+			if (uploadMethod.equals("convert")) {
+				log.debug("convert");
+
+				//first we test to see if any names conflict
+				ValidatorStatusCode status = doSpaceNamesConflict(uniqueDir, spaceId);
+				if (!status.isSuccess()) {
+					Uploads.setBenchmarkErrorMessage(statusId, status.getMessage());
+					return null;
+				}
+
+				benchmarkIds.addAll(Spaces.addWithBenchmarks(result, userId, depRootSpaceId, linked, statusId,
+				                                             hasDependencies));
+			} else if (uploadMethod.equals("dump")) {
+				List<Benchmark> benchmarks = result.getBenchmarksRecursively();
+
+				benchmarkIds.addAll(Benchmarks.processAndAdd(benchmarks, spaceId, depRootSpaceId, linked, statusId,
+				                                             hasDependencies
+				));
+			}
+			log.info("Handle upload method complete in " + spaceId + "for user " + userId);
+			return benchmarkIds;
+		}
+
+
+	private void handleUploadRequest(HashMap<String, Object> form, Integer uId, Integer sId) throws Exception {
+		//First extract all data from request
+		final int userId = uId;
+
+		final int spaceId = Integer.parseInt((String) form.get(SPACE_ID));
+		final String uploadMethod = (String) form.get(UPLOAD_METHOD);
+		final int typeId = Integer.parseInt((String) form.get(BENCHMARK_TYPE));
+		final boolean downloadable = Boolean.parseBoolean((String) form.get(BENCH_DOWNLOADABLE));
+		final boolean hasDependencies = Boolean.parseBoolean((String) form.get(HAS_DEPENDENCIES));
+		final boolean linked = Boolean.parseBoolean((String) form.get(LINKED));
+		final int depRootSpaceId = Integer.parseInt((String) form.get(DEP_ROOT_SPACE_ID));
+		final Permission perm = this.extractPermissions(form);
+		final Integer statusId = sId;
+		final String localOrUrlOrGit = (String) form.get(FILE_LOC);
+
+		URL tempURL = null;
+		String tempName = null;
+		PartWrapper tempFileToUpload = null;
+		if (localOrUrlOrGit.equals("URL")) {
+			tempURL = new URL((String) form.get(FILE_URL));
+			try {
+				tempName = tempURL.toString().substring(tempURL.toString().lastIndexOf('/'));
+			} catch (Exception e) {
+				tempName = tempURL.toString().replace('/', '-');
+			}
+		} else {
+			tempFileToUpload = ((PartWrapper) form.get(BENCHMARK_FILE));
+		}
+		String tempGitUrl = null;
+		//for the git url
+		if (localOrUrlOrGit.equals("Git")) {
+			tempURL = new URL((String) form.get(FILE_GIT));
+			tempGitUrl = ((String) form.get(FILE_GIT));
+			log.debug("URL is : " + ((String) form.get(FILE_GIT)));
+			try {
+				tempName = tempURL.toString().substring(tempURL.toString().lastIndexOf('/'));
+			} catch (Exception e) {
+				tempName = tempURL.toString().replace('/', '-');
+			}
+		} else {
+			tempFileToUpload = ((PartWrapper) form.get(BENCHMARK_FILE));
+		}
+
+
+		final String name = tempName;
+		final URL url = tempURL;
+		final PartWrapper fileToUpload = tempFileToUpload;
+		final String gitUrl = tempGitUrl;
+
+		log.debug("upload status id is " + statusId);
+
+		//It will delay the redirect until this method is finished which is why a new thread is used
+
+
+		// Create a unique path the zip file will be extracted to
+		File uniqueDir = new File(R.getBenchmarkPath(), "" + userId);
+		Date d = new Date();
+
+		uniqueDir = new File(uniqueDir, d.getYear() + "");
+		uniqueDir = new File(uniqueDir, d.getMonth() + "");
+		uniqueDir = new File(uniqueDir, d.getDay() + "");
+		uniqueDir = new File(uniqueDir, d.getHours() + "");
+		uniqueDir = new File(uniqueDir, d.getMinutes() + "");
+		// the random string is to ensure that this directory is unique. It would not be otherwise if the
+		// user uploads two benchmark directories in the same minute, which can easily happen using StarexecCommand
+		uniqueDir = new File(uniqueDir, TestUtil.getRandomAlphaString(20));
+		// Create the paths on the filesystem
+		uniqueDir.mkdirs();
+
+		log.info("Handling upload request for user " + userId + " in space " + spaceId);
+
+		File archive = null;
+		String gitSpaceString = null;
+		if (localOrUrlOrGit.equals("local")) {
+			archive = new File(uniqueDir, FilenameUtils.getName(fileToUpload.getName()));
+			fileToUpload.write(archive);
+		}
+
+		//////////////////////// URL process
+		else if (localOrUrlOrGit.equals("URL")){
+			archive = new File(uniqueDir, name);
+			if (!Util.copyFileFromURLUsingProxy(url, archive)) {
+				throw new Exception("Unable to copy file from URL");
+			}
+		}
+		else{
+			gitSpaceString = uniqueDir.getAbsolutePath();
+			String[] gitClonecmd = new String[4];
+			String[] gitSubmodulecmd = new String[5];
 
-import org.apache.commons.io.FileUtils;
-import org.apache.commons.io.FilenameUtils;
-import org.starexec.constants.R;
-import org.starexec.data.database.*;
-import org.starexec.data.security.UploadSecurity;
-import org.starexec.data.security.ValidatorStatusCode;
-import org.starexec.data.to.*;
-import org.starexec.exceptions.StarExecException;
-import org.starexec.logger.StarLogger;
-import org.starexec.test.TestUtil;
-import org.starexec.util.*;
-
-import javax.servlet.ServletException;
-import javax.servlet.annotation.MultipartConfig;
-import javax.servlet.http.Cookie;
-import javax.servlet.http.HttpServlet;
-import javax.servlet.http.HttpServletRequest;
-import javax.servlet.http.HttpServletResponse;
-import java.io.File;
-import java.io.FileNotFoundException;
-import java.io.IOException;
-import java.net.URL;
-import java.text.DateFormat;
-import java.text.SimpleDateFormat;
-import java.util.*;
-
-@MultipartConfig
-public class UploadBenchmark extends HttpServlet {
-	private static final StarLogger log = StarLogger.getLogger(UploadBenchmark.class);
-
-	// The unique date stamped file name format
-	private static final DateFormat shortDate = new SimpleDateFormat(R.PATH_DATE_FORMAT);
-
-	// Request attributes
-	private static final String SPACE_ID = R.SPACE;
-	private static final String UPLOAD_METHOD = "upMethod";
-	private static final String BENCHMARK_FILE = "benchFile";
-	private static final String BENCHMARK_TYPE = "benchType";
-	private static final String BENCH_DOWNLOADABLE = "download";
-	private static final String FILE_URL = "url";
-	private static final String FILE_GIT = "git";
-	private static final String FILE_LOC = "localOrURLOrGit";
-	private static final String addSolver = "addSolver";
-	private static final String addBench = "addBench";
-	private static final String addUser = "addUser";
-	private static final String addSpace = "addSpace";
-	private static final String addJob = "addJob";
-	private static final String removeSolver = "removeSolver";
-	private static final String removeBench = "removeBench";
-	private static final String removeUser = "removeUser";
-	private static final String removeSpace = "removeSpace";
-	private static final String removeJob = "removeJob";
-
-	private static final String HAS_DEPENDENCIES = "dependency";
-	private static final String LINKED = "linked";
-	private static final String DEP_ROOT_SPACE_ID = "depRoot";
-
-	protected void doGet(HttpServletRequest request, HttpServletResponse response)
-			throws ServletException, IOException {
-		response.sendError(HttpServletResponse.SC_METHOD_NOT_ALLOWED);
-	}
-
-	protected void doPost(HttpServletRequest request, HttpServletResponse response)
-			throws ServletException, IOException {
-		try {
-			if (UploadSecurity.uploadsFrozen()) {
-				response.sendError(
-					HttpServletResponse.SC_SERVICE_UNAVAILABLE,
-					"Uploading benchmarks is currently disabled"
-				);
-				return;
-			}
-
-			// Extract data from the multipart request
-			HashMap<String, Object> form = Util.parseMultipartRequest(request);
-			ValidatorStatusCode status = isRequestValid(form, request);
-			// If the request is valid to act on...
-			if (status.isSuccess()) {
-				// create status object
-				Integer spaceId = Integer.parseInt((String) form.get(SPACE_ID));
-				Integer userId = SessionUtil.getUserId(request);
-				Integer statusId = Uploads.createBenchmarkUploadStatus(spaceId, userId);
-				log.debug("upload status id is " + statusId);
-
-				// Go ahead and process the request
-				this.handleUploadRequest(form, userId, statusId);
-				//go to upload status page
-				response.addCookie(new Cookie("New_ID", String.valueOf(statusId)));
-				response.sendRedirect(Util.docRoot("secure/details/uploadStatus.jsp?id=" + statusId));
-			} else {
-				//attach the message as a cookie so we don't need to be parsing HTML in StarexecCommand
-				response.addCookie(new Cookie(R.STATUS_MESSAGE_COOKIE, status.getMessage()));
-				// Or else the request was invalid, send bad request error
-				response.sendError(HttpServletResponse.SC_BAD_REQUEST, status.getMessage());
-			}
-		} catch (Exception e) {
-			log.warn("doPost", e);
-			response.sendError(
-					HttpServletResponse.SC_INTERNAL_SERVER_ERROR, "There was an error uploading the benchmarks.");
-		}
-	}
-
-	/**
-	 * Creates a directory that benchmarks can be placed in, which is empty on initialization.
-	 *
-	 * @param userId The ID of the user who will own the new benchmarks
-	 * @param name An optional name to be used in the directory structure of userId/date/name. If null, benchmarks will
-	 * be directly under the /date/ directory
-	 * @return File object representing the new directory
-	 */
-	public static File getDirectoryForBenchmarkUpload(int userId, String name) throws FileNotFoundException {
-		final String methodName = "getDirectoryForBenchmarkUpload";
-		File uniqueDir = new File(R.getBenchmarkPath(), "" + userId);
-		uniqueDir = new File(uniqueDir, "" + shortDate.format(new Date()));
-		if (name != null) {
-			uniqueDir = new File(uniqueDir, name);
-		}
-		log.debug(methodName, "Creating directory  " + uniqueDir + " as " + System.getProperty("user.name"));
-		boolean dirMade = uniqueDir.mkdirs();
-		if (!dirMade) {
-			log.warn(methodName, "Directory was not made." + uniqueDir.getAbsolutePath());
-			log.warn(methodName, "Did file already exist: " + uniqueDir.exists());
-			log.warn(methodName, "User was: " + System.getProperty("user.name"));
-			log.warn(methodName, "canWrite for file: " + uniqueDir.canWrite());
-			if (!uniqueDir.exists()) {
-				throw new FileNotFoundException("The unique directory could not be made for some reason.");
-			}
-		}
-		return uniqueDir;
-	}
-
-	/**
-	 * Adds a single new benchmark to the database with contents given by a string
-	 *
-	 * @param benchText The contents of the new benchmark
-	 * @param name The name to give the new benchmark
-	 * @param userId The ID of the user creating this benchmark
-	 * @param typeId The ID of the benchmark processor to use on this benchmark
-	 * @param downloadable Whether the benchmark should be set as being "downloadable"
-	 * @return The ID of the newly created benchmark
-	 */
-	public static Integer addBenchmarkFromText(
-			String benchText, String name, int userId, int typeId, boolean downloadable
-	) {
-		try {
-			log.debug("trying to add benchmark with text = " + benchText + " and name = " + name);
-			File uniqueDir = getDirectoryForBenchmarkUpload(userId, null);
-			FileUtils.writeStringToFile(new File(uniqueDir, name), benchText);
-			List<Benchmark> bench =
-					Benchmarks.extractSpacesAndBenchmarks(uniqueDir, typeId, userId, downloadable, null, null)
-					          .getBenchmarksRecursively();
-			//add the benchmark to the database, but don't put it in any spaces
-			return Benchmarks.processAndAdd(bench, null, 1, false, null).get(0);
-		} catch (Exception e) {
-			log.error(e.getMessage(), e);
-		}
-
-		return null;
-	}
-
-	/**
-	 * Adds a single new benchmark to the database with contents given by a File
-	 *
-	 * @param benchFile The file containing the new benchmark, name of file will be name of benchmark
-	 * @param userId The ID of the user creating this benchmark
-	 * @param typeId The ID of the benchmark processor to use on this benchmark
-	 * @param downloadable Whether the benchmark should be set as being "downloadable"
-	 * @return The ID of the newly created benchmark
-	 */
-	public static Integer addBenchmarkFromFile(File benchFile, int userId, int typeId, boolean downloadable) {
-		try {
-			File uniqueDir = getDirectoryForBenchmarkUpload(userId, null);
-			FileUtils.copyFileToDirectory(benchFile, uniqueDir);
-			String[] filesInUniqueDir = uniqueDir.list();
-			log.debug("Files in uniqueDir: ");
-			for (String s : filesInUniqueDir) {
-				log.debug("    " + s);
-			}
-
-			List<Benchmark> bench =
-					Benchmarks.extractSpacesAndBenchmarks(uniqueDir, typeId, userId, downloadable, null, null)
-					          .getBenchmarksRecursively();
-			//add the benchmark to the database, but don't put it in any spaces
-			return Benchmarks.processAndAdd(bench, null, 1, false, null).get(0);
-		} catch (Exception e) {
-			log.error(e.getMessage(), e);
-		}
-		return null;
-	}
-
-	/**
-	 * Adds a set of benchmarks to the database by extracting the given archive and finding the benchmarks inside of it
-	 *
-	 * @param archiveFile The archive to look into
-	 * @param userId The user who will own all of the new benchmarks
-	 * @param spaceId The ID of the root space for this upload (what space did the user click "upload benchmarks" in?)
-	 * @param typeId The ID of the benchmark processor that will be applied to the new benchmarks,
-	 * @param downloadable Whether each of the benchmarks should be flagged as downloadable
-	 * @param perm Permissions object representing the permissions for any new spaces created as a result of this
-	 * upload
-	 * @param uploadMethod "convert" or "dump", depending on whether to make a hierarchy or just put all benchmarks in
-	 * the root space
-	 * @param statusId The ID of the UploadStatus object for tracking this upload
-	 * @param hasDependencies Whether the benchmarks have dependencies
-	 * @param linked
-	 * @param depRootSpaceId The root space for dependencies for these benchmarks
-	 * @return A list of IDs of the newly created benchmarks
-	 * @throws Exception
-	 */
-	public static List<Integer> addBenchmarksFromArchive(
-			File archiveFile, int userId, int spaceId, int typeId, boolean downloadable, Permission perm,
-			String uploadMethod, int statusId, boolean hasDependencies, boolean linked, Integer depRootSpaceId
-	) throws IOException, StarExecException {
-
-		ArrayList<Integer> benchmarkIds = new ArrayList<>();
-		// Create a unique path the zip file will be extracted to
-		final File uniqueDir = getDirectoryForBenchmarkUpload(userId, null);
-
-		// Create the zip file object-to-be
-		long fileSize = ArchiveUtil.getArchiveSize(archiveFile.getAbsolutePath());
-
-		User currentUser = Users.get(userId);
-		long allowedBytes = currentUser.getDiskQuota();
-		long usedBytes = currentUser.getDiskUsage();
-
-		if (fileSize > allowedBytes - usedBytes) {
-			archiveFile.delete();
-			Uploads.setBenchmarkErrorMessage(statusId,
-			                                 "The benchmark upload is too large to fit in your disk quota. The " +
-					                                 "uncompressed" +
-					                                 " size of the archive is approximately " + fileSize +
-					                                 " bytes, but you have only " + (allowedBytes - usedBytes) +
-					                                 " bytes remaining.");
-			throw new StarExecException("File too large to fit in user's disk quota");
-		}
-
-		// Copy the benchmark zip to the server from the client
-
-		log.info("upload complete - now extracting");
-		Uploads.benchmarkFileUploadComplete(statusId);
-		// Extract the downloaded benchmark zip file
-		if (!ArchiveUtil.extractArchive(archiveFile.getAbsolutePath(), uniqueDir.getAbsolutePath())) {
-			String message = "StarExec has failed to extract your uploaded file.";
-			Uploads.setBenchmarkErrorMessage(statusId, message);
-			log.error(message + " - status id = " + statusId + ", filepath = " + archiveFile.getAbsolutePath());
-			return null;
-		}
-		log.info("Extraction Complete");
-		//update upload status
-		Uploads.fileExtractComplete(statusId);
-
-
-		log.debug("has dependencies = " + hasDependencies);
-		log.debug("linked = " + linked);
-		log.debug("depRootSpaceIds = " + depRootSpaceId);
-
-		log.info("about to add benchmarks to space " + spaceId + "for user " + userId);
-		Space result = Benchmarks.extractSpacesAndBenchmarks(uniqueDir, typeId, userId, downloadable, perm, statusId);
-		if (result == null) {
-			String message = "StarExec has failed to extract the spaces and benchmarks from the files.";
-			Uploads.setBenchmarkErrorMessage(statusId, message);
-			log.error(message + " - status id = " + statusId);
-			return null;
-		}
-		result.setId(spaceId);
-
-		//update Status
-		Uploads.processingBegun(statusId);
-
-		if (uploadMethod.equals("convert")) {
-			log.debug("convert");
-
-			//first we test to see if any names conflict
-			ValidatorStatusCode status = doSpaceNamesConflict(uniqueDir, spaceId);
-			if (!status.isSuccess()) {
-				Uploads.setBenchmarkErrorMessage(statusId, status.getMessage());
-				return null;
-			}
-
-			benchmarkIds.addAll(Spaces.addWithBenchmarks(result, userId, depRootSpaceId, linked, statusId,
-			                                             hasDependencies));
-		} else if (uploadMethod.equals("dump")) {
-			List<Benchmark> benchmarks = result.getBenchmarksRecursively();
-
-			benchmarkIds.addAll(Benchmarks.processAndAdd(benchmarks, spaceId, depRootSpaceId, linked, statusId,
-			                                             hasDependencies
-			));
-		}
-		log.info("Handle upload method complete in " + spaceId + "for user " + userId);
-		return benchmarkIds;
-	}
-
-
-		/**
-		 * Adds a set of benchmarks to the database by extracting the given directory and finding the benchmarks inside of it
-		 *
-		 * @param gitSpace The directory of the git clone
-		 * @param userId The user who will own all of the new benchmarks
-		 * @param spaceId The ID of the root space for this upload (what space did the user click "upload benchmarks" in?)
-		 * @param typeId The ID of the benchmark processor that will be applied to the new benchmarks,
-		 * @param downloadable Whether each of the benchmarks should be flagged as downloadable
-		 * @param perm Permissions object representing the permissions for any new spaces created as a result of this
-		 * upload
-		 * @param uploadMethod "convert" or "dump", depending on whether to make a hierarchy or just put all benchmarks in
-		 * the root space
-		 * @param statusId The ID of the UploadStatus object for tracking this upload
-		 * @param hasDependencies Whether the benchmarks have dependencies
-		 * @param linked
-		 * @param depRootSpaceId The root space for dependencies for these benchmarks
-		 * @return A list of IDs of the newly created benchmarks
-		 * @throws Exception
-		 */
-		public static List<Integer> addBenchmarksGit(File gitSpace, int userId, int spaceId, int typeId, boolean downloadable, Permission perm,
-		String uploadMethod, int statusId, boolean hasDependencies, boolean linked, Integer depRootSpaceId)
-		throws IOException, StarExecException{
-			ArrayList<Integer> benchmarkIds = new ArrayList<>();
-			// Create a unique path the file will be copied to
-			File uniqueDir = getDirectoryForBenchmarkUpload(userId, null);
-
-			//get the approximate files size, larger than actual beacause the .git directory is present still
-			long fileSize = FileUtils.sizeOf(gitSpace);
-			log.debug("size of file: " + fileSize);
-			User currentUser = Users.get(userId);
-			long allowedBytes = currentUser.getDiskQuota();
-			long usedBytes = currentUser.getDiskUsage();
-
-			if (fileSize > allowedBytes - usedBytes) {
-				FileUtils.deleteDirectory(gitSpace);
-				uniqueDir.delete();
-				Uploads.setBenchmarkErrorMessage(statusId,
-				                                 "The benchmark upload is too large to fit in your disk quota. The " +
-						                                 "uncompressed" +
-						                                 " size of the archive is approximately " + fileSize +
-						                                 " bytes, but you have only " + (allowedBytes - usedBytes) +
-						                                 " bytes remaining.");
-				throw new StarExecException("File too large to fit in user's disk quota");
-			}
-			// copy gitSpace to new directory
-			FileUtils.copyDirectory(gitSpace, uniqueDir);
-
-
-			log.info("upload complete - now extracting");
-			Uploads.benchmarkFileUploadComplete(statusId);
-			log.info("Extraction Complete");
-			//update upload status
-			//This was apart of the orignial archive process so I left the message update
-			Uploads.fileExtractComplete(statusId);
-
-
-			log.debug("has dependencies = " + hasDependencies);
-			log.debug("linked = " + linked);
-			log.debug("depRootSpaceIds = " + depRootSpaceId);
-
-			log.info("about to add benchmarks to space " + spaceId + "for user " + userId);
-			Space result = Benchmarks.extractSpacesAndBenchmarks(uniqueDir, typeId, userId, downloadable, perm, statusId);
-			if (result == null) {
-				String message = "StarExec has failed to extract the spaces and benchmarks from the files.";
-				Uploads.setBenchmarkErrorMessage(statusId, message);
-				log.error(message + " - status id = " + statusId);
-				return null;
-			}
-			result.setId(spaceId);
-
-			//update Status
-			Uploads.processingBegun(statusId);
-
-			if (uploadMethod.equals("convert")) {
-				log.debug("convert");
-
-				//first we test to see if any names conflict
-				ValidatorStatusCode status = doSpaceNamesConflict(uniqueDir, spaceId);
-				if (!status.isSuccess()) {
-					Uploads.setBenchmarkErrorMessage(statusId, status.getMessage());
-					return null;
-				}
-
-				benchmarkIds.addAll(Spaces.addWithBenchmarks(result, userId, depRootSpaceId, linked, statusId,
-				                                             hasDependencies));
-			} else if (uploadMethod.equals("dump")) {
-				List<Benchmark> benchmarks = result.getBenchmarksRecursively();
-
-				benchmarkIds.addAll(Benchmarks.processAndAdd(benchmarks, spaceId, depRootSpaceId, linked, statusId,
-				                                             hasDependencies
-				));
-			}
-			log.info("Handle upload method complete in " + spaceId + "for user " + userId);
-			return benchmarkIds;
-		}
-
-
-	private void handleUploadRequest(HashMap<String, Object> form, Integer uId, Integer sId) throws Exception {
-		//First extract all data from request
-		final int userId = uId;
-
-		final int spaceId = Integer.parseInt((String) form.get(SPACE_ID));
-		final String uploadMethod = (String) form.get(UPLOAD_METHOD);
-		final int typeId = Integer.parseInt((String) form.get(BENCHMARK_TYPE));
-		final boolean downloadable = Boolean.parseBoolean((String) form.get(BENCH_DOWNLOADABLE));
-		final boolean hasDependencies = Boolean.parseBoolean((String) form.get(HAS_DEPENDENCIES));
-		final boolean linked = Boolean.parseBoolean((String) form.get(LINKED));
-		final int depRootSpaceId = Integer.parseInt((String) form.get(DEP_ROOT_SPACE_ID));
-		final Permission perm = this.extractPermissions(form);
-		final Integer statusId = sId;
-		final String localOrUrlOrGit = (String) form.get(FILE_LOC);
-
-		URL tempURL = null;
-		String tempName = null;
-		PartWrapper tempFileToUpload = null;
-		if (localOrUrlOrGit.equals("URL")) {
-			tempURL = new URL((String) form.get(FILE_URL));
-			try {
-				tempName = tempURL.toString().substring(tempURL.toString().lastIndexOf('/'));
-			} catch (Exception e) {
-				tempName = tempURL.toString().replace('/', '-');
-			}
-		} else {
-			tempFileToUpload = ((PartWrapper) form.get(BENCHMARK_FILE));
-		}
-		String tempGitUrl = null;
-		//for the git url
-		if (localOrUrlOrGit.equals("Git")) {
-			tempURL = new URL((String) form.get(FILE_GIT));
-			tempGitUrl = ((String) form.get(FILE_GIT));
-			log.debug("URL is : " + ((String) form.get(FILE_GIT)));
-			try {
-				tempName = tempURL.toString().substring(tempURL.toString().lastIndexOf('/'));
-			} catch (Exception e) {
-				tempName = tempURL.toString().replace('/', '-');
-			}
-		} else {
-			tempFileToUpload = ((PartWrapper) form.get(BENCHMARK_FILE));
-		}
-
-
-		final String name = tempName;
-		final URL url = tempURL;
-		final PartWrapper fileToUpload = tempFileToUpload;
-		final String gitUrl = tempGitUrl;
-
-		log.debug("upload status id is " + statusId);
-
-		//It will delay the redirect until this method is finished which is why a new thread is used
-
-
-		// Create a unique path the zip file will be extracted to
-		File uniqueDir = new File(R.getBenchmarkPath(), "" + userId);
-		Date d = new Date();
-
-		uniqueDir = new File(uniqueDir, d.getYear() + "");
-		uniqueDir = new File(uniqueDir, d.getMonth() + "");
-		uniqueDir = new File(uniqueDir, d.getDay() + "");
-		uniqueDir = new File(uniqueDir, d.getHours() + "");
-		uniqueDir = new File(uniqueDir, d.getMinutes() + "");
-		// the random string is to ensure that this directory is unique. It would not be otherwise if the
-		// user uploads two benchmark directories in the same minute, which can easily happen using StarexecCommand
-		uniqueDir = new File(uniqueDir, TestUtil.getRandomAlphaString(20));
-		// Create the paths on the filesystem
-		uniqueDir.mkdirs();
-
-		log.info("Handling upload request for user " + userId + " in space " + spaceId);
-
-		File archive = null;
-		String gitSpaceString = null;
-		if (localOrUrlOrGit.equals("local")) {
-			archive = new File(uniqueDir, FilenameUtils.getName(fileToUpload.getName()));
-			fileToUpload.write(archive);
-		}
-
-		//////////////////////// URL process
-		else if (localOrUrlOrGit.equals("URL")){
-			archive = new File(uniqueDir, name);
-			if (!Util.copyFileFromURLUsingProxy(url, archive)) {
-				throw new Exception("Unable to copy file from URL");
-			}
-		}
-		else{
-			gitSpaceString = uniqueDir.getAbsolutePath();
-			String[] gitClonecmd = new String[4];
-<<<<<<< HEAD
-			String[] gitSubmodulecmd = new String[5];
-=======
-			String[] gitSubmodulecmd = new String[6];
->>>>>>> 37723b2a
-			gitClonecmd[0] = "git";
-			gitClonecmd[1] = "clone";
-			gitClonecmd[2] = gitUrl;
-			gitClonecmd[3] = gitSpaceString;
-			log.debug("gitclonecmd: " + gitClonecmd[0] + " " + gitClonecmd[1] + " " + gitClonecmd[2]+" " +gitClonecmd[3]);
-			Util.executeCommand(gitClonecmd);
-			//git submodule update --init --recursive
-<<<<<<< HEAD
-=======
-			gitSubmodulecmd[0] = "git";
-			gitSubmodulecmd[1] = "submodule";
-			gitSubmodulecmd[2] = "update";
-			gitSubmodulecmd[3] = "--init";
-			gitSubmodulecmd[4] = "--recursive";
-			gitSubmodulecmd[5] = gitSpaceString;
-			log.debug("gitSubmodulecmd: " + gitSubmodulecmd[0] + " " + gitSubmodulecmd[1] + " " + gitSubmodulecmd[2]+" "
-								+gitSubmodulecmd[3]+ " " + gitSubmodulecmd[4]+ " " + gitSubmodulecmd[5]);
-			Util.executeCommand(gitSubmodulecmd);
->>>>>>> 37723b2a
-
-			String[] filesInUniqueDir = uniqueDir.list();
-			log.debug("Files in uniqueDir: ");
-			for (String s : filesInUniqueDir) {
-				log.debug("    " + s);
-			}
-
-			gitSubmodulecmd[0] = "git";
-			gitSubmodulecmd[1] = "submodule";
-			gitSubmodulecmd[2] = "update";
-			gitSubmodulecmd[3] = "--init";
-			gitSubmodulecmd[4] = "--recursive";
-
-			log.debug("gitSubmodulecmd: " + gitSubmodulecmd[0] + " " + gitSubmodulecmd[1] + " " + gitSubmodulecmd[2]+" "
-								+gitSubmodulecmd[3]+ " " + gitSubmodulecmd[4]);
-			Util.executeCommand(gitSubmodulecmd,null, uniqueDir);
-		}
-
-		final File archiveFile = archive;
-		final File gitSpace = uniqueDir;
-
-		if (localOrUrlOrGit.equals("Git")){
-			log.debug("String is: "+gitSpaceString);
-			log.debug("Before addBenchmakrGit: "+ gitSpace.getAbsolutePath());
-			Util.threadPoolExecute(() -> {
-				try {
-					addBenchmarksGit(gitSpace, userId, spaceId, typeId, downloadable, perm, uploadMethod,
-					                         statusId, hasDependencies, linked, depRootSpaceId
-					);
-
-					BenchmarkUploadStatus status = Uploads.getBenchmarkStatus(statusId);
-
-					if (status.isFileUploadComplete()) {
-						// if the benchmarks archive was successfully uploaded record that in the weekly reports table
-						Reports.addToEventOccurrencesNotRelatedToQueue("benchmark archives uploaded", 1);
-						// Record the total number of benchmarks uploaded in the weekly reports data table
-						int totalBenchmarksUploaded = status.getTotalBenchmarks();
-						Reports.addToEventOccurrencesNotRelatedToQueue("benchmarks uploaded", totalBenchmarksUploaded);
-					}
-				} catch (Exception e) {
-					String msg = "userId:      " + userId
-						+ "\nspaceId:     " + spaceId
-						+ "\narchiveFile: " + archiveFile.getName()
-					;
-					log.error("handleUploadRequest", msg, e);
-				} finally {
-					Uploads.benchmarkEverythingComplete(statusId);
-				}
-			});
-		}
-		else{
-			Util.threadPoolExecute(() -> {
-				try {
-					addBenchmarksFromArchive(archiveFile, userId, spaceId, typeId, downloadable, perm, uploadMethod,
-					                         statusId, hasDependencies, linked, depRootSpaceId
-					);
-
-					BenchmarkUploadStatus status = Uploads.getBenchmarkStatus(statusId);
-
-					if (status.isFileUploadComplete()) {
-						// if the benchmarks archive was successfully uploaded record that in the weekly reports table
-						Reports.addToEventOccurrencesNotRelatedToQueue("benchmark archives uploaded", 1);
-						// Record the total number of benchmarks uploaded in the weekly reports data table
-						int totalBenchmarksUploaded = status.getTotalBenchmarks();
-						Reports.addToEventOccurrencesNotRelatedToQueue("benchmarks uploaded", totalBenchmarksUploaded);
-					}
-				} catch (Exception e) {
-					String msg = "userId:      " + userId
-						+ "\nspaceId:     " + spaceId
-						+ "\narchiveFile: " + archiveFile.getName()
-					;
-					log.error("handleUploadRequest", msg, e);
-				} finally {
-					Uploads.benchmarkEverythingComplete(statusId);
-				}
-			});
-		}
-	}
-
-	/**
-	 * Extracts the permissions object contained in the given form
-	 *
-	 * @param form The form to extract permissions from
-	 * @return A permission object build from the fields contained in the form
-	 */
-	private Permission extractPermissions(HashMap<String, Object> form) {
-		Permission p = new Permission();
-		p.setAddBenchmark(form.containsKey(addBench));
-		p.setAddSolver(form.containsKey(addSolver));
-		p.setAddSpace(form.containsKey(addSpace));
-		p.setAddUser(form.containsKey(addUser));
-		p.setAddJob(form.containsKey(addJob));
-		p.setRemoveBench(form.containsKey(removeBench));
-		p.setRemoveSolver(form.containsKey(removeSolver));
-		p.setRemoveSpace(form.containsKey(removeSpace));
-		p.setRemoveUser(form.containsKey(removeUser));
-		p.setRemoveJob(form.containsKey(removeJob));
-
-		return p;
-	}
-
-	/**
-	 * Validates a benchmark upload request to determine if it can be acted on or not.
-	 *
-	 * @param form A list of form items contained in the request
-	 * @return True if the request is valid to act on, false otherwise
-	 * @author ??? - modified by Ben
-	 */
-	private ValidatorStatusCode isRequestValid(HashMap<String, Object> form, HttpServletRequest request) {
-		final String method = "isRequestValid";
-		try {
-
-			if (!Validator.isValidPosInteger((String) form.get(BENCHMARK_TYPE))) {
-				return new ValidatorStatusCode(false, "The given benchmark processor ID is not a valid integer");
-			}
-
-			if (!Validator.isValidPosInteger((String) form.get(SPACE_ID))) {
-				return new ValidatorStatusCode(false, "The given space ID is not a valid integer");
-			}
-			if (!Validator.isValidBool((String) form.get(BENCH_DOWNLOADABLE))) {
-				return new ValidatorStatusCode(false, "The 'bench downloadable' option needs to be a valid boolean");
-			}
-
-			// Make sure we have a valid upload method
-			String uploadMethod = ((String) form.get(UPLOAD_METHOD));
-			if (!(uploadMethod.equals("convert") || uploadMethod.equals("dump"))) {
-				return new ValidatorStatusCode(false, "The upload method needs to be either 'convert' or 'dump'");
-			}
-			String fileName = null;
-			// Last test, return true when we find a valid file extension
-			if (form.get(FILE_LOC).equals("local")) {
-				fileName = ((PartWrapper) form.get(BENCHMARK_FILE)).getName();
-				if (!Validator.isValidArchiveType(fileName)) {
-					return new ValidatorStatusCode(false, "Uploaded archives need to be either .zip, .tar, or .tgz");
-				}
-			}
-			else if (form.get(FILE_LOC).equals("URL")) {
-				fileName = (String) form.get(FILE_URL);
-				if (!Validator.isValidArchiveType(fileName)) {
-					return new ValidatorStatusCode(false, "Uploaded archives need to be either .zip, .tar, or .tgz");
-				}
-			}
-			else {
-				log.debug("in else");
-				fileName = (String) form.get(FILE_GIT);
-				log.debug("fileName: "+ fileName);
-				if (!Validator.isValidGitType(fileName)) {
-					return new ValidatorStatusCode(false, "Uploaded Git URLs need to be .git");
-				}
-			}
-
-			Permission perm = SessionUtil.getPermission(request, Integer.parseInt((String) form.get(R.SPACE)));
-
-			log.trace(method, "perm=" + perm);
-			log.trace(method, "uploadMethod=" + uploadMethod);
-
-			if (perm == null || (!perm.canAddBenchmark() && uploadMethod.equals("dump"))) {
-				// They don't have permissions, send forbidden error
-				return new ValidatorStatusCode(false, "You do not have permission to upload benchmarks to this space");
-			} else if (uploadMethod.equals("convert") && !(perm.canAddBenchmark() && perm.canAddSpace())) {
-				return new ValidatorStatusCode(
-						false, "You do not have permission to upload benchmarks and subspaces to this space");
-			}
-
-			return new ValidatorStatusCode(true);
-		} catch (Exception e) {
-			log.warn(e.getMessage(), e);
-		}
-
-		// Return false control flow is broken and ends up here
-		return new ValidatorStatusCode(false, "Internal error uploading benchmarks");
-	}
-
-	/**
-	 * Checks to see if any of the spaces that will be created by the given upload directory conflict with existing
-	 * names
-	 *
-	 * @param uniqueDir
-	 * @return A ValidatorStatusCode set to True if there is NO conflict and set to false with a message if a conflict
-	 * exists
-	 */
-
-	private static ValidatorStatusCode doSpaceNamesConflict(File uniqueDir, int parentSpaceId) {
-		try {
-			List<Space> subspaces = Spaces.getSubSpaces(parentSpaceId);
-			HashSet<String> subspaceNames = new HashSet<>();
-			for (Space s : subspaces) {
-				subspaceNames.add(s.getName());
-			}
-			for (File f : uniqueDir.listFiles()) {
-				// If it's a sub-directory and as such a subspace
-				if (f.isDirectory()) {
-					String curName = f.getName();
-					if (subspaceNames.contains(curName)) {
-						return new ValidatorStatusCode(false,
-						                               "Creating spaces for your benchmarks would lead to having two subspaces with the name " +
-								                               curName); // found a conflict
-					}
-					subspaceNames.add(curName);
-				}
-			}
-
-			return new ValidatorStatusCode(true);
-		} catch (Exception e) {
-			log.error(e.getMessage(), e);
-		}
-		return new ValidatorStatusCode(false, "There was an internal error uploading your benchmarks");
-	}
-}
+			gitClonecmd[0] = "git";
+			gitClonecmd[1] = "clone";
+			gitClonecmd[2] = gitUrl;
+			gitClonecmd[3] = gitSpaceString;
+			log.debug("gitclonecmd: " + gitClonecmd[0] + " " + gitClonecmd[1] + " " + gitClonecmd[2]+" " +gitClonecmd[3]);
+			Util.executeCommand(gitClonecmd);
+			//git submodule update --init --recursive
+
+			String[] filesInUniqueDir = uniqueDir.list();
+			log.debug("Files in uniqueDir: ");
+			for (String s : filesInUniqueDir) {
+				log.debug("    " + s);
+			}
+
+			gitSubmodulecmd[0] = "git";
+			gitSubmodulecmd[1] = "submodule";
+			gitSubmodulecmd[2] = "update";
+			gitSubmodulecmd[3] = "--init";
+			gitSubmodulecmd[4] = "--recursive";
+
+			log.debug("gitSubmodulecmd: " + gitSubmodulecmd[0] + " " + gitSubmodulecmd[1] + " " + gitSubmodulecmd[2]+" "
+								+gitSubmodulecmd[3]+ " " + gitSubmodulecmd[4]);
+			Util.executeCommand(gitSubmodulecmd,null, uniqueDir);
+		}
+
+		final File archiveFile = archive;
+		final File gitSpace = uniqueDir;
+
+		if (localOrUrlOrGit.equals("Git")){
+			log.debug("String is: "+gitSpaceString);
+			log.debug("Before addBenchmakrGit: "+ gitSpace.getAbsolutePath());
+			Util.threadPoolExecute(() -> {
+				try {
+					addBenchmarksGit(gitSpace, userId, spaceId, typeId, downloadable, perm, uploadMethod,
+					                         statusId, hasDependencies, linked, depRootSpaceId
+					);
+
+					BenchmarkUploadStatus status = Uploads.getBenchmarkStatus(statusId);
+
+					if (status.isFileUploadComplete()) {
+						// if the benchmarks archive was successfully uploaded record that in the weekly reports table
+						Reports.addToEventOccurrencesNotRelatedToQueue("benchmark archives uploaded", 1);
+						// Record the total number of benchmarks uploaded in the weekly reports data table
+						int totalBenchmarksUploaded = status.getTotalBenchmarks();
+						Reports.addToEventOccurrencesNotRelatedToQueue("benchmarks uploaded", totalBenchmarksUploaded);
+					}
+				} catch (Exception e) {
+					String msg = "userId:      " + userId
+						+ "\nspaceId:     " + spaceId
+						+ "\narchiveFile: " + archiveFile.getName()
+					;
+					log.error("handleUploadRequest", msg, e);
+				} finally {
+					Uploads.benchmarkEverythingComplete(statusId);
+				}
+			});
+		}
+		else{
+			Util.threadPoolExecute(() -> {
+				try {
+					addBenchmarksFromArchive(archiveFile, userId, spaceId, typeId, downloadable, perm, uploadMethod,
+					                         statusId, hasDependencies, linked, depRootSpaceId
+					);
+
+					BenchmarkUploadStatus status = Uploads.getBenchmarkStatus(statusId);
+
+					if (status.isFileUploadComplete()) {
+						// if the benchmarks archive was successfully uploaded record that in the weekly reports table
+						Reports.addToEventOccurrencesNotRelatedToQueue("benchmark archives uploaded", 1);
+						// Record the total number of benchmarks uploaded in the weekly reports data table
+						int totalBenchmarksUploaded = status.getTotalBenchmarks();
+						Reports.addToEventOccurrencesNotRelatedToQueue("benchmarks uploaded", totalBenchmarksUploaded);
+					}
+				} catch (Exception e) {
+					String msg = "userId:      " + userId
+						+ "\nspaceId:     " + spaceId
+						+ "\narchiveFile: " + archiveFile.getName()
+					;
+					log.error("handleUploadRequest", msg, e);
+				} finally {
+					Uploads.benchmarkEverythingComplete(statusId);
+				}
+			});
+		}
+	}
+
+	/**
+	 * Extracts the permissions object contained in the given form
+	 *
+	 * @param form The form to extract permissions from
+	 * @return A permission object build from the fields contained in the form
+	 */
+	private Permission extractPermissions(HashMap<String, Object> form) {
+		Permission p = new Permission();
+		p.setAddBenchmark(form.containsKey(addBench));
+		p.setAddSolver(form.containsKey(addSolver));
+		p.setAddSpace(form.containsKey(addSpace));
+		p.setAddUser(form.containsKey(addUser));
+		p.setAddJob(form.containsKey(addJob));
+		p.setRemoveBench(form.containsKey(removeBench));
+		p.setRemoveSolver(form.containsKey(removeSolver));
+		p.setRemoveSpace(form.containsKey(removeSpace));
+		p.setRemoveUser(form.containsKey(removeUser));
+		p.setRemoveJob(form.containsKey(removeJob));
+
+		return p;
+	}
+
+	/**
+	 * Validates a benchmark upload request to determine if it can be acted on or not.
+	 *
+	 * @param form A list of form items contained in the request
+	 * @return True if the request is valid to act on, false otherwise
+	 * @author ??? - modified by Ben
+	 */
+	private ValidatorStatusCode isRequestValid(HashMap<String, Object> form, HttpServletRequest request) {
+		final String method = "isRequestValid";
+		try {
+
+			if (!Validator.isValidPosInteger((String) form.get(BENCHMARK_TYPE))) {
+				return new ValidatorStatusCode(false, "The given benchmark processor ID is not a valid integer");
+			}
+
+			if (!Validator.isValidPosInteger((String) form.get(SPACE_ID))) {
+				return new ValidatorStatusCode(false, "The given space ID is not a valid integer");
+			}
+			if (!Validator.isValidBool((String) form.get(BENCH_DOWNLOADABLE))) {
+				return new ValidatorStatusCode(false, "The 'bench downloadable' option needs to be a valid boolean");
+			}
+
+			// Make sure we have a valid upload method
+			String uploadMethod = ((String) form.get(UPLOAD_METHOD));
+			if (!(uploadMethod.equals("convert") || uploadMethod.equals("dump"))) {
+				return new ValidatorStatusCode(false, "The upload method needs to be either 'convert' or 'dump'");
+			}
+			String fileName = null;
+			// Last test, return true when we find a valid file extension
+			if (form.get(FILE_LOC).equals("local")) {
+				fileName = ((PartWrapper) form.get(BENCHMARK_FILE)).getName();
+				if (!Validator.isValidArchiveType(fileName)) {
+					return new ValidatorStatusCode(false, "Uploaded archives need to be either .zip, .tar, or .tgz");
+				}
+			}
+			else if (form.get(FILE_LOC).equals("URL")) {
+				fileName = (String) form.get(FILE_URL);
+				if (!Validator.isValidArchiveType(fileName)) {
+					return new ValidatorStatusCode(false, "Uploaded archives need to be either .zip, .tar, or .tgz");
+				}
+			}
+			else {
+				log.debug("in else");
+				fileName = (String) form.get(FILE_GIT);
+				log.debug("fileName: "+ fileName);
+				if (!Validator.isValidGitType(fileName)) {
+					return new ValidatorStatusCode(false, "Uploaded Git URLs need to be .git");
+				}
+			}
+
+			Permission perm = SessionUtil.getPermission(request, Integer.parseInt((String) form.get(R.SPACE)));
+
+			log.trace(method, "perm=" + perm);
+			log.trace(method, "uploadMethod=" + uploadMethod);
+
+			if (perm == null || (!perm.canAddBenchmark() && uploadMethod.equals("dump"))) {
+				// They don't have permissions, send forbidden error
+				return new ValidatorStatusCode(false, "You do not have permission to upload benchmarks to this space");
+			} else if (uploadMethod.equals("convert") && !(perm.canAddBenchmark() && perm.canAddSpace())) {
+				return new ValidatorStatusCode(
+						false, "You do not have permission to upload benchmarks and subspaces to this space");
+			}
+
+			return new ValidatorStatusCode(true);
+		} catch (Exception e) {
+			log.warn(e.getMessage(), e);
+		}
+
+		// Return false control flow is broken and ends up here
+		return new ValidatorStatusCode(false, "Internal error uploading benchmarks");
+	}
+
+	/**
+	 * Checks to see if any of the spaces that will be created by the given upload directory conflict with existing
+	 * names
+	 *
+	 * @param uniqueDir
+	 * @return A ValidatorStatusCode set to True if there is NO conflict and set to false with a message if a conflict
+	 * exists
+	 */
+
+	private static ValidatorStatusCode doSpaceNamesConflict(File uniqueDir, int parentSpaceId) {
+		try {
+			List<Space> subspaces = Spaces.getSubSpaces(parentSpaceId);
+			HashSet<String> subspaceNames = new HashSet<>();
+			for (Space s : subspaces) {
+				subspaceNames.add(s.getName());
+			}
+			for (File f : uniqueDir.listFiles()) {
+				// If it's a sub-directory and as such a subspace
+				if (f.isDirectory()) {
+					String curName = f.getName();
+					if (subspaceNames.contains(curName)) {
+						return new ValidatorStatusCode(false,
+						                               "Creating spaces for your benchmarks would lead to having two subspaces with the name " +
+								                               curName); // found a conflict
+					}
+					subspaceNames.add(curName);
+				}
+			}
+
+			return new ValidatorStatusCode(true);
+		} catch (Exception e) {
+			log.error(e.getMessage(), e);
+		}
+		return new ValidatorStatusCode(false, "There was an internal error uploading your benchmarks");
+	}
+}