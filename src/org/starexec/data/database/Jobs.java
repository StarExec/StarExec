--- conflicted
+++ resolved
@@ -1,3852 +1,3822 @@
-package org.starexec.data.database;
-
-import java.io.BufferedWriter;
-import java.io.File;
-import java.io.FileWriter;
-import java.sql.CallableStatement;
-import java.sql.Connection;
-import java.sql.PreparedStatement;
-import java.sql.ResultSet;
-import java.util.ArrayList;
-import java.util.HashMap;
-import java.util.Hashtable;
-import java.util.LinkedList;
-import java.util.List;
-import java.util.Properties;
-import java.util.UUID;
-
-import org.apache.log4j.Logger;
-import org.starexec.constants.R;
-import org.starexec.data.to.Benchmark;
-import org.starexec.data.to.CacheType;
-import org.starexec.data.to.Configuration;
-import org.starexec.data.to.Job;
-import org.starexec.data.to.JobPair;
-import org.starexec.data.to.JobStatus;
-import org.starexec.data.to.JobStatus.JobStatusCode;
-import org.starexec.data.to.Solver;
-import org.starexec.data.to.SolverStats;
-import org.starexec.data.to.Space;
-import org.starexec.data.to.Status;
-import org.starexec.data.to.Status.StatusCode;
-import org.starexec.data.to.WorkerNode;
-import org.starexec.util.Util;
-
-/**
- * Handles all database interaction for jobs (NOT grid engine job execution, see JobManager for that)
- * @author Tyler Jensen
- */
-
-public class Jobs {
-	private static final Logger log = Logger.getLogger(Jobs.class);
-	private static final String sqlDelimiter = ",";
-	/**
-	 * Adds a new job to the database. NOTE: This only records the job in the 
-	 * database, this does not actually submit a job for execution (see JobManager.submitJob).
-	 * This method also fills in the IDs of job pairs of the given job object.
-	 * @param job The job data to add to the database
-	 * @param spaceId The id of the space to add the job to
-	 * @return True if the operation was successful, false otherwise.
-	 */
-	public static boolean add(Job job, int spaceId) {
-		Connection con = null;
-		PreparedStatement procedure=null;
-		try {
-			HashMap<Integer,String> idsToNames=new HashMap<Integer,String>();
-			
-			idsToNames.put(job.getPrimarySpace(), Spaces.getName(job.getPrimarySpace()));
-			
-			//maps a normal space ID to its corresponding job space ID
-			HashMap<Integer,Integer> idMap= new HashMap<Integer,Integer>();
-			con = Common.getConnection();
-			
-			Common.beginTransaction(con);
-
-			for (JobPair pair : job) {
-				if (idsToNames.containsKey(pair.getSpace().getId())) {
-					continue;
-				}
-				idsToNames.put(pair.getSpace().getId(), pair.getSpace().getName());
-				int parentId=Spaces.getParentSpace(pair.getSpace().getId());
-				
-				//get all necessary spaces up the hierarchy
-				//We've already added the root space for the job, so this is guaranteed to stop either
-				//there or earlier
-				while (!idsToNames.containsKey(parentId)) {
-					idsToNames.put(parentId, Spaces.getName(parentId));
-					parentId=Spaces.getParentSpace(parentId);
-					log.debug("got new parent space id = "+parentId);
-				}
-			}
-			
-			
-			//add all the job spaces that we need into the database
-			for (int id : idsToNames.keySet()) {
-				int jobSpaceId=Spaces.addJobSpace(idsToNames.get(id),con);
-				idMap.put(id, jobSpaceId);
-			}
-			
-			//next, use the current hierarchy information to create a job space heirarchy
-			for (int id : idMap.keySet()) {
-				log.debug("getting subspaces for space = "+id);
-				List<Integer> subspaceIds=Spaces.getSubSpaceIds(id);
-				log.debug("found "+subspaceIds.size()+" subspaces");
-				for (int subspaceId : subspaceIds) {
-					
-					if (idMap.containsKey(subspaceId)) {
-						log.debug("found an association between two spaces needed for a job");
-						Spaces.associateJobSpaces(idMap.get(id), idMap.get(subspaceId), con);
-					}
-				}
-			}
-			log.debug("finished getting subspaces, adding job");
-			//the primary space of a job should be a job space ID instead of a space ID
-			job.setPrimarySpace(idMap.get(job.getPrimarySpace()));
-			Jobs.addJob(con, job);
-			
-			//put the job in the space it was created in
-			Jobs.associate(con, job.getId(), spaceId);
-			
-			log.debug("adding job pairs");
-			File dir=new File(R.JOBPAIR_INPUT_DIR);
-			dir.mkdirs();
-			File jobPairFile=new File(R.JOBPAIR_INPUT_DIR,UUID.randomUUID().toString());
-			jobPairFile.createNewFile();
-			BufferedWriter writer=new BufferedWriter(new FileWriter(jobPairFile));
-			for(JobPair pair : job) {
-				pair.setJobId(job.getId());
-				pair.setJobSpaceId(idMap.get(pair.getSpace().getId()));
-				//writer.write(getPairString(pair));
-				JobPairs.addJobPair(con, pair);
-			}
-			writer.flush();
-			writer.close();
-			procedure=con.prepareStatement("LOAD DATA INFILE ? INTO TABLE JOB_PAIRS " +
-					" FIELDS TERMINATED BY ',' " +
-					"(job_id, bench_id, config_id, status_code, cpuTimeout, clockTimeout, path,job_space_id,solver_name,bench_name,config_name,solver_id);");
-			procedure.setString(1, jobPairFile.getAbsolutePath());
-			//procedure.executeUpdate();
-			jobPairFile.delete();
-			Common.endTransaction(con);
-			log.debug("job added successfully");
-			
-			return true;
-		} catch(Exception e) {
-			log.error("add says " + e.getMessage(), e);
-			Common.doRollback(con);
-			
-		} finally {			
-			Common.safeClose(con);	
-			Common.safeClose(procedure);
-		}
-
-		return false;
-	}
-	
-	/**
-	 * Adds a job record to the database. This is a helper method for the Jobs.add method
-	 * @param con The connection the update will take place on
-	 * @param job The job to add
-	 */
-	private static void addJob(Connection con, Job job) throws Exception {				
-		CallableStatement procedure = null;
-		
-		 try {
-			procedure = con.prepareCall("{CALL AddJob(?, ?, ?, ?, ?, ?, ?, ?,?)}");
-			procedure.setInt(1, job.getUserId());
-			procedure.setString(2, job.getName());
-			procedure.setString(3, job.getDescription());		
-			procedure.setInt(4, job.getQueue().getId());
-
-			// Only set pre and post processors if they're specified, else set to null
-			if(job.getPreProcessor().getId() > 0) {
-				procedure.setInt(5, job.getPreProcessor().getId());
-			} else {
-				procedure.setNull(5, java.sql.Types.INTEGER);
-			}		
-			if(job.getPostProcessor().getId() > 0) {
-				procedure.setInt(6, job.getPostProcessor().getId());
-			} else {
-				procedure.setNull(6, java.sql.Types.INTEGER);
-			}		
-			procedure.setInt(7, job.getPrimarySpace());
-			procedure.setLong(8,job.getSeed());
-			// The procedure will return the job's new ID in this parameter
-			procedure.registerOutParameter(9, java.sql.Types.INTEGER);	
-			procedure.executeUpdate();			
-
-			// Update the job's ID so it can be used outside this method
-			job.setId(procedure.getInt(9));
-		} catch (Exception e) {
-			log.error("addJob says "+e.getMessage(),e);
- 		}	finally {
- 			Common.safeClose(procedure);
- 		}
-	}
-	
-
-	
-
-
-
-	/**
-	 * Adds an association between all the given job ids and the given space
-	 * @param con The connection to make the association on
-	 * @param jobId the id of the job we are associating to the space
-	 * @param spaceId the ID of the space we are making the association to
-	 * @return True if the operation was a success, false otherwise
-	 * @author Tyler Jensen
-	 */
-	protected static boolean associate(Connection con, int jobId, int spaceId) throws Exception {		
-		
-		CallableStatement procedure = null;						
-		try {
-			procedure = con.prepareCall("{CALL AssociateJob(?, ?)}");				
-			procedure.setInt(1, jobId);
-			procedure.setInt(2, spaceId);			
-			procedure.executeUpdate();							
-
-			return true;
-		} catch (Exception e) {
-			log.error("Jobs.associate says "+e.getMessage(),e);
-		} finally {
-			Common.safeClose(procedure);
-		}
-		return false;
-	}
-
-	
-
-	/**
-	 * Adds an association between all the given job ids and the given space
-	 * @param jobIds the ids of the jobs we are associating to the space
-	 * @param spaceId the ID of the space we are making the association to
-	 * @return True if the operation was a success, false otherwise
-	 * @author Tyler Jensen
-	 */
-	public static boolean associate(List<Integer> jobIds, int spaceId) {
-		Connection con = null;			
-
-		try {
-			con = Common.getConnection();
-			Common.beginTransaction(con);								
-
-			for(int jid : jobIds) {
-				Jobs.associate(con, jid, spaceId);			
-			}			
-
-			Common.endTransaction(con);
-			return true;
-		} catch (Exception e){			
-			log.error(e.getMessage(), e);
-			Common.doRollback(con);
-		} finally {
-			Common.safeClose(con);
-		}
-
-		return false;
-	}
-
-	/**
-	 * Removes all job database entries where the job has been deleted
-	 * AND has been orphaned
-	 * @return True on success, false on error
-	 */
-	public static boolean cleanOrphanedDeletedJobs() {
-		Connection con=null;
-		CallableStatement procedure=null;
-		try {
-			con=Common.getConnection();
-			procedure=con.prepareCall("{CALL RemoveDeletedOrphanedJobs()}");
-			procedure.executeUpdate();
-			return true;
-		} catch (Exception e) {
-			log.error("cleanOrphanedDeletedJobs says "+e.getMessage(),e);
-		} finally {
-			Common.safeClose(con);
-			Common.safeClose(procedure);
-		}
-		return false;
-	}
-	/**
-	 * Deletes the job with the given id from disk, and sets the "deleted" column
-	 * in the database jobs table to true. If  the job is referenced by no spaces,
-	 * it is deleted from the database.
-	 * @param jobId The ID of the job to delete
-	 * @return True on success, false otherwise
-	 */
-	
-	public static boolean delete(int jobId) {
-		//we should kill jobs before deleting  them so no additional pairs are run
-		if (!Jobs.isJobComplete(jobId)) {
-			Jobs.kill(jobId);
-		}
-		Connection con=null;
-		try {
-			//Jobs.invalidateAndDeleteJobRelatedCaches(jobId);
-			con=Common.getConnection();
-			Jobs.removeCachedJobStats(jobId,con);
-			return delete(jobId,con);
-		} catch (Exception e) {
-			log.error("deleteJob says "+e.getMessage(),e);
-		} finally {
-			Common.safeClose(con);
-		}
-		
-		return false;
-	}
-	
-	/**
-	 * Deletes a job from disk, and also sets the delete property to true in the database. Jobs
-	 * are only removed from  the database entirely when they have no more space associations.
-	 * @param jobId The ID of the job to delete
-	 * @param con An open database connection
-	 * @return True on success, false otherwise
-	 * @author Eric Burns
-	 */
-	
-	protected static boolean delete(int jobId, Connection con) {
-		CallableStatement procedure = null;
-		try {
-			procedure = con.prepareCall("{CALL DeleteJob(?)}");
-			procedure.setInt(1, jobId);		
-			procedure.executeUpdate();	
-			
-			Util.safeDeleteDirectory(getDirectory(jobId));
-			
-			return true;
-		} catch (Exception e) {
-			log.error("Delete Job with jobId = "+jobId+" says "+e.getMessage(),e);
-		} finally {
-			Common.safeClose(procedure);
-		}
-		return false;
-	}
-	
-	/**
-	 * Gets information about the job with the given ID. Job pair information is not returned
-	 * @param jobId The ID of the job in question
-	 * @return The Job object that represents the job with the given ID
-	 */
-	public static Job get(int jobId) {
-		return get(jobId,false);
-	}
-	
-
-	/**
-	 * Gets the wallclock timeout for the given job
-	 * @param jobId The ID of the job in question
-	 * @return The wallclock timeout in seconds, or -1 on error
-	 */
-	
-	public static int getWallclockTimeout(int jobId) {
-		Connection con = null;
-		ResultSet results=null;
-		CallableStatement procedure = null;
-		int timeout=-1;
-		try {
-			con=Common.getConnection();
-			procedure=con.prepareCall("{CALL GetWallclockTimeout(?)}");
-			procedure.setInt(1, jobId);
-			results=procedure.executeQuery();
-			if (results.next()) {
-				timeout=results.getInt("clockTimeout");
-			}
-		} catch (Exception e) {
-			log.error("getWallclockTimeout says "+e.getMessage(),e);
-		} finally {
-			Common.safeClose(con);
-			Common.safeClose(results);
-			Common.safeClose(procedure);
-		
-		}
-		return timeout;
-	}
-	
-	/**
-	 * Gets the CPU timeout for the given job
-	 * @param jobId The ID of the job in question
-	 * @return The CPU timeout in seconds, or -1 on error
-	 */
-	
-	public static int getCpuTimeout(int jobId) {
-		Connection con = null;
-		ResultSet results=null;
-		CallableStatement procedure = null;
-		int timeout=-1;
-		try {
-			con=Common.getConnection();
-			procedure=con.prepareCall("{CALL GetCpuTimeout(?)}");
-			procedure.setInt(1, jobId);
-			results=procedure.executeQuery();
-			if (results.next()) {
-				timeout=results.getInt("cpuTimeout");
-			}
-		} catch (Exception e) {
-			log.error("getCpuTimeout says "+e.getMessage(),e);
-		} finally {
-			Common.safeClose(con);
-			Common.safeClose(results);
-			Common.safeClose(procedure);
-		
-		}
-		return timeout;
-	}
-	
-	/**
-	 * Gets the maximum memory allowed for the given job in bytes
-	 * @param jobId The ID of the job in question
-	 * @return The maximum memory in bytes, or -1 on error
-	 */
-	
-	public static long getMaximumMemory(int jobId) {
-		Connection con = null;
-		ResultSet results=null;
-		CallableStatement procedure = null;
-		long memory=-1;
-		try {
-			con=Common.getConnection();
-			procedure=con.prepareCall("{CALL GetMaxMemory(?)}");
-			procedure.setInt(1, jobId);
-			results=procedure.executeQuery();
-			if (results.next()) {
-				memory=results.getLong("maximum_memory");
-			}
-		} catch (Exception e) {
-			log.error("getCpuTimeout says "+e.getMessage(),e);
-		} finally {
-			Common.safeClose(con);
-			Common.safeClose(results);
-			Common.safeClose(procedure);
-		
-		}
-		return memory;
-	}
-	
-	/**
-	 * Gets information about the job with the given ID. Job pair information is not returned
-	 * @param jobId The ID of the job in question
-	 * @return The Job object that represents the job with the given ID
-	 */
-	private static Job get(int jobId, boolean includeDeleted) {
-		Connection con = null;
-		ResultSet results=null;
-		CallableStatement procedure = null;
-		try {
-			con = Common.getConnection();
-			 procedure=null;
-			if (!includeDeleted) {
-				procedure = con.prepareCall("{CALL GetJobById(?)}");
-			} else {
-				procedure = con.prepareCall("{CALL GetJobByIdIncludeDeleted(?)}");
-			}
-			
-			procedure.setInt(1, jobId);
-			results = procedure.executeQuery();
-			if(results.next()){
-				Job j = new Job();
-				j.setId(results.getInt("id"));
-				j.setUserId(results.getInt("user_id"));
-				j.setName(results.getString("name"));
-				j.setQueue(Queues.get(con,results.getInt("queue_id")));
-				j.setPrimarySpace(results.getInt("primary_space"));
-				j.setCreateTime(results.getTimestamp("created"));
-				j.setPreProcessor(Processors.get(con,results.getInt("pre_processor")));
-				j.setPostProcessor(Processors.get(con,results.getInt("post_processor")));
-				j.setDescription(results.getString("description"));
-				j.setSeed(results.getLong("seed"));
-				return j;
-			}
-		} catch (Exception e) {
-			log.error(e.getMessage(), e);
-		} finally {
-			Common.safeClose(results);
-			Common.safeClose(con);
-			Common.safeClose(procedure);
-		}
-		return null;
-	}
-	
-	/**
-	 * Gets all the SolverStats objects for a given job in the given space hierarchy
-	 * @param jobId the job in question
-	 * @param spaceId The ID of the root space in question
-	 * @return A list containing every SolverStats for the given job where the solvers reside in the given space
-	 * @author Eric Burns
-	 */
-
-	public static List<SolverStats> getAllJobStatsInJobSpaceHierarchy(int jobId,int jobSpaceId) {
-		List<SolverStats> stats=Jobs.getCachedJobStatsInJobSpaceHierarchy(jobSpaceId);
-		//if the size is greater than 0, then this job is done and its stats have already been
-		//computed and stored
-		if (stats!=null && stats.size()>0) {
-			log.debug("stats already cached in database");
-			return stats;
-		}
-		//we will cache the stats only if the job is complete before
-		boolean isJobComplete=Jobs.isJobComplete(jobId);
-
-		//otherwise, we need to compile the stats
-		log.debug("stats not present in database -- compiling stats now");
-		List<JobPair> pairs=getJobPairsForStatsInJobSpace(jobSpaceId);
-		List<Space> subspaces=Spaces.getSubSpacesForJob(jobSpaceId, true);
-
-		for (Space s : subspaces) {
-			pairs.addAll(getJobPairsForStatsInJobSpace(s.getId()));
-		}
-		
-		HashMap<Integer,String> expectedValues=Jobs.getAllAttrsOfNameForJob(jobId,R.EXPECTED_RESULT);
-		for (JobPair jp : pairs) {
-			if (expectedValues.containsKey(jp.getBench().getId())) {
-				log.debug("now placing an expected result into a job pair!");
-				jp.getAttributes().put(R.EXPECTED_RESULT, expectedValues.get(jp.getBench().getId()));
-			} 
-			for (Object o : jp.getAttributes().keySet()) {
-				log.debug(o.toString()+":"+jp.getAttributes().get(o));
-			}
-		}
-		
-		List<SolverStats> newStats=processPairsToSolverStats(pairs);
-		if (isJobComplete) {
-			saveStats(jobId,jobSpaceId,newStats);
-		}
-		
-		return newStats;
-	}
-	
-	/**
-	 * Gets a list of jobs belonging to a space (without its job pairs but with job pair statistics)
-	 * @param spaceId The id of the space to get jobs for
-	 * @return A list of jobs existing directly in the space
-	 * @author Tyler Jensen
-	 */
-	public static List<Job> getBySpace(int spaceId) {
-		Connection con = null;			
-		CallableStatement procedure = null;
-		ResultSet results = null;
-		try {
-			con = Common.getConnection();		
-			 procedure = con.prepareCall("{CALL GetSpaceJobsById(?)}");
-			procedure.setInt(1, spaceId);					
-			 results = procedure.executeQuery();
-			List<Job> jobs = new LinkedList<Job>();
-
-			while(results.next()){
-				Job j = new Job();
-				j.setId(results.getInt("id"));
-				j.setUserId(results.getInt("user_id"));
-				j.setName(results.getString("name"));	
-				j.setPrimarySpace(results.getInt("primary_space"));
-				j.setDescription(results.getString("description"));				
-				j.setCreateTime(results.getTimestamp("created"));	
-				j.setSeed(results.getLong("seed"));
-				jobs.add(j);				
-			}			
-			return jobs;
-		} catch (Exception e){			
-			log.error(e.getMessage(), e);		
-		} finally {
-			Common.safeClose(con);
-			Common.safeClose(procedure);
-			Common.safeClose(results);
-		}
-
-		return null;
-	}
-	
-	/**
-	 * Get all the jobs belong to a specific user
-	 * @param userId Id of the user we are looking for
-	 * @return a list of Jobs belong to the user
-	 */
-	public static List<Job> getByUserId(int userId) {
-		Connection con = null;			
-		CallableStatement procedure = null;
-		ResultSet results = null;
-		try {
-			con = Common.getConnection();		
-			 procedure = con.prepareCall("{CALL GetUserJobsById(?)}");
-			procedure.setInt(1, userId);					
-			 results = procedure.executeQuery();
-			List<Job> jobs = new LinkedList<Job>();
-
-			while(results.next()){
-				Job j = new Job();
-				j.setId(results.getInt("id"));
-				j.setUserId(results.getInt("user_id"));
-				j.setName(results.getString("name"));		
-				j.setPrimarySpace(results.getInt("primary_space"));
-				j.setDescription(results.getString("description"));				
-				j.setCreateTime(results.getTimestamp("created"));		
-				j.setSeed(results.getLong("seed"));
-
-				jobs.add(j);				
-			}			
-
-			return jobs;
-		} catch (Exception e){			
-			log.error(e.getMessage(), e);		
-		} finally {
-			Common.safeClose(con);
-			Common.safeClose(procedure);
-			Common.safeClose(results);
-		}
-
-		return null;
-	}
-	
-	/**
-	 * Gets the number of Jobs in a given space
-	 * 
-	 * @param spaceId the id of the space to count the Jobs in
-	 * @return the number of Jobs
-	 * @author Todd Elvers
-	 */
-	public static int getCountInSpace(int spaceId) {
-		Connection con = null;
-		CallableStatement procedure = null;
-		ResultSet results = null;
-		try {
-			con = Common.getConnection();
-			 procedure = con.prepareCall("{CALL GetJobCountBySpace(?)}");
-			procedure.setInt(1, spaceId);
-			 results = procedure.executeQuery();
-			int jobCount = 0;
-			if (results.next()) {
-				jobCount = results.getInt("jobCount");
-			}
-			return jobCount;
-		} catch (Exception e) {
-			log.error(e.getMessage(), e);
-		} finally {
-			Common.safeClose(con);
-			Common.safeClose(procedure);
-			Common.safeClose(results);
-		}
-
-		return 0;
-	}
-	/**
-	 * Gets the number of Jobs in a given space that match a given query
-	 * 
-	 * @param spaceId the id of the space to count the Jobs in
-	 * @param query The query to match the jobs against
-	 * @return the number of Jobs
-	 * @author Eric Burns
-	 */
-	public static int getCountInSpace(int spaceId, String query) {
-		Connection con = null;
-		CallableStatement procedure = null;
-		ResultSet results = null;
-		try {
-			con = Common.getConnection();
-			 procedure = con.prepareCall("{CALL GetJobCountBySpaceWithQuery(?, ?)}");
-			procedure.setInt(1, spaceId);
-			procedure.setString(2,query);
-			 results = procedure.executeQuery();
-			int jobCount = 0;
-			if (results.next()) {
-				jobCount = results.getInt("jobCount");
-			}
-			return jobCount;
-		} catch (Exception e) {
-			log.error(e.getMessage(), e);
-		} finally {
-			Common.safeClose(con);
-			Common.safeClose(procedure);
-			Common.safeClose(results);
-		}
-
-		return 0;
-	}
-	
-	/**
-	 * Retrieves a job from the databas as well as its job pairs and its queue/processor info
-	 * @param jobId The ID of the job to get information for
-	 * @return A job object containing information about the requested job
-	 * @author Tyler Jensen
-	 */
-	
-	public static Job getDetailed(int jobId) {
-		return getDetailed(jobId,null);
-	}
-	
-	/**
-	 * Retrieves a job from the database as well as its job pairs that were completed after
-	 * "since" and its queue/processor info
-	 * 
-	 * @param jobId The id of the job to get information for 
-	 * @param since The completion ID after which to get job pairs
-	 * @return A job object containing information about the requested job, or null on failure
-	 * @author Eric Burns
-	 */
-	public static Job getDetailed(int jobId, Integer since) {
-		log.info("getting detailed info for job " + jobId);
-		Connection con = null;			
-		ResultSet results=null;
-		CallableStatement procedure = null;
-		try {			
-			con = Common.getConnection();		
-			 procedure = con.prepareCall("{CALL GetJobById(?)}");
-			procedure.setInt(1, jobId);					
-			results = procedure.executeQuery();
-			Job j = new Job();
-			if(results.next()){
-				j.setId(results.getInt("id"));
-				j.setUserId(results.getInt("user_id"));
-				j.setName(results.getString("name"));				
-				j.setDescription(results.getString("description"));	
-				j.setSeed(results.getLong("seed"));
-
-				j.setCreateTime(results.getTimestamp("created"));				
-				j.setPrimarySpace(results.getInt("primary_space"));
-				j.setQueue(Queues.get(con, results.getInt("queue_id")));
-				j.setPreProcessor(Processors.get(con, results.getInt("pre_processor")));
-				j.setPostProcessor(Processors.get(con, results.getInt("post_processor")));
-			}
-			else{
-				return null;
-			}
-			
-			
-			if (since==null) {
-				j.setJobPairs(Jobs.getPairsDetailed(j.getId()));
-			} else  {
-				j.setJobPairs(Jobs.getNewCompletedPairsDetailed(j.getId(), since));
-			}
-				
-			
-			return j;
-
-		} catch (Exception e){			
-			log.error("job get detailed for job id = " + jobId + " says " + e.getMessage(), e);		
-		} finally {
-			Common.safeClose(results);
-			Common.safeClose(con);
-			Common.safeClose(procedure);
-		}
-
-		return null;
-	}
-	
-	/**
-	 * Returns the filepath to the directory containing this job's output
-	 * @param jobId The job to get the filepath for
-	 * @return A string representing the path to the output directory
-	 * @author Eric Burns
-	 */
-	
-	public static String getDirectory(int jobId) {
-		// The job's output is expected to be in NEW_JOB_OUTPUT_DIR/{job id}/
-		File file=new File(R.NEW_JOB_OUTPUT_DIR,String.valueOf(jobId));
-		return file.getAbsolutePath();
-	}
-	
-	public static String getLogDirectory(int jobId) {
-		// The job's output is expected to be in NEW_JOB_OUTPUT_DIR/{job id}/
-		File file=new File(R.JOB_LOG_DIR,String.valueOf(jobId));
-		return file.getAbsolutePath();
-	}
-	
-	/**
-	 * Gets all job pairs that are enqueued(up to limit) for the given queue and also populates its used resource TOs 
-	 * (Worker node, status, benchmark and solver WILL be populated)
-	 * @param con The connection to make the query on 
-	 * @param jobId The id of the job to get pairs for
-	 * @return A list of job pair objects that belong to the given queue.
-	 * @author Wyatt Kaiser
-	 */
-	protected static List<JobPair> getEnqueuedPairs(Connection con, int jobId) throws Exception {	
-		log.debug("getEnqueuePairs2 beginning...");
-		CallableStatement procedure = null;
-		ResultSet results = null;
-		 try {
-			procedure = con.prepareCall("{CALL GetEnqueuedJobPairsByJob(?)}");
-			procedure.setInt(1, jobId);					
-			results = procedure.executeQuery();
-			List<JobPair> returnList = new LinkedList<JobPair>();
-			//we map ID's to  primitives so we don't need to query the database repeatedly for them
-			HashMap<Integer, Solver> solvers=new HashMap<Integer,Solver>();
-			HashMap<Integer,Configuration> configs=new HashMap<Integer,Configuration>();
-			HashMap<Integer,WorkerNode> nodes=new HashMap<Integer,WorkerNode>();
-			HashMap<Integer,Benchmark> benchmarks=new HashMap<Integer,Benchmark>();
-			while(results.next()){
-				JobPair jp = JobPairs.resultToPair(results);
-				int nodeId=results.getInt("node_id");
-				if (!nodes.containsKey(nodeId)) {
-					nodes.put(nodeId,Cluster.getNodeDetails(con,nodeId));
-				}
-				jp.setNode(nodes.get(nodeId));	
-				int benchId=results.getInt("bench_id");
-				if (!benchmarks.containsKey(benchId)) {
-					benchmarks.put(benchId,Benchmarks.get(con,benchId,false));
-				}
-				jp.setBench(benchmarks.get(benchId));
-				int configId=results.getInt("config_id");
-				if (!configs.containsKey(configId)) {
-					configs.put(configId, Solvers.getConfiguration(con,configId));
-					solvers.put(configId, Solvers.getSolverByConfig(con,configId,false));
-				}
-				jp.setSolver(solvers.get(configId));
-				jp.setConfiguration(configs.get(configId));
-				Status s = new Status();
-
-				s.setCode(results.getInt("status_code"));
-				jp.setStatus(s);
-				returnList.add(jp);
-			}			
-			log.debug("returnList = " + returnList);
-			return returnList;
-		} catch (Exception e) {
-			log.error("getEnqueuedPairs says "+e.getMessage(),e);
-		} finally {
-			Common.safeClose(results);
-			Common.safeClose(procedure);
-		}
-		return null;
-	}
-	
-
-	/**
-	 * Gets all job pairs that are enqueued (up to limit) for the given job and also populates its used resource TOs 
-	 * (Worker node, status, benchmark and solver WILL be populated) 
-	 * @param jobId The id of the job to get pairs for
-	 * @return A list of job pair objects that belong to the given queue.
-	 * @author Wyatt Kaiser
-	 */
-	public static List<JobPair> getEnqueuedPairs(int jobId) {
-		Connection con = null;			
-
-		try {			
-			con = Common.getConnection();		
-			return Jobs.getEnqueuedPairs(con, jobId);
-		} catch (Exception e){			
-			log.error("getEnqueuedPairsDetailed for queue " + jobId + " says " + e.getMessage(), e);		
-		} finally {
-			Common.safeClose(con);
-		}
-
-		return null;		
-	}
-	
-	public static Job getIncludingDeleted(int jobId) {
-		return get(jobId,true);
-	}
-	
-	
-	/**
-	 * Gets all the the attributes for every job pair in a job, and returns a HashMap
-	 * mapping pair IDs to their attributes
-	 * @param con The connection to make the query on
-	 * @param The ID of the job to get attributes of
-	 * @return A HashMap mapping pair IDs to properties. Some values may be null
-	 * @author Eric Burns
-	 */
-	protected static HashMap<Integer,Properties> getJobAttributes(Connection con, int jobId) throws Exception {
-		CallableStatement procedure = null;
-		ResultSet results = null;
-		log.debug("Getting all attributes for job with ID = "+jobId);
-		 try {
-			
-			procedure = con.prepareCall("{CALL GetJobAttrs(?)}");
-			procedure.setInt(1, jobId);
- 
-			results = procedure.executeQuery();
-			return processAttrResults(results);
-		} catch (Exception e) {
-			log.error("get Job Attrs says "+e.getMessage(),e);
-		} finally {
-			Common.safeClose(results);
-			Common.safeClose(procedure);
-		}
-		return null;
-	}
-	/**
-	 * Gets all attributes for every job pair associated with the given job
-	 * @param jobId The ID of the job in question
-	 * @return A HashMap mapping integer job-pair IDs to Properties objects representing
-	 * their attributes
-	 * @author Eric Burns
-	 */
-	public static HashMap<Integer,Properties> getJobAttributes(int jobId) {
-		Connection con=null;
-		try {
-			con=Common.getConnection();
-			return getJobAttributes(con,jobId);
-		} catch (Exception e) {
-			log.error("getJobAttributes says "+e.getMessage(),e);
-		} finally {
-			Common.safeClose(con);
-		}
-		return null;
-	}
-	
-	/**
-	 * Gets attributes with the given key for all pairs in a given job space
-	 * @param con The open connection to make the query on
-	 * @param jobSpaceId The ID of the job space containing the pairs
-	 * @param key the key of the attributes to retrieve
-	 * @return A HashMap mapping job pair IDs to attributes
-	 * @author Eric Burns
-	 */
-	
-	protected static HashMap<Integer,Properties> getJobAttributesInJobSpaceByKey(Connection con,int jobSpaceId, String key) {
-		CallableStatement procedure = null;
-		ResultSet results = null;
-		 try {
-				
-			procedure = con.prepareCall("{CALL GetJobAttrsInJobSpaceByKey(?,?)}");
-			procedure.setInt(1,jobSpaceId);
-			procedure.setString(2,key);
-			results = procedure.executeQuery();
-			return processAttrResults(results);
-		} catch (Exception e) {
-			log.error("getJobAttrsInJobSpace says "+e.getMessage(),e);
-		} finally {
-			Common.safeClose(results);
-			Common.safeClose(procedure);
-		}
-		return null;
-	}
-	
-	/**
-	 * Gets attributes for all pairs in a given job space
-	 * @param con The open connection to make the query on
-	 * @param jobId The ID of the job in question
-	 * @param jobSpaceId The ID of the job space containing the pairs
-	 * @return A HashMap mapping job pair IDs to attributes
-	 * @author Eric Burns
-	 */
-	
-	protected static HashMap<Integer,Properties> getJobAttributesInJobSpace(Connection con,int jobSpaceId) {
-		CallableStatement procedure = null;
-		ResultSet results = null;
-		 try {
-				
-			procedure = con.prepareCall("{CALL GetJobAttrsInJobSpace(?)}");
-			procedure.setInt(1,jobSpaceId);
-			results = procedure.executeQuery();
-			return processAttrResults(results);
-		} catch (Exception e) {
-			log.error("getJobAttrsInJobSpace says "+e.getMessage(),e);
-		} finally {
-			Common.safeClose(results);
-			Common.safeClose(procedure);
-		}
-		return null;
-	}
-	
-	/**
-	 * Gets attributes of the given key for every job pair in the given job space
-	 * @param jobSpaceId The ID of the job space containing the pairs
-	 * @param key The key of the attribute to retrieve
-	 * @return A HashMap mapping integer job-pair IDs to Properties objects representing
-	 * their attributes
-	 * @author Eric Burns
-	 */
-	public static HashMap<Integer,Properties> getJobAttributesInJobSpaceByKey(int jobSpaceId, String key) {
-		Connection con=null;
-		try {
-			con=Common.getConnection();
-			return getJobAttributesInJobSpaceByKey(con,jobSpaceId,key);
-		} catch (Exception e) {
-			log.error("getJobAttributes says "+e.getMessage(),e);
-		} finally {
-			Common.safeClose(con);
-		}
-		return null;
-	}
-
-	/**
-	 * Gets all attributes for every job pair in the given job space
-	 * @param jobSpaceId The ID of the job space containing the pairs
-	 * @return A HashMap mapping integer job-pair IDs to Properties objects representing
-	 * their attributes
-	 * @author Eric Burns
-	 */
-	public static HashMap<Integer,Properties> getJobAttributesInJobSpace(int jobSpaceId) {
-		Connection con=null;
-		try {
-			con=Common.getConnection();
-			return getJobAttributesInJobSpace(con,jobSpaceId);
-		} catch (Exception e) {
-			log.error("getJobAttributes says "+e.getMessage(),e);
-		} finally {
-			Common.safeClose(con);
-		}
-		return null;
-	}
-	
-	
-	/**
-	 * Gets the number of Jobs in the whole system
-	 * 
-	 * @author Wyatt Kaiser
-	 */
-	
-	public static int getJobCount() {
-		Connection con = null;
-		CallableStatement procedure = null;
-		ResultSet results=null;
-		try {
-			con = Common.getConnection();
-			procedure = con.prepareCall("{CALL GetJobCount()}");
-			results = procedure.executeQuery();
-			
-			if (results.next()) {
-				return results.getInt("jobCount");
-			}
-		} catch (Exception e) {
-			log.error(e.getMessage(), e);
-		} finally {
-			Common.safeClose(con);
-			Common.safeClose(results);
-			Common.safeClose(procedure);
-		}
-		return 0;
-	}
-	
-	/**
-	 * Get the total count of the jobs belong to a specific user
-	 * @param userId Id of the user we are looking for
-	 * @return The count of the jobs
-	 * @author Ruoyu Zhang
-	 */
-	public static int getJobCountByUser(int userId) {
-		Connection con = null;
-		CallableStatement procedure = null;
-		ResultSet results = null;
-		try {
-			con = Common.getConnection();
-			 procedure = con.prepareCall("{CALL GetJobCountByUser(?)}");
-			procedure.setInt(1, userId);
-			 results = procedure.executeQuery();
-
-			if (results.next()) {
-				return results.getInt("jobCount");
-			}
-		} catch (Exception e) {
-			log.error(e.getMessage(), e);
-		} finally {
-			Common.safeClose(con);
-			Common.safeClose(results);
-			Common.safeClose(procedure);
-		}
-
-		return 0;		
-	}
-	/**
-	 * Get the total count of the jobs belong to a specific user that match a specific query
-	 * @param userId Id of the user we are looking for
-	 * @param query The query to match the jobs against
-	 * @return The count of the jobs
-	 * @author Eric Burns
-	 */
-	public static int getJobCountByUser(int userId, String query) {
-		Connection con = null;
-		CallableStatement procedure = null;
-		ResultSet results = null;
-		try {
-			con = Common.getConnection();
-			 procedure = con.prepareCall("{CALL GetJobCountByUserWithQuery(?, ?)}");
-			procedure.setInt(1, userId);
-			procedure.setString(2,query);
-			 results = procedure.executeQuery();
-
-			if (results.next()) {
-				return results.getInt("jobCount");
-			}
-		} catch (Exception e) {
-			log.error(e.getMessage(), e);
-		} finally {
-			Common.safeClose(con);
-			Common.safeClose(results);
-			Common.safeClose(procedure);
-		}
-
-		return 0;		
-	}
-	
-
-	
-	/**
-	 * Gets the number of job pairs for a given job, in a given space, with the given configuration 
-	 * (which also uniquely identifies the solver)
-	 * 
-	 * @param jobId the job to count the pairs for
-	 * @param spaceId the space to count the pairs in
-	 * @param configId the configuration id to count the pairs for
-	 * @return the number of job pairs
-	 * @author Eric Burns
-	 */
-	public static int getJobPairCountByConfigInJobSpace(int jobId,int spaceId, int configId) {
-		Connection con = null;
-		ResultSet results = null;
-		CallableStatement procedure = null;
-		try {
-			con = Common.getConnection();
-			 procedure = con.prepareCall("{CALL GetJobPairCountByConfigInJobSpace(?,?, ?)}");
-			procedure.setInt(1,jobId);
-			procedure.setInt(2, spaceId);
-			procedure.setInt(3, configId);
-			results = procedure.executeQuery();
-			int jobCount = 0;
-			if (results.next()) {
-				jobCount = results.getInt("jobPairCount");
-			}
-			
-			return jobCount;
-		} catch (Exception e) {
-			log.error(e.getMessage(), e);
-		} finally {
-			Common.safeClose(con);
-			Common.safeClose(results);
-			Common.safeClose(procedure);
-		}
-		return 0;
-	}
-	
-	/**
-	 * Returns the number of job pairs that exist for a given job in a given space
-	 * 
-	 * @param jobId the id of the job to get the number of job pairs for
-	 * @param jobSpaceId The ID of the job space containing the paris to count
-	 * @param Whether to count all job pairs in the hierarchy rooted at the job space with the given id
-	 * @param quitIfExceedsMax Whether to quit counting immediately if the pair count is higher
-	 * than the maximum displayable number of pairs defined in R.java
-	 * @return the number of job pairs for the given job
-	 * @author Eric Burns
-	 */
-	public static int getJobPairCountInJobSpace(int jobSpaceId, boolean hierarchy, boolean quitIfExceedsMax) {
-		Connection con = null;
-		ResultSet results=null;
-		CallableStatement procedure = null;
-		int jobPairCount=0;
-		try {
-			con = Common.getConnection();
-			 procedure = con.prepareCall("{CALL GetJobPairCountByJobInJobSpace(?)}");
-			procedure.setInt(1,jobSpaceId);
-			results = procedure.executeQuery();
-			if (results.next()) {
-				jobPairCount = results.getInt("jobPairCount");
-			}
-			
-		} catch (Exception e) {
-			log.error(e.getMessage(), e);
-			
-			return 0;
-		} finally {
-			Common.safeClose(con);
-			Common.safeClose(results);
-			Common.safeClose(procedure);
-		}
-		
-		if (hierarchy) {
-			//return before getting subspaces at all
-			if (quitIfExceedsMax && jobPairCount>R.MAXIMUM_JOB_PAIRS) {
-				return jobPairCount;
-			}
-			List<Space> subspaces=Spaces.getSubSpacesForJob(jobSpaceId, false);
-			for (Space s : subspaces) {
-				jobPairCount+=getJobPairCountInJobSpace(s.getId(),false,true);
-				if (quitIfExceedsMax && jobPairCount>R.MAXIMUM_JOB_PAIRS) {
-					return jobPairCount;
-				}
-			}
-		}
-		
-		return jobPairCount;		
-	}
-	
-	/**
-	 * Returns the number of job pairs that exist for a given job in a given space
-	 * 
-	 * @param jobId the id of the job to get the number of job pairs for
-	 * @param jobSpaceId The ID of the job space containing the paris to count
-	 * @param query The query to match the job pairs against
-	 * @return the number of job pairs for the given job
-	 * @author Eric Burns
-	 */
-	public static int getJobPairCountInJobSpace(int jobSpaceId, String query) {
-		Connection con = null;
-		ResultSet results=null;
-		CallableStatement procedure = null;
-		int jobPairCount=0;
-		try {
-			con = Common.getConnection();
-			 procedure = con.prepareCall("{CALL GetJobPairCountByJobInJobSpaceWithQuery(?, ?)}");
-			procedure.setInt(1,jobSpaceId);
-			procedure.setString(2, query);
-			results = procedure.executeQuery();
-			if (results.next()) {
-				jobPairCount = results.getInt("jobPairCount");
-			}
-			
-		} catch (Exception e) {
-			log.error(e.getMessage(), e);
-		} finally {
-			Common.safeClose(con);
-			Common.safeClose(results);
-			Common.safeClose(procedure);
-		}
-		
-		return jobPairCount;		
-	}
-	/**
-	 * Retrieves the job pairs necessary to fill the next page of a javascript datatable object, where
-	 * all the job pairs are in the given space and were operated on by the configuration with the given config ID
-	 * @param startingRecord The first record to return
-	 * @param recordsPerPage The number of records to return
-	 * @param isSortedASC Whether to sort ASC (true) or DESC (false)
-	 * @param indexOfColumnSortedBy The column of the datatable to sort on 
-	 * @param searchQuery A search query to match against the pair's solver, config, or benchmark
-	 * @param jobId The ID of the job in question
-	 * @param spaceID The space that contains the job pairs
-	 * @param configID The ID of the configuration responsible for the job pairs
-	 * @param totals A size 2 int array that, upon return, will contain in the first slot the total number
-	 * of pairs and in the second slot the total number of pairs after filtering
-	 * @return A list of job pairs for the given job necessary to fill  the next page of a datatable object 
-	 * @author Eric Burns
-	 */
-	public static List<JobPair> getJobPairsForNextPageByConfigInJobSpaceHierarchy(int startingRecord, int recordsPerPage, boolean isSortedASC, 
-			int indexOfColumnSortedBy, String searchQuery, int jobId, int jobSpaceId, int configId, int[] totals, String type, boolean wallclock) {
-		long a=System.currentTimeMillis();
-		//get all of the pairs first, then carry out sorting and filtering
-		//PERFMORMANCE NOTE: this call takes over 99.5% of the total time this function takes
-		List<JobPair> pairs=Jobs.getJobPairsForTableByConfigInJobSpace(jobId,jobSpaceId,configId,true);
-		log.debug("getting all the pairs by config in job space took "+(System.currentTimeMillis()-a));
-		pairs=JobPairs.filterPairsByType(pairs, type);
-		totals[0]=pairs.size();
-		List<JobPair> returnList=new ArrayList<JobPair>();
-		pairs=JobPairs.filterPairs(pairs, searchQuery);
-		log.debug("filtering pairs took "+(System.currentTimeMillis()-a));
-
-		totals[1]=pairs.size();
-		pairs=JobPairs.mergeSortJobPairs(pairs, indexOfColumnSortedBy, isSortedASC,wallclock);
-		log.debug("sorting pairs took "+(System.currentTimeMillis()-a));
-
-		if (startingRecord>=pairs.size()) {
-			//we'll just return nothing
-		} else if (startingRecord+recordsPerPage>pairs.size()) {
-			returnList = pairs.subList(startingRecord, pairs.size());
-		} else {
-			 returnList = pairs.subList(startingRecord,startingRecord+recordsPerPage);
-		}
-		log.debug("getting the correct subset of pairs took "+(System.currentTimeMillis()-a));
-
-		log.debug("the size of the return list is "+returnList.size());
-		return returnList;
-	}
-	/**
-	 * Gets the minimal number of Job Pairs necessary in order to service the client's
-	 * request for the next page of Job Pairs in their DataTables object
-	 * 
-	 * @param startingRecord the record to start getting the next page of Job Pairs from
-	 * @param recordsPerPage how many records to return (i.e. 10, 25, 50, or 100 records)
-	 * @param isSortedASC whether or not the selected column is sorted in ascending or descending order 
-	 * @param indexOfColumnSortedBy the index representing the column that the client has sorted on
-	 * @param searchQuery the search query provided by the client (this is the empty string if no search query was inputed)
-	 * @param jobId the id of the Job to get the Job Pairs of
-	 * @return a list of 10, 25, 50, or 100 Job Pairs containing the minimal amount of data necessary
-	 * @author Todd Elvers
-	 */
-	public static List<JobPair> getJobPairsForNextPageInJobSpace(int startingRecord, int recordsPerPage, boolean isSortedASC, int indexOfColumnSortedBy, String searchQuery, int jobId, int jobSpaceId) {
-		Connection con = null;	
-		CallableStatement procedure = null;
-		ResultSet results = null;
-		if (searchQuery==null) {
-			searchQuery="";
-		}
-		try {
-			con = Common.getConnection();
-			procedure = con.prepareCall("{CALL GetNextPageOfJobPairsInJobSpace(?, ?, ?, ?, ?,?)}");
-				
-			procedure.setInt(1, startingRecord);
-			procedure.setInt(2,	recordsPerPage);
-			procedure.setBoolean(3, isSortedASC);
-			procedure.setString(4, searchQuery);
-			procedure.setInt(5,jobSpaceId);
-			procedure.setInt(6,indexOfColumnSortedBy);
-
-			results = procedure.executeQuery();
-			List<JobPair> jobPairs = new LinkedList<JobPair>();
-			
-			while(results.next()){
-				JobPair jp = new JobPair();
-				jp.setJobId(jobId);
-				jp.setId(results.getInt("job_pairs.id"));
-				jp.setWallclockTime(results.getDouble("wallclock"));
-				jp.setCpuUsage(results.getDouble("cpu"));
-				Benchmark bench = jp.getBench();
-				bench.setId(results.getInt("bench_id"));
-				bench.setName(results.getString("bench_name"));
-
-				Solver solver = jp.getSolver();
-				solver.setId(results.getInt("solver_id"));
-				solver.setName(results.getString("solver_name"));
-
-				Configuration config = jp.getConfiguration();
-				config.setId(results.getInt("config_id"));
-				config.setName(results.getString("config_name"));
-				
-				Status status = jp.getStatus();
-				status.setCode(results.getInt("job_pairs.status_code"));
-				
-
-				Properties attributes = jp.getAttributes();
-				attributes.setProperty(R.STAREXEC_RESULT, results.getString("result"));
-
-				solver.addConfiguration(config);
-				jobPairs.add(jp);		
-			}	
-			
-			return jobPairs;
-		} catch (Exception e){			
-			log.error("get JobPairs for Next Page of Job " + jobId + " says " + e.getMessage(), e);
-		} finally {
-			Common.safeClose(con);
-			Common.safeClose(procedure);
-			Common.safeClose(results);
-		}
-
-		return null;
-	}
-	
-	/**
-	 * Gets benchmarks attributes with a specific key for all benchmarks used by a given job
-	 * @param jobId The job in question
-	 * @param attrKey The string key of the attribute to return 
-	 * @return A hashmap mapping benchmark ids to attribute values
-	 */
-	public static HashMap<Integer,String> getAllAttrsOfNameForJob(int jobId, String attrKey) {
-		Connection con=null;
-		CallableStatement procedure=null;
-		ResultSet results=null;
-		try {
-			con=Common.getConnection();
-			procedure=con.prepareCall("{CALL GetAttrsOfNameForJob(?,?)}");
-			procedure.setInt(1, jobId);
-			procedure.setString(2, attrKey);
-			results=procedure.executeQuery();
-			HashMap<Integer,String> idsToValues=new HashMap<Integer,String>();
-			
-			while (results.next()) {
-				idsToValues.put(results.getInt("job_pairs.bench_id"), results.getString("attr_value"));
-			}
-			log.debug("found this number of attrs = "+idsToValues.size());
-			return idsToValues;
-			
-		} catch (Exception e) {
-			log.error("getAllAttrsOfNameForJob says "+e.getMessage(),e );
-		} finally {
-			Common.safeClose(con);
-			Common.safeClose(procedure);
-			Common.safeClose(results);
-		}
-		return null;
-	}
-	
-	/**
-	 * Returns all of the job pairs in a given space, populated with all the fields necessary
-	 * to display in a SolverStats table
-	 * @param jobId The ID of the job in question
-	 * @param jobSpaceId The space ID of the space containing the solvers to get stats for
-	 * @return A list of job pairs for the given job for which the solver is in the given space
-	 * @author Eric Burns
-	 */
-	public static List<JobPair> getJobPairsForStatsInJobSpace(int jobSpaceId) {
-		Connection con = null;
-		ResultSet results = null;
-		CallableStatement procedure = null;
-		try {
-			con=Common.getConnection();
-			procedure = con.prepareCall("{CALL GetJobPairsByJobInJobSpace(?)}");
-			procedure.setInt(1,jobSpaceId);
-			results = procedure.executeQuery();
-			
-			List<JobPair> pairs=processStatResults(results);
-			Common.safeClose(results);
-			HashMap<Integer,Properties> attrs=Jobs.getJobAttributesInJobSpaceByKey(jobSpaceId,R.STAREXEC_RESULT);
-			for (JobPair jp : pairs) {
-				if (attrs.containsKey(jp.getId())) {
-					log.debug("size of attrs is = " + attrs.get(jp.getId()).size());
-					jp.setAttributes(attrs.get(jp.getId()));
-				}
-
-			}
-			return pairs;
-		} catch (Exception e) {
-			log.error("getPairsDetailedForStatsInSpace says "+e.getMessage(),e);
-			
-		} finally {
-			Common.safeClose(con);
-			Common.safeClose(results);
-			Common.safeClose(procedure);
-			
-		}	
-		return null;
-	}
-	
-	/**
-	 * Makes all the job pair objects from a ResultSet formed from querying the database
-	 * for fields needed on the pairsInSpace table
-	 * @param jobId The ID of the job containing all these pairs
-	 * @param results
-	 * @return The list of job pairs or null on failure
-	 */
-	
-	private static List<JobPair> getJobPairsForDataTable(int jobId,ResultSet results) {
-		List<JobPair> pairs = new ArrayList<JobPair>();
-
-		try{
-			while (results.next()) {
-				JobPair jp = new JobPair();
-				jp.setJobId(jobId);
-				jp.setId(results.getInt("id"));
-				jp.setWallclockTime(results.getDouble("wallclock"));
-				jp.setCpuUsage(results.getDouble("cpu"));
-				Benchmark bench = jp.getBench();
-				bench.setId(results.getInt("bench_id"));
-				bench.setName(results.getString("bench_name"));
-				
-				jp.getSolver().setId(results.getInt("solver_id"));
-				jp.getSolver().setName(results.getString("solver_name"));
-				jp.getConfiguration().setId(results.getInt("config_id"));
-				jp.getConfiguration().setName(results.getString("config_name"));
-				jp.getSolver().addConfiguration(jp.getConfiguration());
-				Status status = jp.getStatus();
-				status.setCode(results.getInt("status_code"));
-				
-				Properties attributes = jp.getAttributes();
-				attributes.setProperty(R.STAREXEC_RESULT, results.getString("result"));
-				attributes.setProperty(R.EXPECTED_RESULT, results.getString("expected"));
-				pairs.add(jp);	
-			}
-			return pairs;
-		} catch (Exception e) {
-			log.error("getJobPairsForDataTable says "+e.getMessage(),e);
-		}
-
-		return null;
-	}
-	/**
-	 * Gets detailed job pair information for the given job, where all the pairs had benchmarks in the given job_space
-	 * and used the configuration with the given ID
-	 * @param jobId The ID of the job in question
-	 * @param jobSpaceId The ID of the job_space in question
-	 * @param configId The ID of the configuration in question
-	 * @return A List of JobPair objects
-	 * @author Eric Burns
-	 */
-	public static List<JobPair> getJobPairsForTableByConfigInJobSpace(int jobId,int jobSpaceId, int configId, boolean hierarchy) {
-		return getJobPairsForTableInJobSpace(jobId,jobSpaceId,configId,hierarchy,"{CALL GetJobPairsForTableByConfigInJobSpace(?, ?)}");
-	}
-	
-	/**
-	 * Gets detailed job pair information for the given job, where all the pairs had benchmarks in the given job_space
-	 * and used the solver with the given ID
-	 * @param jobId The ID of the job in question
-	 * @param jobSpaceId The ID of the job_space in question
-	 * @param solverId The ID of the solver in question
-	 * @return A List of JobPair objects
-	 * @author Eric Burns
-	 */
-	
-	public static List<JobPair> getJobPairsForTableBySolverInJobSpace(int jobId,int jobSpaceId, int solverId, boolean hierarchy) {
-		return getJobPairsForTableInJobSpace(jobId,jobSpaceId,solverId,hierarchy,"{CALL GetJobPairsForTableBySolverInJobSpace(?, ?)}");
-	}
-	
-	/**
-	 * Gets detailed job pair information for the given job, where all the pairs had benchmarks in the given job_space
-	 * and had the given status_code
-	 * @param jobId The ID of the job in question
-	 * @param jobSpaceId The ID of the job_space in question
-	 * @param status The status_code in question
-	 * @return A List of JobPair objects
-	 * @author Eric Burns
-	 */
-	
-	public static List<JobPair> getJobPairsForTableByStatusInJobSpace(int jobId,int jobSpaceId, int status, boolean hierarchy) {
-		return getJobPairsForTableInJobSpace(jobId,jobSpaceId,status,hierarchy,"{CALL GetJobPairsForTableByStatusInJobSpace(?, ?)}");
-	}
-	
-	/**
-	 * Gets all the job pairs necessary to view in a datatable for a job space 
-	 * @param jobId The id of the job in question
-	 * @param jobSpaceId The id of the job_space id in question
-	 * @param id
-	 * @param hierarchy Get pairs for the full hierarchy if true
-	 * @param query The SQL query that will be called
-	 * @return
-	 */
-	
-	private static List<JobPair> getJobPairsForTableInJobSpace(int jobId,int jobSpaceId, int id, boolean hierarchy, String query) {
-		long a=System.currentTimeMillis();
-		log.debug("beginning function getJobPairsForTableByConfigInJobSpace");
-		Connection con = null;	
-		
-		ResultSet results=null;
-		CallableStatement procedure = null;
-		try {			
-			con = Common.getConnection();	
-
-			log.info("getting detailed pairs for job " + jobId +" with configId = "+id+" in space "+jobSpaceId);
-			//otherwise, just get the completed ones that were completed later than lastSeen
-			procedure = con.prepareCall(query);
-			procedure.setInt(1,jobSpaceId);
-			procedure.setInt(2,id);
-
-			results = procedure.executeQuery();
-			List<JobPair> pairs = getJobPairsForDataTable(jobId,results);
-			
-			if (hierarchy) {
-				List<Space> subspaces=Spaces.getSubSpacesForJob(jobSpaceId, true);
-				log.debug("getting subspaces took "+(System.currentTimeMillis()-a));
-
-				for (Space s : subspaces) {
-					pairs.addAll(getJobPairsForTableInJobSpace(jobId,s.getId(),id,false,query));
-				}
-			}
-			return pairs;
-		}catch (Exception e) {
-			log.error("getJobPairsForTableByConfigInJobSpace says "+e.getMessage(),e);
-		} finally {
-			Common.safeClose(con);
-			Common.safeClose(results);
-			Common.safeClose(procedure);
-		}
-		return null;
-	}
-
-	/**
-	 * Gets shallow job pair information for the given job, where all the pairs had benchmarks in the given job_space
-	 * and used the configuration with the given ID. Used to make the space overview chart, so only info needed for
-	 * it is returned
-	 * @param jobId The ID of the job in question
-	 * @param jobSpaceId The ID of the job_space in question
-	 * @param configId The ID of the configuration in question
-	 * @return A List of JobPair objects
-	 * @author Eric Burns
-	 */
-	
-	public static List<JobPair> getJobPairsShallowByConfigInJobSpace(int jobSpaceId, int configId, boolean hierarchy, boolean includeBenchmarks) {
-		Connection con = null;	
-		
-		ResultSet results=null;
-		CallableStatement procedure = null;
-		try {			
-			con = Common.getConnection();
-
-			//otherwise, just get the completed ones that were completed later than lastSeen
-			if (!includeBenchmarks) {
-				procedure = con.prepareCall("{CALL GetJobPairsShallowByConfigInJobSpace(?, ?)}");
-
-			} else {
-				procedure = con.prepareCall("{CALL GetJobPairsShallowWithBenchmarksByConfigInJobSpace(?, ?)}");
-
-			}
-			procedure.setInt(1,jobSpaceId);
-			procedure.setInt(2,configId);
-
-			results = procedure.executeQuery();
-			List<JobPair> pairs = new ArrayList<JobPair>();
-			while (results.next()) {
-				JobPair jp=new JobPair();
-				Status s=jp.getStatus();
-				s.setCode(results.getInt("status_code"));
-				jp.setId(results.getInt("job_pairs.id"));
-				jp.setWallclockTime(results.getDouble("wallclock"));
-				jp.setCpuUsage(results.getDouble("cpu"));
-				Solver solver=jp.getSolver();
-				solver.setId(results.getInt("solver_id"));
-				solver.setName(results.getString("solver_name"));
-				Configuration c=jp.getConfiguration();
-				c.setId(results.getInt("config_id"));
-				c.setName(results.getString("config_name"));
-				solver.addConfiguration(c);
-				if (includeBenchmarks) {
-					Benchmark b=jp.getBench();
-					b.setId(results.getInt("bench_id"));
-					b.setName(results.getString("bench_name"));
-				}
-				pairs.add(jp);
-			}
-			if (hierarchy) {
-				List<Space> subspaces=Spaces.getSubSpacesForJob(jobSpaceId, true);
-
-				for (Space s : subspaces) {
-					pairs.addAll(getJobPairsShallowByConfigInJobSpace(s.getId(),configId,false,includeBenchmarks));
-				}
-			}
-			return pairs;
-		}catch (Exception e) {
-			log.error("getJobPairsShallowByConfigInJobSpace says " +e.getMessage(),e);
-		} finally {
-			Common.safeClose(con);
-			Common.safeClose(results);
-			Common.safeClose(procedure);
-		}
-		return null;
-	}
-	/**
-	 * Returns the count of all pairs in a job
-	 * @param jobId
-	 * @return
-	 */
-	public static int getPairCount(int jobId) {
-		Connection con=null;
-		ResultSet results=null;
-		CallableStatement procedure=null;
-		try {
-			con=Common.getConnection();
-			procedure=con.prepareCall("{CALL countPairsForJob(?)}");
-			procedure.setInt(1, jobId);
-			results=procedure.executeQuery();
-			
-			if (results.next()) {
-				return results.getInt("count");
-			}
-		} catch (Exception e) {
-			log.error(e.getMessage(),e);
-		} finally {
-			Common.safeClose(con);
-			Common.safeClose(results);
-			Common.safeClose(procedure);
-
-		}
-		return -1;
-	}
-	
-	/**
-	 * Get next page of the jobs belong to a specific user
-	 * @param startingRecord specifies the number of the entry where should the querry start
-	 * @param recordsPerPage specifies how many records are going to be on one page
-	 * @param isSortedASC specifies whether the sorting is in ascending order
-	 * @param indexOfColumnSortedBy specifies which column the sorting is applied
-	 * @param searchQuery the search query provided by the client
-	 * @param userId Id of the user we are looking for
-	 * @return a list of Jobs belong to the user
-	 * @author Ruoyu Zhang
-	 */
-	public static List<Job> getJobsByUserForNextPage(int startingRecord, int recordsPerPage, boolean isSortedASC, int indexOfColumnSortedBy, String searchQuery, int userId) {
-		return getJobsForNextPage(startingRecord,recordsPerPage, isSortedASC, indexOfColumnSortedBy, searchQuery, userId,"GetNextPageOfUserJobs");
-	}
-	
-	/**
-	 * Get next page of the jobs belong to a space
-	 * @param startingRecord specifies the number of the entry where should the querry start
-	 * @param recordsPerPage specifies how many records are going to be on one page
-	 * @param isSortedASC specifies whether the sorting is in ascending order
-	 * @param indexOfColumnSortedBy specifies which column the sorting is applied
-	 * @param searchQuery the search query provided by the client
-	 * @param spaceId Id of the space we are looking for
-	 * @return a list of Jobs belong to the user
-	 * @author Ruoyu Zhang
-	 */
-	
-	public static List<Job> getJobsForNextPage(int startingRecord, int recordsPerPage, boolean isSortedASC, int indexOfColumnSortedBy, String searchQuery, int spaceId) {
-		return getJobsForNextPage(startingRecord,recordsPerPage, isSortedASC, indexOfColumnSortedBy, searchQuery, spaceId,"GetNextPageOfJobs");
-	}
-
-	/**
-	 * Gets the minimal number of Jobs necessary in order to service the client's
-	 * request for the next page of Jobs in their DataTables object
-	 * 
-	 * @param startingRecord the record to start getting the next page of Jobs from
-	 * @param recordsPerPage how many records to return (i.e. 10, 25, 50, or 100 records)
-	 * @param isSortedASC whether or not the selected column is sorted in ascending or descending order 
-	 * @param indexOfColumnSortedBy the index representing the column that the client has sorted on
-	 * @param searchQuery the search query provided by the client (this is the empty string if no search query was inputed)
-	 * @param id the id of the space or user to get jobs for
-	 * @return a list of 10, 25, 50, or 100 Jobs containing the minimal amount of data necessary
-	 * @author Todd Elvers
-	 */
-	private static List<Job> getJobsForNextPage(int startingRecord, int recordsPerPage, boolean isSortedASC, int indexOfColumnSortedBy, String searchQuery, int id, String procedureName) {
-		Connection con = null;			
-		CallableStatement procedure = null;
-		ResultSet results = null;
-		try {
-			con = Common.getConnection();
-			procedure = con.prepareCall("{CALL "+procedureName+"(?, ?, ?, ?, ?, ?)}");
-			procedure.setInt(1, startingRecord);
-			procedure.setInt(2,	recordsPerPage);
-			procedure.setInt(3, indexOfColumnSortedBy);
-			procedure.setBoolean(4, isSortedASC);
-			procedure.setInt(5, id);
-			procedure.setString(6, searchQuery);
-
-			 results = procedure.executeQuery();
-			List<Job> jobs = new LinkedList<Job>();
-
-			while(results.next()){
-
-				// Grab the relevant job pair statistics; this prevents a secondary set of queries
-				// to the database in RESTHelpers.java
-				HashMap<String, Integer> liteJobPairStats = new HashMap<String, Integer>();
-				liteJobPairStats.put("totalPairs", results.getInt("totalPairs"));
-				liteJobPairStats.put("completePairs", results.getInt("completePairs"));
-				liteJobPairStats.put("pendingPairs", results.getInt("pendingPairs"));
-				liteJobPairStats.put("errorPairs", results.getInt("errorPairs"));
-
-				Integer completionPercentage = Math.round(100*(float)(results.getInt("completePairs"))/((float)results.getInt("totalPairs")));
-				liteJobPairStats.put("completionPercentage", completionPercentage);
-
-				Integer errorPercentage = Math.round(100*(float)(results.getInt("errorPairs"))/((float)results.getInt("totalPairs")));
-				liteJobPairStats.put("errorPercentage", errorPercentage);
-
-				Job j = new Job();
-				j.setId(results.getInt("id"));
-				j.setUserId(results.getInt("user_id"));
-				j.setName(results.getString("name"));	
-				j.setUserId(results.getInt("user_id"));
-				if (results.getBoolean("deleted")) {
-					j.setName(j.getName()+" (deleted)");
-				}
-				j.setDeleted(results.getBoolean("deleted"));
-				j.setDescription(results.getString("description"));				
-				j.setCreateTime(results.getTimestamp("created"));
-
-				j.setLiteJobPairStats(liteJobPairStats);
-				jobs.add(j);		
-			}	
-			return jobs;
-		} catch (Exception e){			
-			log.error("getJobsForNextPageSays " + e.getMessage(), e);
-		} finally {
-			Common.safeClose(con);
-			Common.safeClose(procedure);
-			Common.safeClose(results);
-		}
-
-		return null;
-	}
-
-	/**Gets the minimal number of Jobs necessary in order to service the client's 
-	 * request for the next page of Users in their DataTables object
-	 * 
-	 * @param startingRecord the record to start getting the next page of Jobs from
-	 * @param recordesPerpage how many records to return (i.e. 10, 25, 50, or 100 records)
-	 * @param isSortedASC whether or not the selected column is sorted in ascending or descending order 
-	 * @param indexOfColumnSortedBy the index representing the column that the client has sorted on
-	 * @param searchQuery the search query provided by the client (this is the empty string if no search query was inputed)	 
-	 * 
-	 * @return a list of 10, 25, 50, or 100 Users containing the minimal amount of data necessary
-	 * @author Wyatt Kaiser
-	 **/
-	public static List<Job> getJobsForNextPageAdmin(int startingRecord, int recordsPerPage, boolean isSortedASC, int indexOfColumnSortedBy, String searchQuery) {
-		Connection con = null;			
-		CallableStatement procedure= null;
-		ResultSet results=null;
-		try {
-			con = Common.getConnection();
-			
-			procedure = con.prepareCall("{CALL GetNextPageOfAllJobs(?, ?, ?, ?, ?)}");
-			procedure.setInt(1, startingRecord);
-			procedure.setInt(2,	recordsPerPage);
-			procedure.setInt(3, indexOfColumnSortedBy);
-			procedure.setBoolean(4, isSortedASC);
-			procedure.setString(5, searchQuery);
-			results = procedure.executeQuery();
-			
-			List<Job> jobs = new LinkedList<Job>();
-			
-			while(results.next()){
-
-				if (results.getString("status").equals("incomplete")) {
-					// Grab the relevant job pair statistics; this prevents a secondary set of queries
-					// to the database in RESTHelpers.java
-					HashMap<String, Integer> liteJobPairStats = new HashMap<String, Integer>();
-					liteJobPairStats.put("totalPairs", results.getInt("totalPairs"));
-					liteJobPairStats.put("completePairs", results.getInt("completePairs"));
-					liteJobPairStats.put("pendingPairs", results.getInt("pendingPairs"));
-					liteJobPairStats.put("errorPairs", results.getInt("errorPairs"));
-	
-					Integer completionPercentage = Math.round(100*(float)(results.getInt("completePairs"))/((float)results.getInt("totalPairs")));
-					liteJobPairStats.put("completionPercentage", completionPercentage);
-	
-					Integer errorPercentage = Math.round(100*(float)(results.getInt("errorPairs"))/((float)results.getInt("totalPairs")));
-					liteJobPairStats.put("errorPercentage", errorPercentage);
-	
-					Job j = new Job();
-					j.setId(results.getInt("id"));
-					j.setPrimarySpace(results.getInt("primary_space"));
-					j.setUserId(results.getInt("user_id"));
-					j.setName(results.getString("name"));	
-					if (results.getBoolean("deleted")) {
-						j.setName(j.getName()+" (deleted)");
-					}
-					j.setDescription(results.getString("description"));	
-
-					j.setCreateTime(results.getTimestamp("created"));
-					j.setLiteJobPairStats(liteJobPairStats);
-					jobs.add(j);	
-				}
-				
-							
-			}	
-			
-			return jobs;
-		} catch (Exception e){			
-			log.error("GetNextPageOfRunningJobsAdmin says " + e.getMessage(), e);
-		} finally {
-			Common.safeClose(con);
-			Common.safeClose(results);
-			Common.safeClose(procedure);
-		}
-		
-		return null;
-	}
-	
-    
-	/**
-	 * Attempts to retrieve cached SolverStats objects from the database. Returns
-	 * an empty list if the stats have not already been cached.
-	 * @param jobSpaceId The ID of the root job space for the stats
-	 * @return A list of the relevant SolverStats objects in this space
-	 * @author Eric Burns
-	 */
-	
-	public static List<SolverStats> getCachedJobStatsInJobSpaceHierarchy(int jobSpaceId) {
-		Connection con=null;
-		CallableStatement procedure=null;
-		ResultSet results=null;
-		
-		try {
-			con=Common.getConnection();
-			procedure=con.prepareCall("{CALL GetJobStatsInJobSpace(?)}");
-			procedure.setInt(1,jobSpaceId);
-			results=procedure.executeQuery();
-			List<SolverStats> stats=new ArrayList<SolverStats>();
-			while (results.next()) {
-				SolverStats s=new SolverStats();
-				s.setCompleteJobPairs(results.getInt("complete"));
-				s.setIncompleteJobPairs(results.getInt("failed")); //we only store things in the stats table when the job is totally done
-				s.setWallTime(results.getDouble("wallclock"));
-				s.setCpuTime(results.getDouble("cpu"));
-				s.setFailedJobPairs(results.getInt("failed"));
-				s.setIncorrectJobPairs(results.getInt("incorrect"));
-				s.setCorrectJobPairs(results.getInt("correct"));
-				s.setResourceOutJobPairs(results.getInt("resource_out"));
-				Solver solver=new Solver();
-				solver.setName(results.getString("solver.name"));
-				solver.setId(results.getInt("solver.id"));
-				Configuration c=new Configuration();
-				c.setName(results.getString("config.name"));
-				c.setId(results.getInt("config.id"));
-				solver.addConfiguration(c);
-				s.setSolver(solver);
-				s.setConfiguration(c);
-				stats.add(s);
-			}
-			return stats;
-		} catch (Exception e) {
-			log.error("getJobStatsInJobSpaceHierarchy says "+e.getMessage(),e);
-		} finally {
-			Common.safeClose(con);
-			Common.safeClose(procedure);
-			Common.safeClose(results);
-		}
-		return null;
-	}
-	
-	/**
-	 * Gets all job pairs for the given job that have been completed after a given point and also
-	 * populates its resource TOs.
-	 * @param jobId The id of the job to get pairs for
-	 * @param since The completed ID after which to get all jobs
-	 * @return A list of job pair objects representing all job pairs completed after "since" for a given job
-	 * @author Eric Burns
-	 */
-	
-	public static List<JobPair> getNewCompletedPairsDetailed(int jobId, int since) {
-		Connection con = null;	
-		
-		ResultSet results=null;
-		CallableStatement procedure = null;
-		try {			
-			con = Common.getConnection();	
-			
-			log.info("getting detailed pairs for job " + jobId );
-			
-			 procedure = con.prepareCall("{CALL GetNewCompletedJobPairsByJob(?, ?)}");
-			procedure.setInt(1, jobId);
-			procedure.setInt(2,since);
-			results = procedure.executeQuery();
-			List<JobPair> pairs= getPairsDetailed(jobId,con,results,true);
-			HashMap<Integer,Properties> props=Jobs.getNewJobAttributes(con,jobId,since);
-			
-			for (Integer i =0; i < pairs.size(); i++){
-				JobPair jp = pairs.get(i);
-				if (props.containsKey(jp.getId())) {
-					jp.setAttributes(props.get(jp.getId()));
-				} else {
-					log.debug("forced to get attributes for a single job pair");
-					jp.setAttributes(JobPairs.getAttributes(jp.getId()));
-				}
-			}
-			return pairs;
-		} catch (Exception e) {
-			log.error("getNewCompletedPairsDetailed says "+e.getMessage(),e);
-		} finally {
-			Common.safeClose(con);
-			Common.safeClose(results);
-			Common.safeClose(procedure);
-		}
-		return null;
-	}
-	
-	/**
-	 * For a given job, gets every job pair with the minimal amount of information required
-	 * to find the job pair output on disk
-	 * @param jobId The ID of the job to get pairs for
-	 * @param since Only gets pairs that were finished after "completion ID"
-	 * @return A list of JobPair objects
-	 */
-	public static List<JobPair> getNewCompletedPairsShallow(int jobId, int since) {
-		Connection con = null;	
-		
-		ResultSet results=null;
-		CallableStatement procedure = null;
-		try {			
-			con = Common.getConnection();	
-			log.debug("getting shallow pairs for job " + jobId );
-			//otherwise, just get the completed ones that were completed later than lastSeen
-			procedure = con.prepareCall("{CALL GetNewJobPairFilePathInfoByJob(?, ?)}");
-			procedure.setInt(1, jobId);
-			procedure.setInt(2,since);
-			results = procedure.executeQuery();
-			List<JobPair> pairs=new ArrayList<JobPair>();	
-			while (results.next()) {
-				JobPair pair=new JobPair();
-				pair.setJobId(jobId);
-				pair.setId(results.getInt("id"));
-				pair.setPath(results.getString("path"));
-				pair.getSolver().setName(results.getString("solver_name"));
-				pair.getConfiguration().setName(results.getString("config_name"));
-				pair.getBench().setName(results.getString("bench_name"));
-				pair.setCompletionId(results.getInt("completion_id"));
-				pairs.add(pair);
-			}
-			return pairs;
-		} catch (Exception e) {
-			log.error("getNewCompletedPairsDetailed says "+e.getMessage(),e);
-		} finally {
-			Common.safeClose(con);
-			Common.safeClose(results);
-			Common.safeClose(procedure);
-		}
-		return null;
-	}
-	
-	/**
-	 * Gets attributes for all pairs with completion IDs greater than completionId
-	 * @param con The open connection to make the query on
-	 * @param jobId The ID of the job in question
-	 * @param completionId The completion ID after which the pairs are relevant
-	 * @return A HashMap mapping job pair IDs to attributes
-	 * @author Eric Burns
-	 */
-	
-	protected static HashMap<Integer,Properties> getNewJobAttributes(Connection con, int jobId,Integer completionId) {
-		CallableStatement procedure = null;
-		ResultSet results = null;
-		log.debug("Getting all new attributes for job with ID = "+jobId);
-		 try {
-			procedure=con.prepareCall("{CALL GetNewJobAttrs(?, ?)}");
-			procedure.setInt(1,jobId);
-			procedure.setInt(2,completionId);
-			results = procedure.executeQuery();
-			return processAttrResults(results);
-		} catch (Exception e) {
-			log.error("getNewJobAttrs says "+e.getMessage(),e);
-		} finally {
-			Common.safeClose(results);
-			Common.safeClose(procedure);
-		}
-		return null;
-	}
-
-	/**
-	 * Gets all attributes for every job pair associated with the given job completed after "completionId"
-	 * @param jobId The ID of the job in question
-	 * @param completionId The completion ID after which the pairs are relevant
-	 * @return A HashMap mapping integer job-pair IDs to Properties objects representing
-	 * their attributes
-	 * @author Eric Burns
-	 */
-	public static HashMap<Integer,Properties> getNewJobAttributes(int jobId, int completionId) {
-		Connection con=null;
-		try {
-			con=Common.getConnection();
-			return getNewJobAttributes(con,jobId, completionId);
-		} catch (Exception e) {
-			log.error("getJobAttributes says "+e.getMessage(),e);
-		} finally {
-			Common.safeClose(con);
-		}
-		return null;
-	}
-
-	/**
-	 * Gets all job pairs for the given job non-recursively (simple version)
-	 * (Worker node, benchmark and solver will NOT be populated)
-	 * only populates status code id, bench id and config id
-	 * @param con The connection to make the query on 
-	 * @param jobId The id of the job to get pairs for
-	 * @return A list of job pair objects that belong to the given job.
-	 * @author Julio Cervantes
-	 */
-	protected static List<JobPair> getPairsSimple(Connection con, int jobId) throws Exception {			
-		CallableStatement procedure = null;
-		ResultSet results = null;
-		
-		 try {
-			procedure = con.prepareCall("{CALL GetJobPairsByJobSimple(?)}");
-			procedure.setInt(1, jobId);					
-			 results = procedure.executeQuery();
-			List<JobPair> returnList = new LinkedList<JobPair>();
-
-			while(results.next()){
-			    JobPair jp = new JobPair();
-			    
-			    jp.getStatus().setCode(results.getInt("status_code"));
-			    jp.getBench().setId(results.getInt("bench_id"));
-			    jp.getConfiguration().setId(results.getInt("config_id"));
-			    returnList.add(jp);
-			}			
-			Common.safeClose(results);
-			return returnList;
-		} catch (Exception e) {
-			log.error("getPairsSimple says "+e.getMessage(),e);
-		} finally {
-			Common.safeClose(results);
-			Common.safeClose(procedure);
-			
-		}
-		 return null;
-	}
-
-	/**
-	 * Gets all job pairs for the given job non-recursively (simple version to test job xml bug)
-	 * (Worker node, status, benchmark and solver will NOT be populated) 
-	 * only populates status code id, bench id and config id
-	 * @param jobId The id of the job to get pairs for
-	 * @return A list of job pair objects that belong to the given job.
-	 * @author Julio Cervantes
-	 */
-	public static List<JobPair> getPairsSimple (int jobId) {
-		Connection con = null;			
-		try {			
-			con = Common.getConnection();			
-			return getPairsSimple(con,jobId);
-		} catch (Exception e){			
-			log.error(e.getMessage(), e);		
-		} finally {
-			Common.safeClose(con);
-		}
-
-		return null;		
-	}
-	
-	
-	/**
-	 * Gets all job pairs for the given job non-recursively
-	 * (Worker node, benchmark and solver will NOT be populated)
-	 * @param con The connection to make the query on 
-	 * @param jobId The id of the job to get pairs for
-	 * @return A list of job pair objects that belong to the given job.
-	 * @author Tyler Jensen
-	 */
-	protected static List<JobPair> getPairs(Connection con, int jobId) throws Exception {			
-		CallableStatement procedure = null;
-		ResultSet results = null;
-		
-		 try {
-			procedure = con.prepareCall("{CALL GetJobPairsByJob(?)}");
-			procedure.setInt(1, jobId);					
-			 results = procedure.executeQuery();
-			List<JobPair> returnList = new LinkedList<JobPair>();
-
-			while(results.next()){
-				JobPair jp = JobPairs.resultToPair(results);
-				jp.getNode().setId(results.getInt("node_id"));
-				jp.getStatus().setCode(results.getInt("status_code"));
-				jp.getBench().setId(results.getInt("bench_id"));
-				jp.getSolver().getConfigurations().add(new Configuration(results.getInt("config_id")));
-				returnList.add(jp);
-			}			
-			Common.safeClose(results);
-			return returnList;
-		} catch (Exception e) {
-			log.error("getPairs says "+e.getMessage(),e);
-		} finally {
-			Common.safeClose(results);
-			Common.safeClose(procedure);
-			
-		}
-		 return null;
-	}
-
-	/**
-	 * Gets all job pairs for the given job non-recursively 
-	 * (Worker node, status, benchmark and solver will NOT be populated) 
-	 * @param jobId The id of the job to get pairs for
-	 * @return A list of job pair objects that belong to the given job.
-	 * @author Tyler Jensen
-	 */
-	public static List<JobPair> getPairs (int jobId) {
-		Connection con = null;			
-		try {			
-			con = Common.getConnection();			
-			return getPairs(con,jobId);
-		} catch (Exception e){			
-			log.error(e.getMessage(), e);		
-		} finally {
-			Common.safeClose(con);
-		}
-
-		return null;		
-	}
-
-	/**
-	 * Gets all job pairs for the given job and also populates its used resource TOs 
-	 * (Worker node, status, benchmark and solver WILL be populated) 
-	 * @param jobId The id of the job to get pairs for
-	 * @param since The completion ID to get all the pairs after. If null, gets all pairs
-	 * @return A list of job pair objects that belong to the given job.
-	 * @author Eric Burns
-	 */
-	
-	public static List<JobPair> getPairsDetailed(int jobId) {
-		Connection con = null;	
-		ResultSet results=null;
-		CallableStatement procedure = null;
-		try {			
-			con = Common.getConnection();	
-			
-			log.info("getting detailed pairs for job " + jobId );
-			
-			procedure = con.prepareCall("{CALL GetJobPairsByJob(?)}");
-			procedure.setInt(1, jobId);
-			results = procedure.executeQuery();
-			List<JobPair> pairs= getPairsDetailed(jobId,con,results,false);
-			HashMap<Integer,Properties> props=Jobs.getJobAttributes(con,jobId);
-			for (Integer i =0; i < pairs.size(); i++){
-				JobPair jp = pairs.get(i);
-				if (props.containsKey(jp.getId())) {
-					log.debug("got attributes for a pair");
-					jp.setAttributes(props.get(jp.getId()));
-				} else {
-					log.debug("forced to get attributes for a single pair");
-					jp.setAttributes(JobPairs.getAttributes(jp.getId()));
-				}
-			}
-			return pairs;
-		} catch (Exception e) {
-			log.error("Get Pairs Detailed says "+e.getMessage(),e);
-		} finally {
-			Common.safeClose(con);
-			Common.safeClose(results);
-			Common.safeClose(procedure);
-		}
-		return null;
-	}
-
-	/**
-	 * Gets either all job pairs for the given job and also populates its used resource TOs or
-	 * only the job pairs that have been completed after the argument "since"
-	 * (Worker node, status, benchmark and solver WILL be populated) 
-	 * @param jobId The id of the job to get pairs for
-	 * @param since The completion ID to get all the pairs after. If null, gets all pairs
-	 * @return A list of job pair objects that belong to the given job.
-	 * @author Tyler Jensen, Benton Mccune, Eric Burns
-	 */
-	private static List<JobPair> getPairsDetailed(int jobId, Connection con,ResultSet results, boolean getCompletionId) {
-		log.debug("starting the getPairsDetailed function");
-		try {			
-			List<JobPair> returnList = new ArrayList<JobPair>();
-			
-			//instead of setting up the solvers, configs, etc. every time, we just set them
-			//up once and then save them
-			Hashtable<Integer,Solver> discoveredSolvers=new Hashtable<Integer,Solver>();
-			Hashtable<Integer,Configuration> discoveredConfigs=new Hashtable<Integer,Configuration>();
-			Hashtable<Integer,Benchmark> discoveredBenchmarks=new Hashtable<Integer,Benchmark>();
-			Hashtable <Integer, WorkerNode> discoveredNodes = new Hashtable<Integer, WorkerNode>();
-			int curNode,curBench,curConfig, curSolver;
-			while(results.next()){
-				JobPair jp = JobPairs.resultToPair(results);
-				
-				Status s = new Status();
-				s.setCode(results.getInt("status_code"));
-				
-				jp.setStatus(s);
-				
-				//set the completion ID if it exists-- it only exists if we are getting new job pairs
-				if (getCompletionId) {
-					jp.setCompletionId(results.getInt("complete.completion_id"));
-				}
-				jp.setJobSpaceName(results.getString("jobSpace.name"));
-				returnList.add(jp);
-				curNode=results.getInt("node_id");
-				curBench=results.getInt("bench_id");
-				curConfig=results.getInt("config_id");
-				curSolver=results.getInt("config.solver_id");
-				if (!discoveredSolvers.containsKey(curSolver)) {
-					Solver solver= Solvers.resultToSolver(results,"solver");				
-					jp.setSolver(solver);
-					discoveredSolvers.put(curSolver, solver);
-				}
-				jp.setSolver(discoveredSolvers.get(curSolver));
-				
-				if (!discoveredBenchmarks.containsKey(curBench)) {
-					Benchmark b= Benchmarks.resultToBenchmark(results, "bench");
-					jp.setBench(b);
-					discoveredBenchmarks.put(curBench,b);
-				}
-				jp.setBench(discoveredBenchmarks.get(curBench));
-
-				if (!discoveredConfigs.containsKey(curConfig)) {
-					Configuration c=new Configuration();
-					c.setId(results.getInt("config.id"));			
-					c.setName(results.getString("config.name"));			
-					c.setSolverId(results.getInt("config.solver_id"));
-					c.setDescription(results.getString("config.description"));
-					discoveredConfigs.put(curConfig,c);
-				}
-				jp.setConfiguration(discoveredConfigs.get(curConfig));
-				jp.getSolver().addConfiguration(discoveredConfigs.get(curConfig));
-				if (!discoveredNodes.containsKey(curNode)) {
-					WorkerNode node=new WorkerNode();
-					node.setName(results.getString("node.name"));
-					node.setId(results.getInt("node.id"));
-					node.setStatus(results.getString("node.status"));
-					discoveredNodes.put(curNode,node);
-				}
-				jp.setNode(discoveredNodes.get(curNode));
-			}
-			log.info("returning "+ returnList.size()+ " detailed pairs for job " + jobId );
-			return returnList;	
-			
-		} catch (Exception e){			
-			log.error("getPairsDetailed for job " + jobId + " says " + e.getMessage(), e);		
-		}
-
-		return null;		
-	}
-	
-	private static String getPairString(JobPair pair) {
-		StringBuilder sb=new StringBuilder();
-		sb.append(pair.getJobId());
-		sb.append(sqlDelimiter);
-		sb.append(pair.getBench().getId());
-		sb.append(sqlDelimiter);
-		sb.append(pair.getSolver().getConfigurations().get(0).getId());
-		sb.append(sqlDelimiter);
-		sb.append(pair.getStatus().getCode().getVal());
-		sb.append(sqlDelimiter);
-		sb.append(pair.getCpuTimeout());
-		sb.append(sqlDelimiter);
-		sb.append(pair.getWallclockTimeout());
-		sb.append(sqlDelimiter);
-		sb.append(pair.getPath());
-		sb.append(sqlDelimiter);
-		sb.append(pair.getJobSpaceId());
-		sb.append(sqlDelimiter);
-		sb.append(pair.getSolver().getName());
-		sb.append(sqlDelimiter);
-		sb.append(pair.getBench().getName());
-		sb.append(sqlDelimiter);
-		sb.append(pair.getSolver().getConfigurations().get(0).getName());
-		sb.append(sqlDelimiter);
-		sb.append(pair.getSolver().getId());
-		sb.append(sqlDelimiter);
-		sb.append("\n");
-		return sb.toString();
-	}
-	
-	/**
-	 * Counts the pairs that would be rerun if the user decided to rerun all timeless pairs
-	 * @param jobId The id of the job to count for
-	 * @return The count on success or -1 on failure
-	 */
-	
-	public static int countTimelessPairs(int jobId) {
-		int c1 = Jobs.countTimelessPairsByStatus(jobId, StatusCode.STATUS_COMPLETE.getVal());
-		int c2 = Jobs.countTimelessPairsByStatus(jobId, StatusCode.EXCEED_CPU.getVal());
-		int c3 = Jobs.countTimelessPairsByStatus(jobId, StatusCode.EXCEED_FILE_WRITE.getVal());
-		int c4 = Jobs.countTimelessPairsByStatus(jobId, StatusCode.EXCEED_MEM.getVal());
-		int c5 = Jobs.countTimelessPairsByStatus(jobId, StatusCode.EXCEED_RUNTIME.getVal());
-		 
-		//on failure
-		if (c1==-1 || c2==-1 || c3==-1 || c4==-1 || c5==-5) {
-			return -1;
-		}
-		
-		return c1+c2+c3+c4+c5;
-	}
-	
-	/**
-	 * Sets job pairs with wallclock time 0 back to pending. Only pairs that are 
-	 * complete or had a resource out are reset
-	 * @param jobId
-	 * @return True on success and false otherwise
-	 */
-	
-	public static boolean setTimelessPairsToPending(int jobId) {
-		boolean success=true;
-		//only continue if we could actually clear the job stats
-		success=success  && setTimelessPairsToPending(jobId,StatusCode.STATUS_COMPLETE.getVal());
-		success=success  && setTimelessPairsToPending(jobId,StatusCode.EXCEED_CPU.getVal());
-		success=success  && setTimelessPairsToPending(jobId,StatusCode.EXCEED_FILE_WRITE.getVal());
-		success=success  && setTimelessPairsToPending(jobId,StatusCode.EXCEED_MEM.getVal());
-		success=success  && setTimelessPairsToPending(jobId,StatusCode.EXCEED_RUNTIME.getVal());
-		
-		// the cache must be cleared AFTER changing the pair status codes!
-		success=success && Jobs.removeCachedJobStats(jobId);
-		return success;
-	}
-	
-	/**
-	 * Sets all the job pairs of a given status code and job to pending if their cpu or wallclock
-	 * time is 0. Used to rerun pairs that didn't work in an initial job run
-	 * @param jobId The id of the job in question
-	 * @param statusCode The status code of pairs that should be rerun
-	 * @return true on success and false otherwise
-	 * @author Eric Burns
-	 */
-	private static boolean setTimelessPairsToPending(int jobId, int statusCode) {
-		Connection con=null;
-		CallableStatement procedure=null;
-		try {
-			con=Common.getConnection();
-			procedure=con.prepareCall("{CALL RemoveTimelessPairsOfStatusFromComplete(?,?)}");
-			procedure.setInt(1, jobId);
-			procedure.setInt(2, statusCode);
-			procedure.executeUpdate();
-			
-			procedure=con.prepareCall("{CALL SetTimelessPairsToStatus(?,?,?)}");
-			procedure.setInt(1,jobId);
-			procedure.setInt(2,StatusCode.STATUS_PENDING_SUBMIT.getVal());
-			procedure.setInt(3,statusCode);
-			procedure.executeUpdate();
-			return true;
-		} catch (Exception e) {
-			log.error("setTimelessPairsToPending says "+e.getMessage(),e);
-		} finally {
-			Common.safeClose(con);
-			Common.safeClose(procedure);
-		}
-		return false;
-	} 
-	
-	
-	/**
-	 * Sets all the job pairs of a given status code and job to pending. Used to rerun
-	 * pairs that didn't work in an initial job run
-	 * @param jobId The id of the job in question
-	 * @param statusCode The status code of pairs that should be rerun
-	 * @return true on success and false otherwise
-	 * @author Eric Burns
-	 */
-	public static boolean setPairsToPending(int jobId, int statusCode) {
-		Connection con=null;
-		CallableStatement procedure=null;
-		try {
-			con=Common.getConnection();
-			procedure=con.prepareCall("{CALL RemovePairsOfStatusFromComplete(?,?)}");
-			procedure.setInt(1, jobId);
-			procedure.setInt(2, statusCode);
-			procedure.executeUpdate();
-			procedure=con.prepareCall("{CALL SetPairsOfStatusToStatus(?,?,?)}");
-			procedure.setInt(1,jobId);
-			procedure.setInt(2,StatusCode.STATUS_PENDING_SUBMIT.getVal());
-			procedure.setInt(3,statusCode);
-			procedure.executeUpdate();
-			
-			// the cache must be cleared AFTER changing the pair status codes!
-			boolean success=Jobs.removeCachedJobStats(jobId);
-
-			return success;
-		} catch (Exception e) {
-			log.error("setPairsToPending says "+e.getMessage(),e);
-		} finally {
-			Common.safeClose(con);
-			Common.safeClose(procedure);
-		}
-		return false;
-	} 
-		
-	/**
-	 * Gets all job pairs that are pending or were rejected (up to limit) for the given job and also populates its used resource TOs 
-	 * (Worker node, status, benchmark and solver WILL be populated)
-	 * @param con The connection to make the query on 
-	 * @param jobId The id of the job to get pairs for
-	 * @return A list of job pair objects that belong to the given job.
-	 * @author TBebnton
-	 */
-	protected static List<JobPair> getPendingPairsDetailed(Connection con, int jobId) throws Exception {	
-
-		CallableStatement procedure = null;
-		ResultSet results = null;
-		 try {
-			procedure = con.prepareCall("{CALL GetPendingJobPairsByJob(?)}");
-			procedure.setInt(1, jobId);					
-			results = procedure.executeQuery();
-			List<JobPair> returnList = new LinkedList<JobPair>();
-			//we map ID's to  primitives so we don't need to query the database repeatedly for them
-			HashMap<Integer, Solver> solvers=new HashMap<Integer,Solver>();
-			HashMap<Integer,Configuration> configs=new HashMap<Integer,Configuration>();
-			HashMap<Integer,WorkerNode> nodes=new HashMap<Integer,WorkerNode>();
-			HashMap<Integer,Benchmark> benchmarks=new HashMap<Integer,Benchmark>();
-			while(results.next()){
-				JobPair jp = JobPairs.resultToPair(results);
-				int nodeId=results.getInt("node_id");
-				if (!nodes.containsKey(nodeId)) {
-					nodes.put(nodeId, Cluster.getNodeDetails(nodeId));
-				}
-				jp.setNode(nodes.get(nodeId));	
-				//we need to check to see if the benchId and configId are null, since they might
-				//have been deleted while the the job is still pending
-				Integer benchId=results.getInt("bench_id");
-				if (benchId!=null) {
-					if (!benchmarks.containsKey(benchId)) {
-						benchmarks.put(benchId,Benchmarks.get(benchId));
-					}
-					
-					jp.setBench(benchmarks.get(benchId));
-				}
-				Integer configId=results.getInt("config_id");
-				if (configId!=null) {
-					if (!configs.containsKey(configId)) {
-						solvers.put(configId, Solvers.getSolverByConfig(configId, false));
-						configs.put(configId, Solvers.getConfiguration(configId));	
-					}
-					jp.setSolver(solvers.get(configId));
-					jp.setConfiguration(configs.get(configId));
-					
-				}
-				
-				Status s = new Status();
-
-				s.setCode(results.getInt("status_code"));
-				jp.setStatus(s);
-				jp.setAttributes(JobPairs.getAttributes(con, jp.getId()));
-				returnList.add(jp);
-			}			
-
-			Common.safeClose(results);
-			return returnList;
-		} catch (Exception e) {
-			log.error("getPendingPairsDetailed says "+e.getMessage(),e);
-		} finally {
-			Common.safeClose(results);
-			Common.safeClose(procedure);
-		} 
-		return null;
-	}	
-	
-	/**
-	 * Gets all job pairs that are pending or were rejected (up to limit) for the given job and also populates its used resource TOs 
-	 * (Worker node, status, benchmark and solver WILL be populated) 
-	 * @param jobId The id of the job to get pairs for
-	 * @return A list of job pair objects that belong to the given job.
-	 * @author Benton McCune
-	 */
-	public static List<JobPair> getPendingPairsDetailed(int jobId) {
-		Connection con = null;			
-
-		try {			
-			con = Common.getConnection();		
-			return getPendingPairsDetailed(con, jobId);
-		} catch (Exception e){			
-			log.error("getPendingPairsDetailed for job " + jobId + " says " + e.getMessage(), e);		
-		} finally {
-			Common.safeClose(con);
-		}
-
-		return null;		
-	}
-		
-	
-	/**
-	 * Gets all job pairs that are  running for the given job
-	 * @param con The connection to make the query on 
-	 * @param jobId The id of the job to get pairs for
-	 * @return A list of job pair objects that belong to the given job.
-	 * @author Wyatt Kaiser
-	 */
-	protected static List<JobPair> getRunningPairs(Connection con, int jobId) throws Exception {	
-
-		CallableStatement procedure = null;
-		ResultSet results = null;
-		 try {
-			procedure = con.prepareCall("{CALL GetRunningJobPairsByJob(?)}");
-			procedure.setInt(1, jobId);					
-			results = procedure.executeQuery();
-			List<JobPair> returnList = new LinkedList<JobPair>();
-			//we map ID's to  primitives so we don't need to query the database repeatedly for them
-			//HashMap<Integer, Solver> solvers=new HashMap<Integer,Solver>();
-			//HashMap<Integer,Configuration> configs=new HashMap<Integer,Configuration>();
-			HashMap<Integer,WorkerNode> nodes=new HashMap<Integer,WorkerNode>();
-			HashMap<Integer,Benchmark> benchmarks=new HashMap<Integer,Benchmark>();
-			
-			while(results.next()){
-				JobPair jp = JobPairs.resultToPair(results);
-				int nodeId=results.getInt("node_id");
-				if (!nodes.containsKey(nodeId)) {
-					nodes.put(nodeId,Cluster.getNodeDetails(nodeId));
-				}
-				jp.setNode(nodes.get(nodeId));	
-				int benchId=results.getInt("bench_id");
-				if (!benchmarks.containsKey(benchId)) {
-					benchmarks.put(benchId,Benchmarks.get(benchId));
-				}
-				/*jp.setBench(benchmarks.get(benchId));
-				int configId=results.getInt("configId");
-				if (!configs.containsKey(configId)) {
-					configs.put(configId, Solvers.getConfiguration(configId));
-					solvers.put(configId, Solvers.getSolverByConfig(configId,false));
-				}
-				jp.setSolver(solvers.get(configId));
-				jp.setConfiguration(configs.get(configId));
-				*/
-				
-				Status s = new Status();
-
-				s.setCode(results.getInt("status_code"));
-				jp.setStatus(s);
-				returnList.add(jp);
-			}			
-
-			Common.safeClose(results);
-			return returnList;
-		} catch (Exception e) {
-			log.error("getRunningPairs says " + e.getMessage(),e);
-		} finally {
-			Common.safeClose(results);
-			Common.safeClose(procedure);
-		}
-		return null;
-	}
-	
-	
-	/**
-	 * Gets all job pairs that are running for the given job 
-	 * @param jobId The id of the job to get pairs for
-	 * @return A list of job pair objects that are running.
-	 * @author Wyatt Kaiser
-	 */
-	public static List<JobPair> getRunningPairs(int jobId) {
-		Connection con = null;			
-
-		try {			
-			con = Common.getConnection();	
-			return Jobs.getRunningPairs(con, jobId);
-		} catch (Exception e){			
-			log.error("getRunningPairsDetailed for queue " + jobId + " says " + e.getMessage(), e);		
-		} finally {
-			Common.safeClose(con);
-		}
-
-		return null;		
-	}
-
-	
-	
-	
-	
-	/**
-	 * Invalidates every type of cache related to this job (useful when deleting a job)
-	 * Includes job output, job CSV with and without IDs, and pair output
-	 * @param jobId The ID of the job for which to delete all associated cache entreis
-	 */
-	public static void invalidateAndDeleteJobRelatedCaches(int jobId) {
-		//Cache.invalidateAndDeleteCache(jobId, CacheType.CACHE_JOB_OUTPUT);
-		//Cache.invalidateAndDeleteCache(jobId, CacheType.CACHE_JOB_CSV);
-		//Cache.invalidateAndDeleteCache(jobId, CacheType.CACHE_JOB_CSV_NO_IDS);
-		//List<JobPair> pairs = Jobs.getPairs(jobId);
-		//for (JobPair pair : pairs) {
-			//Cache.invalidateAndDeleteCache(pair.getId(), CacheType.CACHE_JOB_PAIR);
-		//}
-	}
-	
-	
-	
-	
-	/**
-	 * Returns the count of pairs with the given status code in the given job where either
-	 * cpu or wallclock is 0
-	 * @param jobId
-	 * @param statusCode
-	 * @return The count or -1 on failure
-	 */
-	private static int countTimelessPairsByStatus(int jobId, int statusCode) {
-		Connection con=null;
-		CallableStatement procedure=null;
-		ResultSet results=null;
-		try {
-			con=Common.getConnection();
-			procedure=con.prepareCall("{CALL CountTimelessPairsByStatusByJob(?,?)}");
-			procedure.setInt(1,jobId);
-			procedure.setInt(2,statusCode);
-			results=procedure.executeQuery();
-			if (results.next()) {
-				return results.getInt("count");
-			}
-		} catch (Exception e) {
-			log.error("countTimelessPairsByStatus says "+e.getMessage(),e);
-		} finally {
-			Common.safeClose(con);
-			Common.safeClose(procedure);
-			Common.safeClose(results);
-		}
-		
-		return -1;
-	}
-	
-	/**
-	 * Returns the count of pairs with the given status code in the given job
-	 * @param jobId
-	 * @param statusCode
-	 * @return The count or -1 on failure
-	 */
-	public static int countPairsByStatus(int jobId, int statusCode) {
-		Connection con=null;
-		CallableStatement procedure=null;
-		ResultSet results=null;
-		try {
-			con=Common.getConnection();
-			procedure=con.prepareCall("{CALL CountPairsByStatusByJob(?,?)}");
-			procedure.setInt(1,jobId);
-			procedure.setInt(2,statusCode);
-			results=procedure.executeQuery();
-			if (results.next()) {
-				return results.getInt("count");
-			}
-		} catch (Exception e) {
-			log.error("countPairsByStatus says "+e.getMessage(),e);
-		} finally {
-			Common.safeClose(con);
-			Common.safeClose(procedure);
-			Common.safeClose(results);
-		}
-		
-		return -1;
-	}
-	
-	
-	public static int CountProcessingPairsByJob(int jobId) {
-		return countPairsByStatus(jobId,StatusCode.STATUS_PROCESSING.getVal());
-	
-	}
-	/**
-	 * Returns whether the given job has any pairs that are currently waiting
-	 * to be re post processed.
-	 * @param jobId The ID of the job ot check
-	 * @return True / false as expected, and null on error 
-	 */
-	public static Boolean hasProcessingPairs(int jobId) {
-		int count=CountProcessingPairsByJob(jobId);
-		if (count<0) {
-			return null;
-		}
-		return count>0;
-	}
-	
-	/**
-	 * Determines whether the given job is in a good state to be post-processed
-	 * @param jobId The ID of the job to check
-	 * @return True if the job can be processed, false otherwise
-	 * @author Eric Burns
-	 */
-	
-	public static boolean canJobBePostProcessed(int jobId) {
-		JobStatus status=getJobStatusCode(jobId);
-		if (status.getCode()==JobStatusCode.STATUS_COMPLETE) {
-			return true;
-		}
-		return false;
-	}
-	/**
-	 * Returns the number of job pairs that are pending for the current job
-	 * @param jobId The ID of the job in question
-	 * @return The integer number of pending pairs. -1 is returned on error
-	 */
-	public static int countPendingPairs(int jobId) {
-		return Jobs.countPairsByStatus(jobId, Status.StatusCode.STATUS_PENDING_SUBMIT.getVal());
-	}
-	
-	public static JobStatus getJobStatusCode(int jobId) {
-		JobStatus status=new JobStatus();
-		
-		try {
-			int a=Jobs.isJobPausedOrKilled(jobId);
-			if (a==1) {
-				status.setCode(JobStatusCode.STATUS_PAUSED);
-				return status;
-			} else if(a==2) {
-				status.setCode(JobStatusCode.STATUS_KILLED);
-				return status;
-			}
-		
-			if (hasProcessingPairs(jobId)) {
-				status.setCode(JobStatusCode.STATUS_PROCESSING);
-				return status;
-			}
-
-			//if the job is not paused and no pending pairs remain, it is done
-			if (countPendingPairs(jobId)==0) {
-				status.setCode(JobStatusCode.STATUS_COMPLETE);
-				return status;
-			} 
-			status.setCode(JobStatusCode.STATUS_RUNNING);
-			return status;
-		} catch (Exception e) {
-			log.error("getJobStatusCode says "+e.getMessage(),e);
-		}
-		return status;
-	}
-	
-	/**
-	 * Determines whether the job with the given ID is complete
-	 * @param jobId The ID of the job in question 
-	 * @return True if the job is complete, false otherwise (includes the possibility of error)
-	 * @author Eric Burns
-	 */
-	
-	public static boolean isJobComplete(int jobId) {
-		return getJobStatusCode(jobId).getCode()==JobStatusCode.STATUS_COMPLETE;
-	}
-	
-	/**
-	 * Checks whether the given job is set to "deleted" in the database
-	 * @param con The open connection to make the call on 
-	 * @param jobId The ID of the job in question
-	 * @return True if the job exists in the database with the deleted flag set to true, false otherwise
-	 * @throws Exception 
-	 * @author Eric Burns
-	 */
-	
-	public static boolean isJobDeleted(Connection con, int jobId) throws Exception {
-		CallableStatement procedure = null;
-		ResultSet results = null;
-		
-		 try {
-			procedure = con.prepareCall("{CALL IsJobDeleted(?)}");
-			procedure.setInt(1, jobId);					
-			 results = procedure.executeQuery();
-			boolean deleted=false;
-			if (results.next()) {
-				deleted=results.getBoolean("jobDeleted");
-			}
-			return deleted;
-		} catch (Exception e) {
-			log.error("isJobDeleted says "+e.getMessage(),e);
-		} finally {
-			Common.safeClose(results);
-			Common.safeClose(procedure);
-		}
-		return false;
-	}
-
-	/** 
-	 * Determines whether the job with the given ID exists in the database with the column "deleted" set to true
-	 * @param jobId The ID of the job in question
-	 * @return True if the job exists in the database and has the deleted flag set to true
-	 * @author Eric Burns
-	 */
-	
-	public static boolean isJobDeleted(int jobId) {
-		Connection con=null;
-		
-		try {
-			con=Common.getConnection();
-			
-			return isJobDeleted(con,jobId);
-		} catch (Exception e) {
-			log.error("isJobDeleted says " +e.getMessage(),e);
-		} finally {
-			Common.safeClose(con);
-		}
-		return false;
-	}
-
-	/** 
-	 * Determines whether the job with the given ID exists in the database with the column "killed" set to true
-	 * @param jobId The ID of the job in question
-	 * @return True if the job is killed (i.e. the killed flag is set to true), false otherwise
-	 * @author Wyatt Kaiser
-	 */
-	
-	public static boolean isJobKilled(int jobId) {
-		return isJobPausedOrKilled(jobId)==2;
-	}
-	
-	/** 
-	 * Determines whether the job with the given ID exists in the database with the column "paused" set to true
-	 * @param jobId The ID of the job in question
-	 * @return True if the job is paused (i.e. the paused flag is set to true), false otherwise
-	 * @author Wyatt Kaiser
-	 */
-	
-	public static boolean isJobPaused(int jobId) {
-		return (isJobPausedOrKilled(jobId)==1 || isJobPausedOrKilled(jobId)==3);
-	}
-
-	/**
-	 * Determines whether the given job is either paused, admin paused, or killed
-	 * @param con The open connection to make the query on 
-	 * @param jobId The ID of the job in question
-	 * @return
-	 * 0 if the job is neither paused nor killed
-	 * 1 if the job is paused
-	 * 2 if the job has been killed
-	 * 3 if the job has been admin paused
-	 * @author Eric Burns
-	 */
-	public static int isJobPausedOrKilled(Connection con, int jobId) {
-		CallableStatement procedure = null;
-		ResultSet results = null;
-		try {
-			 procedure = con.prepareCall("{CALL IsJobPausedOrKilled(?)}");
-			procedure.setInt(1, jobId);					
-			 results = procedure.executeQuery();
-			boolean paused=false;
-			boolean killed=false;
-			if (results.next()) {
-				paused=results.getBoolean("paused");
-				if (paused) {
-					return 1;
-				}
-				killed=results.getBoolean("killed");
-				if (killed) {
-					return 2;
-				}				
-			}
-			return 0;
-		} catch (Exception e) {
-			log.error("isJobPaused says "+e.getMessage(),e);
-		} finally {
-			Common.safeClose(procedure);
-			Common.safeClose(results);
-		}
-		return 0;
-	}
-	
-	/** 
-	 * Determines whether the job with the given ID has either the paused or killed column set to ttrue
-	 * @param jobId The ID of the job in question
-	 * @return
-	 * 0 if the job is neither paused nor killed (or error)
-	 * 1 if the job is paused (i.e. the paused flag is set to true),
-	 * 2 if the job is killed
-	 * @author Eric Burns
-	 */
-	
-	public static int isJobPausedOrKilled(int jobId) {
-		Connection con=null;
-		try {
-			con=Common.getConnection();
-			
-			return isJobPausedOrKilled(con,jobId);
-		} catch (Exception e) {
-			log.error("isJobPausedOrKilled says " +e.getMessage(),e);
-		} finally {
-			Common.safeClose(con);
-		}
-		return 0;
-	}
-	
-	/**
-	 * Returns whether the job is public. A job is public if it was run by the public user or
-	 * if it is in any public space
-	 * @param jobId The ID of the job in question
-	 * @return True if the job is public, and false if not or there was an error
-	 */
-    
-
-	public static boolean isPublic(int jobId) {
-		
-		Job j = Jobs.get(jobId);
-		if (j==null) {
-			return false;
-		}
-		if (j.getUserId()==R.PUBLIC_USER_ID){
-			log.debug("Public User for Job Id" + jobId);
-			return true;
-		}
-		Connection con = null;	
-		CallableStatement procedure = null;
-		ResultSet results = null;
-		try {
-			con = Common.getConnection();		
-			 procedure = con.prepareCall("{CALL JobInPublicSpace(?)}");
-			procedure.setInt(1, jobId);					
-			 results = procedure.executeQuery();
-			int count = 0;
-			if (results.next()){
-				count = (results.getInt("spaceCount"));
-			}			
-			
-			if (count > 0){
-				return true;
-			}
-
-		} catch (Exception e){			
-			log.error("isPublic says" + e.getMessage(), e);		
-		} finally {
-			Common.safeClose(con);
-			Common.safeClose(procedure);
-			Common.safeClose(results);
-		}
-
-		return false;
-	}
-	
-	/**
-	 * kills a running/paused job, and also sets the killed property to true in the database. 
-	 * @param jobId The ID of the job to kill
-	 * @return True on success, false otherwise
-	 * @author Wyatt Kaiser
-	 */
-	public static boolean kill(int jobId) {
-		Connection con=null;
-		try {
-			con=Common.getConnection();
-			return kill(jobId,con);
-		} catch (Exception e) {
-			log.error("Jobs.kill says "+e.getMessage(),e);
-		} finally {
-			Common.safeClose(con);
-		}
-		
-		return false;
-	}
-
-
-	/**
-	 * kills a running/paused job, and also sets the killed property to true in the database. 
-	 * @param jobId The ID of the job to kill
-	 * @param con An open database connection
-	 * @return True on success, false otherwise
-	 * @author Wyatt Kaiser
-	 */
-	protected static boolean kill(int jobId, Connection con) {
-		CallableStatement procedure = null;
-		try {
-			 procedure = con.prepareCall("{CALL KillJob(?)}");
-			procedure.setInt(1, jobId);		
-			procedure.executeUpdate();	
-
-			log.debug("Killing of job id = " + jobId + " was successful");
-			
-			List<JobPair> jobPairsEnqueued = Jobs.getEnqueuedPairs(jobId);
-			for (JobPair jp : jobPairsEnqueued) {
-				int sge_id = jp.getGridEngineId();
-				Util.executeCommand("qdel " + sge_id);	
-				log.debug("Just executed qdel " + sge_id);
-				JobPairs.UpdateStatus(jp.getId(), 21);
-			}
-			
-			log.debug("deletion of killed job pairs from the queue was successful");
-			return true;
-		} catch (Exception e) {
-			log.error("Kill Job says "+e.getMessage(),e);
-		} finally {
-			Common.safeClose(procedure);
-		}
-		return false;
-	}
-	
-	/**
-	 * Pauses a job, and also sets the paused property to true in the database. 
-	 * @param jobId The ID of the job to pause
-	 * @param con An open database connection
-	 * @return True on success, false otherwise
-	 * @author Wyatt Kaiser
-	 */
-	public static boolean pause(int jobId) {
-		Connection con=null;
-		try {
-			con=Common.getConnection();
-			return pause(jobId,con);
-		} catch (Exception e) {
-			log.error("Jobs.pause says "+e.getMessage(),e);
-		} finally {
-			Common.safeClose(con);
-		}
-		
-		return false;
-	}
-	
-	/**
-	 * pauses a running job, and also sets the paused to true in the database. 
-	 * @param jobId The ID of the job to pause
-	 * @param con An open database connection
-	 * @return True on success, false otherwise
-	 * @author Wyatt Kaiser
-	 */
-	
-    protected static boolean pause(int jobId, Connection con) {
-	log.info("Pausing job "+new Integer(jobId));
-	CallableStatement procedure = null;
-	try {
-	    procedure = con.prepareCall("{CALL PauseJob(?)}");
-	    procedure.setInt(1, jobId);		
-	    procedure.executeUpdate();	
-
-	    log.debug("Pausation of job id = " + jobId + " was successful");
-			
-	    //Get the enqueued job pairs and remove them
-	    List<JobPair> jobPairsEnqueued = Jobs.getEnqueuedPairs(jobId);
-	    for (JobPair jp : jobPairsEnqueued) {
-		int sge_id = jp.getGridEngineId();
-		Util.executeCommand("qdel " + sge_id);
-		log.debug("enqueued: Just executed qdel " + sge_id);
-		JobPairs.UpdateStatus(jp.getId(), 20);
-	    }
-	    //Get the running job pairs and remove them
-	    List<JobPair> jobPairsRunning = Jobs.getRunningPairs(jobId);
-	    if (jobPairsRunning != null) {
-		for (JobPair jp: jobPairsRunning) {
-		    int sge_id = jp.getGridEngineId();
-		    Util.executeCommand("qdel " + sge_id);
-		    log.debug("running: Just executed qdel " + sge_id);
-		    JobPairs.UpdateStatus(jp.getId(), 20);
-		}
-	    }
-	    log.debug("Deletion of paused job pairs from queue was succesful");
-	    return true;
-	} catch (Exception e) {
-	    log.error("Pause Job says "+e.getMessage(),e);
-	} finally {
-	    Common.safeClose(procedure);
-	}
-	return false;
-    }
-	
-	public static boolean isTestJob(int jobId) {
-		return Users.isTestUser(Jobs.get(jobId).getUserId());
-	}
-
-	/**
-	 * pauses all running jobs (via admin page), and also sets the paused & paused_admin to true in the database. 
-	 * @param jobs The jobs to pause
-	 * @param con An open database connection
-	 * @return True on success, false otherwise
-	 * @author Wyatt Kaiser
-	 */
-	
-	public static boolean pauseAll() {
-		Connection con = null;
-		CallableStatement procedure = null;
-		log.info("Pausing all jobs");
-		try {
-			con = Common.getConnection();
-			procedure = con.prepareCall("{CALL PauseAll()}");
-			procedure.executeUpdate();
-			log.debug("Pausation of system was successful");
-			
-			List<Job> jobs = new LinkedList<Job>();		
-			jobs = Jobs.getRunningJobs();
-
-			if (jobs != null) {
-				for (Job j : jobs) {
-					//Get the enqueued job pairs and remove them
-					List<JobPair> jobPairsEnqueued = Jobs.getEnqueuedPairs(j.getId());
-					if (jobPairsEnqueued != null) {
-						for (JobPair jp : jobPairsEnqueued) {
-							int sge_id = jp.getGridEngineId();
-							Util.executeCommand("qdel " + sge_id);
-							log.debug("enqueued: Just executed qdel " + sge_id);
-							JobPairs.UpdateStatus(jp.getId(), 1);
-						}
-					}
-					//Get the running job pairs and remove them
-					List<JobPair> jobPairsRunning = Jobs.getRunningPairs(j.getId());
-					log.debug("JPR = " + jobPairsRunning);
-					if (jobPairsRunning != null) {
-						for (JobPair jp: jobPairsRunning) {
-							int sge_id = jp.getGridEngineId();
-							Util.executeCommand("qdel " + sge_id);
-							log.debug("running: Just executed qdel " + sge_id);
-							JobPairs.UpdateStatus(jp.getId(), 1);
-						}
-					}
-					log.debug("Deletion of paused job pairs from queue was succesful");
-				}
-			}
-					
-		
-			return true;
-		} catch (Exception e) {
-			log.error("PauseAll Jobs says "+e.getMessage(),e);
-		} finally {
-			Common.safeClose(con);
-			Common.safeClose(procedure);
-		}
-		return false;
-	}
-	
-	
-	public static boolean changeQueue(int jobId, int queueId) {
-		Connection con = null;
-		CallableStatement procedure = null;
-		try {
-			con=Common.getConnection();
-			procedure = con.prepareCall("{CALL ChangeQueue(?, ?)}");
-			procedure.setInt(1, jobId);	
-			procedure.setInt(2, queueId);
-			procedure.executeUpdate();
-			
-			return true;
-		} catch (Exception e) {
-			log.error("ChangeQueue says " + e.getMessage(), e);
-		} finally {
-			Common.safeClose(con);
-			Common.safeClose(procedure);
-		}
-		return false;
-	}
-	
-
-	/**
-	 * Given a resultset containing the results of a query for job pair attrs,
-	 * returns a hashmap mapping job pair ids to attributes
-	 * @param results The ResultSet containing the attrs
-	 * @return A mapping from pair ids to Properties
-	 * @author Eric Burns
-	 */
-	private static HashMap<Integer,Properties> processAttrResults(ResultSet results) {
-		try {
-			HashMap<Integer,Properties> props=new HashMap<Integer,Properties>();
-			int id;
-			
-			while(results.next()){
-				id=results.getInt("pair.id");
-				if (!props.containsKey(id)) {
-					props.put(id,new Properties());
-				}
-				String key=results.getString("attr.attr_key");
-				String value=results.getString("attr.attr_value");
-				if (key!=null && value!=null) {
-					props.get(id).put(key, value);	
-
-				}
-			}			
-			return props;
-		} catch (Exception e) {
-			log.error("processAttrResults says "+e.getMessage(),e);
-		}
-		return null;
-	}
-	
-	/**
-	 * Given a list of JobPairs, compiles them into SolverStats objects
-	 * @param pairs The JobPairs with their relevant fields populated
-	 * @param startingRecord The record to start at (currently unused)
-	 * @param recordsPerPage The number of records to include (currently unused)
-	 * @param isSortedASC Whether to sort ASC or DESC (currently unused)
-	 * @param indexOfColumnSortedBy The index of the datatables column to sort on (currently unused)
-	 * @param searchQuery The query to filter the results on (currently unused)
-	 * @param jobId The ID of the job to gets stats for
-	 * @param total A size 1 Integer array that will contain the total number of stats records
-	 * when this function returns
-	 * @return A list of SolverStats objects to use in a datatable
-	 * @author Eric Burns
-	 */
-
-	public static List<SolverStats> processPairsToSolverStats(List<JobPair> pairs) {
-		Hashtable<String, SolverStats> SolverStats=new Hashtable<String,SolverStats>();
-		String key=null;
-		for (JobPair jp : pairs) {
-			
-			//entries in the stats table determined by solver/configuration pairs
-			key=String.valueOf(jp.getSolver().getId())+":"+String.valueOf(jp.getConfiguration().getId());
-			
-			if (!SolverStats.containsKey(key)) { // current stats entry does not yet exist
-				SolverStats newSolver=new SolverStats();
-				
-				newSolver.setSolver(jp.getSolver());
-				newSolver.setConfiguration(jp.getConfiguration());
-				SolverStats.put(key, newSolver);
-			}
-			
-			
-			//update stats info for entry that current job-pair belongs to
-			SolverStats curSolver=SolverStats.get(key);
-			StatusCode statusCode=jp.getStatus().getCode();
-			
-			if ( statusCode.failed()) {
-			    curSolver.incrementFailedJobPairs();
-			} 
-			if ( statusCode.resource()) {
-				curSolver.incrementResourceOutPairs();
-			}
-			if (statusCode.statIncomplete()) {
-			    curSolver.incrementIncompleteJobPairs();
-			}
-			if (statusCode.complete()) {
-			    curSolver.incrementCompleteJobPairs();
-			}
-<<<<<<< HEAD
-			if (statusCode.getVal()==7) {
-				if (jp.getAttributes()!=null) {
-				   	Properties attrs = jp.getAttributes();
-				   	//if the attributes don't have an expected result, we don't know whether the pair
-				   	//was correct or incorrect
-			    	if (attrs.containsKey(R.STAREXEC_RESULT) && attrs.containsKey(R.EXPECTED_RESULT)) {
-			    		log.debug("found a pair with both an expected result and a result!");
-			    		if (attrs.get(R.STAREXEC_RESULT).equals(R.STAREXEC_UNKNOWN)){
-				    		//don't know the result, so don't mark as correct or incorrect.
-				   			continue;
-				   		}
-				   		if (!attrs.get(R.STAREXEC_RESULT).equals(attrs.get(R.EXPECTED_RESULT))) {
-				   			
-							curSolver.incrementIncorrectJobPairs();
-			    		} else {
-			    			curSolver.incrementWallTime(jp.getWallclockTime());
-							curSolver.incrementCpuTime(jp.getCpuTime());
-							curSolver.incrementCorrectJobPairs();
-			    		}
-				   	} else {
-						curSolver.incrementWallTime(jp.getWallclockTime());
-						curSolver.incrementCpuTime(jp.getCpuTime());
-				   		//we mark ones without the attrs as correct
-		    			curSolver.incrementCorrectJobPairs();
-
-				   	}
-			    }
-=======
-			
-			int correct=JobPairs.isPairCorrect(jp);
-			if (correct==0) {
-				curSolver.incrementWallTime(jp.getWallclockTime());
-    			curSolver.incrementCpuTime(jp.getCpuTime());
-    			curSolver.incrementCorrectJobPairs();
-			} else if (correct==1) {
-	   			curSolver.incrementIncorrectJobPairs();
-
->>>>>>> 2686c2c4
-			}
-			
-			   
-		}
-		
-		List<SolverStats> returnValues=new LinkedList<SolverStats>();
-		for (SolverStats js : SolverStats.values()) {
-			returnValues.add(js);
-		}
-		return returnValues;
-	}
-	
-	/**
-	 * Given the result set from a SQL query containing job pair info, produces a list of job pairs
-	 * for which all the necessary fields for solver stat production have been created
-	 * @param results A resultset containing SQL data
-	 * @param jobId The ID of the job in question
-	 * @param con The connection to request pair attributes on
-	 * @return A list of job pairs
-	 * @throws Exception
-	 * @author Eric Burns
-	 */
-	
-	private static List<JobPair> processStatResults(ResultSet results) throws Exception {
-		List<JobPair> returnList = new ArrayList<JobPair>();
-		HashMap<Integer,Solver> solvers=new HashMap<Integer,Solver>();
-		HashMap<Integer,Configuration> configs=new HashMap<Integer,Configuration>();
-		int id;
-		Solver solve=null;
-		Configuration config=null;
-		Benchmark bench=null;
-		while(results.next()){
-			JobPair jp = JobPairs.shallowResultToPair(results);
-			
-			id=results.getInt("solver_id");
-			if (!solvers.containsKey(id)) {
-				solve=new Solver();
-				solve.setId(id);
-				solve.setName(results.getString("solver_name"));
-				solvers.put(id,solve);
-			}
-			jp.setSolver(solvers.get(id));
-			bench=new Benchmark();
-			bench.setId(results.getInt("bench_id"));
-			jp.setBench(bench);
-			id=results.getInt("config_id");
-			if (!configs.containsKey(id)) {
-				config=new Configuration();
-				config.setId(id);
-				config.setName(results.getString("config_name"));
-				configs.put(id, config);
-			}
-			jp.setConfiguration(configs.get(id));
-
-			Status s = new Status();
-			
-			s.setCode(results.getInt("status_code"));
-			jp.setStatus(s);
-			returnList.add(jp);			
-			
-		}
-
-		return returnList;	
-	}
-
-	/**
-	 * Resumes a paused job, and also sets the paused property to false in the database. 
-	 * @param jobId The ID of the job to resume
-	 * @param con An open database connection
-	 * @return True on success, false otherwise
-	 * @author Wyatt Kaiser
-	 */
-	public static boolean resume(int jobId) {
-		Connection con=null;
-		try {
-			con=Common.getConnection();
-			return resume(jobId,con);
-		} catch (Exception e) {
-			log.error("Jobs.resume says "+e.getMessage(),e);
-		} finally {
-			Common.safeClose(con);
-		}
-		
-		return false;
-	}
-	
-	/**
-	 * Resumes a paused job 
-	 * @param jobId The ID of the paused job
-	 * @param con The open connection to make the call on
-	 * @return true on success, false otherwise
-	 * 
-	 */
-	
-	protected static boolean resume(int jobId, Connection con) {
-		CallableStatement procedure = null;
-		try {
-			procedure = con.prepareCall("{CALL ResumeJob(?)}");
-			procedure.setInt(1, jobId);		
-			procedure.executeUpdate();	
-
-			log.debug("Resume of job id = " + jobId + " was successful");
-			return true;
-		} catch (Exception e) {
-			log.error("Resume Job says "+e.getMessage(),e);
-		} finally {
-			Common.safeClose(procedure);
-		}
-		return false;
-	}
-	
-	/**
-	 * resumeAll sets global pause to false, which allows job pairs to be sent to the grid engine again
-	 * @author Wyatt Kaiser
-	 */
-	public static boolean resumeAll() {
-		Connection con = null;
-		CallableStatement procedure = null;
-		try {
-			con = Common.getConnection();
-			procedure = con.prepareCall("{CALL ResumeAll()}");
-			procedure.executeUpdate();
-			
-			return true;
-		} catch (Exception e) {
-			log.error("ResumeAll says "+e.getMessage(),e);
-		} finally {
-			Common.safeClose(con);
-			Common.safeClose(procedure);
-		}
-		return false;
-	}
-	
-	
-	
-
-	/**
-	 * Sets the given job up to be post processed by adding all of its pairs
-	 * to the processing_job_pairs table
-	 * @param jobId The ID of the the job to process
-	 * @param processorId The ID of the post-processor to use
-	 * @return True if the operation was successful, false otherwise.
-	 * @author Eric Burns
-	 */
-	public static boolean prepareJobForPostProcessing(int jobId, int processorId) {
-		if (!Jobs.canJobBePostProcessed(jobId)){
-			return false;
-		}
-		Connection con=null;
-		CallableStatement procedure=null;
-		try {
-			con=Common.getConnection();
-			Common.beginTransaction(con);
-			if (!Jobs.removeCachedJobStats(jobId,con)) {
-				throw new Exception("Couldn't clear out the cache of job stats");
-			}
-
-			procedure=con.prepareCall("{CALL PrepareJobForPostProcessing(?,?,?,?)}");
-			procedure.setInt(1, jobId);
-			procedure.setInt(2,processorId);
-			procedure.setInt(3,StatusCode.STATUS_COMPLETE.getVal());
-			procedure.setInt(4, StatusCode.STATUS_PROCESSING.getVal());
-			procedure.executeUpdate();
-			return true;
-			
-		} catch (Exception e) {
-			Common.doRollback(con);
-			log.error("runPostProcessor says "+e.getMessage(),e);
-		} finally {
-			Common.endTransaction(con);
-			Common.safeClose(con);
-			Common.safeClose(procedure);
-		}
-		return false;
-	}
-
-	/**
-	 * If the job is not yet complete, does nothing, as we don't want to store stats for incomplete jobs.
-	 * @param jobId The ID of the job we are storing stats for
-	 * @param jobSpaceId The ID of the job space that the stats are rooted at
-	 * @param stats The stats, which should have been compiled already
-	 * @return True if the call was successful, false otherwise
-	 * @author Eric Burns
-	 */	
-	public static boolean saveStats(int jobId, int jobSpaceId,List<SolverStats> stats) {
-		
-		if (!isJobComplete(jobId)) {
-			log.debug("stats for job with id = "+jobId+" were not saved because the job is incomplete");
-			return false; //don't save stats if the job is not complete
-		}
-		Connection con=null;
-		try {
-			con=Common.getConnection();
-			Common.beginTransaction(con);
-			for (SolverStats s : stats) {
-				if (!saveStats(jobSpaceId,s,con)) {
-					throw new Exception ("saving stats failed, rolling back connection");
-				}
-			}
-			return true;
-		} catch (Exception e) {
-			log.error("saveStats says "+e.getMessage(),e);
-			Common.doRollback(con);
-
-		} finally {
-			Common.endTransaction(con);
-			Common.safeClose(con);
-		}
-		
-		return false;
-	}
-
-	/**
-	 * Given a SolverStats object, saves it in the database so that it does not need to be generated again
-	 * This function is currently called only when the job is complete, as we do not want to cache stats
-	 * for incomplete jobs. 
-	 * @param jobSpaceId The ID of the job space that this stats object was accumulated for
-	 * @param stats The stats object to save
-	 * @param con The open connection to make the update on
-	 * @return True if the save was successful, false otherwise
-	 * @author Eric Burns
-	 */
-	
-	private static boolean saveStats(int jobSpaceId, SolverStats stats, Connection con) {
-		CallableStatement procedure=null;
-		try {
-			procedure=con.prepareCall("{CALL AddJobStats(?,?,?,?,?,?,?,?,?)}");
-			procedure.setInt(1,jobSpaceId);
-			procedure.setInt(2,stats.getConfiguration().getId());
-			procedure.setInt(3,stats.getCompleteJobPairs());
-			procedure.setInt(4,stats.getCorrectJobPairs());
-			procedure.setInt(5,stats.getIncorrectJobPairs());
-			procedure.setInt(6,stats.getFailedJobPairs());
-			procedure.setDouble(7,stats.getWallTime());
-			procedure.setDouble(8,stats.getCpuTime());
-			procedure.setInt(9,stats.getResourceOutJobPairs());
-			procedure.executeUpdate();
-			return true;
-		} catch (Exception e) {
-			log.error("saveStats says "+e.getMessage(),e);
-		} finally {
-			Common.safeClose(procedure);
-		}
-		return false;
-	}
-	
-	/**
-	 * Sets all the pairs associated with the given job to the given status code
-	 * @param jobId The ID of the job in question
-	 * @param statusCode The status code to set all the pairs to
-	 * @return True on success, false otherwise
-	 * @author Eric Burns
-	 */
-	
-	private static boolean setPairStatusByJob(int jobId, int statusCode) {
-		log.debug("setting pairs to status "+statusCode);
-		Connection con=null;
-		CallableStatement procedure=null;
-		try {
-			con=Common.getConnection();
-			procedure=con.prepareCall("{CALL SetPairsToStatus(?,?)}");
-			procedure.setInt(1,jobId);
-			procedure.setInt(2,statusCode);
-			procedure.executeUpdate();
-			return true;
-		} catch (Exception e) {
-			log.error("setPairStatusByJob says "+e.getMessage(),e);
-		} finally {
-			Common.safeClose(con);
-			Common.safeClose(procedure);
-		}
-		return false;
-	}
-	
-	
-	/**
-	 * This function makes older jobs, which have path info but no job space information
-	 * @param jobId The jobId to create the job space info for
-	 * @return The ID of the primary job  space of the job
-	 * @author Eric Burns
-	 */
-	
-	public static int setupJobSpaces(int jobId) {
-		
-		try {
-			log.debug("Setting up job space hierarchy for old job id = "+jobId);
-			List<JobPair> p=Jobs.getPairsDetailed(jobId);
-			Integer primarySpaceId=null;
-			HashMap<String,Integer> namesToIds=new HashMap<String,Integer>();
-			for (JobPair jp : p) {
-				String pathString=jp.getPath();
-				if (pathString==null) {
-					pathString="job space";
-				}
-				String[] path=pathString.split("/");
-				String key="";
-				for (int index=0;index<path.length; index++) {
-					
-					String spaceName=path[index];
-					key=key+"/"+spaceName;
-					if (namesToIds.containsKey(key)) {
-						if (index==(path.length-1)) {
-							jp.setJobSpaceId(namesToIds.get(key));
-						}
-						continue; //means we've already added this space
-					}
-					
-					int newJobSpaceId=Spaces.addJobSpace(spaceName);
-					if (index==0) {
-						primarySpaceId=newJobSpaceId;
-					}
-					//otherwise, there was an error getting the new job space
-					if (newJobSpaceId>0) {
-						namesToIds.put(key, newJobSpaceId);
-						if (index==(path.length-1)) {
-							jp.setJobSpaceId(newJobSpaceId);
-						}
-						String parentKey=key.substring(0,key.lastIndexOf("/"));
-						if (namesToIds.containsKey(parentKey)) {
-							Spaces.associateJobSpaces(namesToIds.get(parentKey), namesToIds.get(key));
-						}
-					}
-				}
-			}
-			//there seem to be some jobs with no pairs somehow, so this just prevents
-			//a red error screen when viewing them
-			if (p.size()==0) {
-				primarySpaceId=Spaces.addJobSpace("job space");
-			}
-			log.debug("setupjobpairs-- done looking at pairs, updating the database");
-			JobPairs.UpdateJobSpaces(p);
-			updatePrimarySpace(jobId,primarySpaceId);
-			log.debug("returning new job space id = "+primarySpaceId);
-			return primarySpaceId;
-		} catch (Exception e) {
-			log.error("setupJobSpaces says "+e.getMessage(),e);
-		}
-		
-		return -1;
-	}
-	
-	/**
-	 * Updates the primary space of a job. This should only be necessary when changing the primary space
-	 * of an older job from nothing to its new job space
-	 * @param jobId The ID of the job in question
-	 * @param jobSpaceId The new job space ID
-	 * @return true on success, false otherwise
-	 * @author Eric Burns
-	 */
-	
-	private static boolean updatePrimarySpace(int jobId, int jobSpaceId) {
-		Connection con=null;
-		CallableStatement procedure = null;
-		try {
-			con=Common.getConnection();
-			 procedure = con.prepareCall("{CALL UpdatePrimarySpace(?, ?)}");
-			procedure.setInt(1, jobId);		
-			procedure.setInt(2, jobSpaceId);
-			procedure.executeUpdate();	
-
-			log.debug("Primary space for job with id = "+jobId + " updated succesfully");
-			return true;
-		} catch (Exception e) {
-			log.error("Update Primary Space says "+e.getMessage(),e);
-		} finally {
-			Common.safeClose(con);
-			Common.safeClose(procedure);
-		}
-		return false;
-	}
-	
-	public static List<JobPair> getIncompleteJobPairs(int jobId) {
-		Connection con = null;
-		CallableStatement procedure = null;
-		ResultSet results = null;
-		try {
-			con = Common.getConnection();
-			procedure = con.prepareCall("{CALL GetIncompleteJobPairs(?)}");
-			procedure.setInt(1, jobId);
-			results = procedure.executeQuery();
-			List<JobPair> pairs=new ArrayList<JobPair>();
-			if(results.next()){
-				JobPair jp = new JobPair();
-				jp.setId(results.getInt("id"));
-				jp.setJobId(results.getInt("job_id"));
-				jp.setGridEngineId(results.getInt("sge_id"));
-				int benchId = results.getInt("bench_id");
-				Benchmark b = Benchmarks.get(con,benchId,false);
-				jp.setBench(b);
-				int config_id = results.getInt("config_id");
-				Configuration c = Solvers.getConfiguration(con,config_id);
-				jp.setConfiguration(c);
-				pairs.add(jp);
-			} 
-			return pairs;
-		} catch (Exception e) {
-			log.error("GetIncompleteJobPairs says " + e.getMessage(), e);
-		} finally {
-			Common.safeClose(con);
-			Common.safeClose(procedure);
-		}
-		return null;
-	}
-	
-	public static boolean removeCachedJobStats(int jobId, Connection con) {
-		CallableStatement procedure=null;
-		try {
-			Job j=Jobs.get(jobId);
-			List<Space> jobSpaces=Spaces.getSubSpacesForJob(j.getPrimarySpace(), true);
-			jobSpaces.add(Spaces.getJobSpace(j.getPrimarySpace()));
-			
-			for (Space s : jobSpaces) {
-				procedure=con.prepareCall("{CALL RemoveJobStatsInJobSpace(?)}");
-				procedure.setInt(1,s.getId());
-				procedure.executeUpdate();
-				Common.safeClose(procedure);
-			}
-			return true;
-		} catch (Exception e) {
-			log.error("removeCachedJobStats says "+e.getMessage(),e);
-		} finally {
-			Common.safeClose(procedure);
-		}
-		return false;
-	}
-	
-	public static boolean removeAllCachedJobStats(Connection con) {
-		CallableStatement procedure=null;
-		try {
-			procedure=con.prepareCall("{CALL RemoveAllJobStats()}");
-			procedure.executeUpdate();
-			Common.safeClose(procedure);
-			
-			return true;
-		} catch (Exception e) {
-			log.error("removeCachedJobStats says "+e.getMessage(),e);
-		} finally {
-			Common.safeClose(procedure);
-		}
-		return false;
-	}
-	
-	
-	/**
-	 * Removes the cached job results for every job
-	 * @return True if successful, false otherwise
-	 * @author Eric Burns
-	 */
-	public static boolean removeAllCachedJobStats() {
-		Connection con=null;
-		try {
-			con=Common.getConnection();
-			return removeAllCachedJobStats(con);
-			
-		} catch (Exception e) {
-			log.error("removeAllCachedJobStats says "+e.getMessage(),e);
-		} finally {
-			Common.safeClose(con);
-		}
-		return false;
-	}
-	
-	/**
-	 * Removes the cached job results for every job space associated with this job
-	 * @param jobId The ID of the job to remove the cached stats for
-	 * @return True if successful, false otherwise
-	 * @author Eric Burns
-	 */
-	public static boolean removeCachedJobStats(int jobId) {
-		Connection con=null;
-		try {
-			con=Common.getConnection();
-			return removeCachedJobStats(jobId,con);
-			
-		} catch (Exception e) {
-			log.error("removeCachedJobStats says "+e.getMessage(),e);
-		} finally {
-			Common.safeClose(con);
-		}
-		return false;
-	}
-
-	public static int getPausedJobCount() {
-		Connection con = null;
-		CallableStatement procedure = null;
-		ResultSet results=null;
-		try {
-			con = Common.getConnection();
-			procedure = con.prepareCall("{CALL GetPausedJobCount()}");
-			results = procedure.executeQuery();
-			
-			if (results.next()) {
-				return results.getInt("jobCount");
-			}
-		} catch (Exception e) {
-			log.error(e.getMessage(), e);
-		} finally {
-			Common.safeClose(con);
-			Common.safeClose(results);
-			Common.safeClose(procedure);
-		}
-		return 0;
-	}
-
-	/**
-	 * Gets the number of Running Jobs in the whole system
-	 * 
-	 * @author Wyatt Kaiser
-	 */
-	
-	public static int getRunningJobCount() {
-		Connection con = null;
-		CallableStatement procedure = null;
-		ResultSet results=null;
-		try {
-			con = Common.getConnection();
-			procedure = con.prepareCall("{CALL GetRunningJobCount()}");
-			results = procedure.executeQuery();
-			
-			if (results.next()) {
-				return results.getInt("jobCount");
-			}
-		} catch (Exception e) {
-			log.error(e.getMessage(), e);
-		} finally {
-			Common.safeClose(con);
-			Common.safeClose(results);
-			Common.safeClose(procedure);
-		}
-		return 0;
-	}
-	
-	public static List<Job> getRunningJobs() {
-		Connection con = null;
-		CallableStatement procedure = null;
-		ResultSet results=null;
-		try {
-			con = Common.getConnection();
-			procedure = con.prepareCall("{CALL GetAllJobs()}");
-			results = procedure.executeQuery();
-			
-			List<Job> jobs = new LinkedList<Job>();
-			while (results.next()) {
-				if (results.getString("status").equals("incomplete")) {
-					Job j = new Job();
-					j.setId(results.getInt("id"));
-					j.setUserId(results.getInt("user_id"));
-					j.setName(results.getString("name"));	
-					j.setPrimarySpace(results.getInt("primary_space"));
-					j.setDescription(results.getString("description"));				
-					j.setCreateTime(results.getTimestamp("created"));		
-					j.setSeed(results.getLong("seed"));
-
-					jobs.add(j);
-				}
-			}
-			return jobs;
-		} catch (Exception e) {
-			log.error(e.getMessage(), e);
-		} finally {
-			Common.safeClose(con);
-			Common.safeClose(results);
-			Common.safeClose(procedure);
-		}
-		return null;
-	}
-
-	public static boolean isSystemPaused() {
-		Connection con = null;
-		CallableStatement procedure = null;
-		ResultSet results=null;
-		try {
-			con = Common.getConnection();
-			procedure = con.prepareCall("{CALL IsSystemPaused()}");
-			results = procedure.executeQuery();
-			
-			if (results.next()) {
-				return results.getBoolean("paused");
-			}
-			//if no results exist, the system is not globally paused
-			return false;
-		} catch (Exception e) {
-			log.error(e.getMessage(), e);
-		} finally {
-			Common.safeClose(con);
-			Common.safeClose(results);
-			Common.safeClose(procedure);
-		}
-		return false;
-	}
-
-	public static List<Job> getUnRunnableJobs() {
-		Connection con = null;
-		CallableStatement procedure = null;
-		ResultSet results=null;
-		try {
-			con = Common.getConnection();
-			procedure = con.prepareCall("{CALL GetUnRunnableJobs()}");
-			results = procedure.executeQuery();
-			
-			List<Job> jobs = new LinkedList<Job>();
-			while (results.next()) {
-				Job j = new Job();
-				j.setId(results.getInt("id"));
-				j.setName(results.getString("name"));
-				j.setDeleted(results.getBoolean("deleted"));
-				j.setPaused(results.getBoolean("paused"));
-				j.setQueue(Queues.get(results.getInt("queue_id")));
-				jobs.add(j);
-			}
-			//if no results exist, the system is not globally paused
-			return jobs;
-		} catch (Exception e) {
-			log.error(e.getMessage(), e);
-		} finally {
-			Common.safeClose(con);
-			Common.safeClose(results);
-			Common.safeClose(procedure);
-		}
-		return null;
-	}
+package org.starexec.data.database;
+
+import java.io.BufferedWriter;
+import java.io.File;
+import java.io.FileWriter;
+import java.sql.CallableStatement;
+import java.sql.Connection;
+import java.sql.PreparedStatement;
+import java.sql.ResultSet;
+import java.util.ArrayList;
+import java.util.HashMap;
+import java.util.Hashtable;
+import java.util.LinkedList;
+import java.util.List;
+import java.util.Properties;
+import java.util.UUID;
+
+import org.apache.log4j.Logger;
+import org.starexec.constants.R;
+import org.starexec.data.to.Benchmark;
+import org.starexec.data.to.CacheType;
+import org.starexec.data.to.Configuration;
+import org.starexec.data.to.Job;
+import org.starexec.data.to.JobPair;
+import org.starexec.data.to.JobStatus;
+import org.starexec.data.to.JobStatus.JobStatusCode;
+import org.starexec.data.to.Solver;
+import org.starexec.data.to.SolverStats;
+import org.starexec.data.to.Space;
+import org.starexec.data.to.Status;
+import org.starexec.data.to.Status.StatusCode;
+import org.starexec.data.to.WorkerNode;
+import org.starexec.util.Util;
+
+/**
+ * Handles all database interaction for jobs (NOT grid engine job execution, see JobManager for that)
+ * @author Tyler Jensen
+ */
+
+public class Jobs {
+	private static final Logger log = Logger.getLogger(Jobs.class);
+	private static final String sqlDelimiter = ",";
+	/**
+	 * Adds a new job to the database. NOTE: This only records the job in the 
+	 * database, this does not actually submit a job for execution (see JobManager.submitJob).
+	 * This method also fills in the IDs of job pairs of the given job object.
+	 * @param job The job data to add to the database
+	 * @param spaceId The id of the space to add the job to
+	 * @return True if the operation was successful, false otherwise.
+	 */
+	public static boolean add(Job job, int spaceId) {
+		Connection con = null;
+		PreparedStatement procedure=null;
+		try {
+			HashMap<Integer,String> idsToNames=new HashMap<Integer,String>();
+			
+			idsToNames.put(job.getPrimarySpace(), Spaces.getName(job.getPrimarySpace()));
+			
+			//maps a normal space ID to its corresponding job space ID
+			HashMap<Integer,Integer> idMap= new HashMap<Integer,Integer>();
+			con = Common.getConnection();
+			
+			Common.beginTransaction(con);
+
+			for (JobPair pair : job) {
+				if (idsToNames.containsKey(pair.getSpace().getId())) {
+					continue;
+				}
+				idsToNames.put(pair.getSpace().getId(), pair.getSpace().getName());
+				int parentId=Spaces.getParentSpace(pair.getSpace().getId());
+				
+				//get all necessary spaces up the hierarchy
+				//We've already added the root space for the job, so this is guaranteed to stop either
+				//there or earlier
+				while (!idsToNames.containsKey(parentId)) {
+					idsToNames.put(parentId, Spaces.getName(parentId));
+					parentId=Spaces.getParentSpace(parentId);
+					log.debug("got new parent space id = "+parentId);
+				}
+			}
+			
+			
+			//add all the job spaces that we need into the database
+			for (int id : idsToNames.keySet()) {
+				int jobSpaceId=Spaces.addJobSpace(idsToNames.get(id),con);
+				idMap.put(id, jobSpaceId);
+			}
+			
+			//next, use the current hierarchy information to create a job space heirarchy
+			for (int id : idMap.keySet()) {
+				log.debug("getting subspaces for space = "+id);
+				List<Integer> subspaceIds=Spaces.getSubSpaceIds(id);
+				log.debug("found "+subspaceIds.size()+" subspaces");
+				for (int subspaceId : subspaceIds) {
+					
+					if (idMap.containsKey(subspaceId)) {
+						log.debug("found an association between two spaces needed for a job");
+						Spaces.associateJobSpaces(idMap.get(id), idMap.get(subspaceId), con);
+					}
+				}
+			}
+			log.debug("finished getting subspaces, adding job");
+			//the primary space of a job should be a job space ID instead of a space ID
+			job.setPrimarySpace(idMap.get(job.getPrimarySpace()));
+			Jobs.addJob(con, job);
+			
+			//put the job in the space it was created in
+			Jobs.associate(con, job.getId(), spaceId);
+			
+			log.debug("adding job pairs");
+			File dir=new File(R.JOBPAIR_INPUT_DIR);
+			dir.mkdirs();
+			File jobPairFile=new File(R.JOBPAIR_INPUT_DIR,UUID.randomUUID().toString());
+			jobPairFile.createNewFile();
+			BufferedWriter writer=new BufferedWriter(new FileWriter(jobPairFile));
+			for(JobPair pair : job) {
+				pair.setJobId(job.getId());
+				pair.setJobSpaceId(idMap.get(pair.getSpace().getId()));
+				//writer.write(getPairString(pair));
+				JobPairs.addJobPair(con, pair);
+			}
+			writer.flush();
+			writer.close();
+			procedure=con.prepareStatement("LOAD DATA INFILE ? INTO TABLE JOB_PAIRS " +
+					" FIELDS TERMINATED BY ',' " +
+					"(job_id, bench_id, config_id, status_code, cpuTimeout, clockTimeout, path,job_space_id,solver_name,bench_name,config_name,solver_id);");
+			procedure.setString(1, jobPairFile.getAbsolutePath());
+			//procedure.executeUpdate();
+			jobPairFile.delete();
+			Common.endTransaction(con);
+			log.debug("job added successfully");
+			
+			return true;
+		} catch(Exception e) {
+			log.error("add says " + e.getMessage(), e);
+			Common.doRollback(con);
+			
+		} finally {			
+			Common.safeClose(con);	
+			Common.safeClose(procedure);
+		}
+
+		return false;
+	}
+	
+	/**
+	 * Adds a job record to the database. This is a helper method for the Jobs.add method
+	 * @param con The connection the update will take place on
+	 * @param job The job to add
+	 */
+	private static void addJob(Connection con, Job job) throws Exception {				
+		CallableStatement procedure = null;
+		
+		 try {
+			procedure = con.prepareCall("{CALL AddJob(?, ?, ?, ?, ?, ?, ?, ?,?)}");
+			procedure.setInt(1, job.getUserId());
+			procedure.setString(2, job.getName());
+			procedure.setString(3, job.getDescription());		
+			procedure.setInt(4, job.getQueue().getId());
+
+			// Only set pre and post processors if they're specified, else set to null
+			if(job.getPreProcessor().getId() > 0) {
+				procedure.setInt(5, job.getPreProcessor().getId());
+			} else {
+				procedure.setNull(5, java.sql.Types.INTEGER);
+			}		
+			if(job.getPostProcessor().getId() > 0) {
+				procedure.setInt(6, job.getPostProcessor().getId());
+			} else {
+				procedure.setNull(6, java.sql.Types.INTEGER);
+			}		
+			procedure.setInt(7, job.getPrimarySpace());
+			procedure.setLong(8,job.getSeed());
+			// The procedure will return the job's new ID in this parameter
+			procedure.registerOutParameter(9, java.sql.Types.INTEGER);	
+			procedure.executeUpdate();			
+
+			// Update the job's ID so it can be used outside this method
+			job.setId(procedure.getInt(9));
+		} catch (Exception e) {
+			log.error("addJob says "+e.getMessage(),e);
+ 		}	finally {
+ 			Common.safeClose(procedure);
+ 		}
+	}
+	
+
+	
+
+
+
+	/**
+	 * Adds an association between all the given job ids and the given space
+	 * @param con The connection to make the association on
+	 * @param jobId the id of the job we are associating to the space
+	 * @param spaceId the ID of the space we are making the association to
+	 * @return True if the operation was a success, false otherwise
+	 * @author Tyler Jensen
+	 */
+	protected static boolean associate(Connection con, int jobId, int spaceId) throws Exception {		
+		
+		CallableStatement procedure = null;						
+		try {
+			procedure = con.prepareCall("{CALL AssociateJob(?, ?)}");				
+			procedure.setInt(1, jobId);
+			procedure.setInt(2, spaceId);			
+			procedure.executeUpdate();							
+
+			return true;
+		} catch (Exception e) {
+			log.error("Jobs.associate says "+e.getMessage(),e);
+		} finally {
+			Common.safeClose(procedure);
+		}
+		return false;
+	}
+
+	
+
+	/**
+	 * Adds an association between all the given job ids and the given space
+	 * @param jobIds the ids of the jobs we are associating to the space
+	 * @param spaceId the ID of the space we are making the association to
+	 * @return True if the operation was a success, false otherwise
+	 * @author Tyler Jensen
+	 */
+	public static boolean associate(List<Integer> jobIds, int spaceId) {
+		Connection con = null;			
+
+		try {
+			con = Common.getConnection();
+			Common.beginTransaction(con);								
+
+			for(int jid : jobIds) {
+				Jobs.associate(con, jid, spaceId);			
+			}			
+
+			Common.endTransaction(con);
+			return true;
+		} catch (Exception e){			
+			log.error(e.getMessage(), e);
+			Common.doRollback(con);
+		} finally {
+			Common.safeClose(con);
+		}
+
+		return false;
+	}
+
+	/**
+	 * Removes all job database entries where the job has been deleted
+	 * AND has been orphaned
+	 * @return True on success, false on error
+	 */
+	public static boolean cleanOrphanedDeletedJobs() {
+		Connection con=null;
+		CallableStatement procedure=null;
+		try {
+			con=Common.getConnection();
+			procedure=con.prepareCall("{CALL RemoveDeletedOrphanedJobs()}");
+			procedure.executeUpdate();
+			return true;
+		} catch (Exception e) {
+			log.error("cleanOrphanedDeletedJobs says "+e.getMessage(),e);
+		} finally {
+			Common.safeClose(con);
+			Common.safeClose(procedure);
+		}
+		return false;
+	}
+	/**
+	 * Deletes the job with the given id from disk, and sets the "deleted" column
+	 * in the database jobs table to true. If  the job is referenced by no spaces,
+	 * it is deleted from the database.
+	 * @param jobId The ID of the job to delete
+	 * @return True on success, false otherwise
+	 */
+	
+	public static boolean delete(int jobId) {
+		//we should kill jobs before deleting  them so no additional pairs are run
+		if (!Jobs.isJobComplete(jobId)) {
+			Jobs.kill(jobId);
+		}
+		Connection con=null;
+		try {
+			//Jobs.invalidateAndDeleteJobRelatedCaches(jobId);
+			con=Common.getConnection();
+			Jobs.removeCachedJobStats(jobId,con);
+			return delete(jobId,con);
+		} catch (Exception e) {
+			log.error("deleteJob says "+e.getMessage(),e);
+		} finally {
+			Common.safeClose(con);
+		}
+		
+		return false;
+	}
+	
+	/**
+	 * Deletes a job from disk, and also sets the delete property to true in the database. Jobs
+	 * are only removed from  the database entirely when they have no more space associations.
+	 * @param jobId The ID of the job to delete
+	 * @param con An open database connection
+	 * @return True on success, false otherwise
+	 * @author Eric Burns
+	 */
+	
+	protected static boolean delete(int jobId, Connection con) {
+		CallableStatement procedure = null;
+		try {
+			procedure = con.prepareCall("{CALL DeleteJob(?)}");
+			procedure.setInt(1, jobId);		
+			procedure.executeUpdate();	
+			
+			Util.safeDeleteDirectory(getDirectory(jobId));
+			
+			return true;
+		} catch (Exception e) {
+			log.error("Delete Job with jobId = "+jobId+" says "+e.getMessage(),e);
+		} finally {
+			Common.safeClose(procedure);
+		}
+		return false;
+	}
+	
+	/**
+	 * Gets information about the job with the given ID. Job pair information is not returned
+	 * @param jobId The ID of the job in question
+	 * @return The Job object that represents the job with the given ID
+	 */
+	public static Job get(int jobId) {
+		return get(jobId,false);
+	}
+	
+
+	/**
+	 * Gets the wallclock timeout for the given job
+	 * @param jobId The ID of the job in question
+	 * @return The wallclock timeout in seconds, or -1 on error
+	 */
+	
+	public static int getWallclockTimeout(int jobId) {
+		Connection con = null;
+		ResultSet results=null;
+		CallableStatement procedure = null;
+		int timeout=-1;
+		try {
+			con=Common.getConnection();
+			procedure=con.prepareCall("{CALL GetWallclockTimeout(?)}");
+			procedure.setInt(1, jobId);
+			results=procedure.executeQuery();
+			if (results.next()) {
+				timeout=results.getInt("clockTimeout");
+			}
+		} catch (Exception e) {
+			log.error("getWallclockTimeout says "+e.getMessage(),e);
+		} finally {
+			Common.safeClose(con);
+			Common.safeClose(results);
+			Common.safeClose(procedure);
+		
+		}
+		return timeout;
+	}
+	
+	/**
+	 * Gets the CPU timeout for the given job
+	 * @param jobId The ID of the job in question
+	 * @return The CPU timeout in seconds, or -1 on error
+	 */
+	
+	public static int getCpuTimeout(int jobId) {
+		Connection con = null;
+		ResultSet results=null;
+		CallableStatement procedure = null;
+		int timeout=-1;
+		try {
+			con=Common.getConnection();
+			procedure=con.prepareCall("{CALL GetCpuTimeout(?)}");
+			procedure.setInt(1, jobId);
+			results=procedure.executeQuery();
+			if (results.next()) {
+				timeout=results.getInt("cpuTimeout");
+			}
+		} catch (Exception e) {
+			log.error("getCpuTimeout says "+e.getMessage(),e);
+		} finally {
+			Common.safeClose(con);
+			Common.safeClose(results);
+			Common.safeClose(procedure);
+		
+		}
+		return timeout;
+	}
+	
+	/**
+	 * Gets the maximum memory allowed for the given job in bytes
+	 * @param jobId The ID of the job in question
+	 * @return The maximum memory in bytes, or -1 on error
+	 */
+	
+	public static long getMaximumMemory(int jobId) {
+		Connection con = null;
+		ResultSet results=null;
+		CallableStatement procedure = null;
+		long memory=-1;
+		try {
+			con=Common.getConnection();
+			procedure=con.prepareCall("{CALL GetMaxMemory(?)}");
+			procedure.setInt(1, jobId);
+			results=procedure.executeQuery();
+			if (results.next()) {
+				memory=results.getLong("maximum_memory");
+			}
+		} catch (Exception e) {
+			log.error("getCpuTimeout says "+e.getMessage(),e);
+		} finally {
+			Common.safeClose(con);
+			Common.safeClose(results);
+			Common.safeClose(procedure);
+		
+		}
+		return memory;
+	}
+	
+	/**
+	 * Gets information about the job with the given ID. Job pair information is not returned
+	 * @param jobId The ID of the job in question
+	 * @return The Job object that represents the job with the given ID
+	 */
+	private static Job get(int jobId, boolean includeDeleted) {
+		Connection con = null;
+		ResultSet results=null;
+		CallableStatement procedure = null;
+		try {
+			con = Common.getConnection();
+			 procedure=null;
+			if (!includeDeleted) {
+				procedure = con.prepareCall("{CALL GetJobById(?)}");
+			} else {
+				procedure = con.prepareCall("{CALL GetJobByIdIncludeDeleted(?)}");
+			}
+			
+			procedure.setInt(1, jobId);
+			results = procedure.executeQuery();
+			if(results.next()){
+				Job j = new Job();
+				j.setId(results.getInt("id"));
+				j.setUserId(results.getInt("user_id"));
+				j.setName(results.getString("name"));
+				j.setQueue(Queues.get(con,results.getInt("queue_id")));
+				j.setPrimarySpace(results.getInt("primary_space"));
+				j.setCreateTime(results.getTimestamp("created"));
+				j.setPreProcessor(Processors.get(con,results.getInt("pre_processor")));
+				j.setPostProcessor(Processors.get(con,results.getInt("post_processor")));
+				j.setDescription(results.getString("description"));
+				j.setSeed(results.getLong("seed"));
+				return j;
+			}
+		} catch (Exception e) {
+			log.error(e.getMessage(), e);
+		} finally {
+			Common.safeClose(results);
+			Common.safeClose(con);
+			Common.safeClose(procedure);
+		}
+		return null;
+	}
+	
+	/**
+	 * Gets all the SolverStats objects for a given job in the given space hierarchy
+	 * @param jobId the job in question
+	 * @param spaceId The ID of the root space in question
+	 * @return A list containing every SolverStats for the given job where the solvers reside in the given space
+	 * @author Eric Burns
+	 */
+
+	public static List<SolverStats> getAllJobStatsInJobSpaceHierarchy(int jobId,int jobSpaceId) {
+		List<SolverStats> stats=Jobs.getCachedJobStatsInJobSpaceHierarchy(jobSpaceId);
+		//if the size is greater than 0, then this job is done and its stats have already been
+		//computed and stored
+		if (stats!=null && stats.size()>0) {
+			log.debug("stats already cached in database");
+			return stats;
+		}
+		//we will cache the stats only if the job is complete before
+		boolean isJobComplete=Jobs.isJobComplete(jobId);
+
+		//otherwise, we need to compile the stats
+		log.debug("stats not present in database -- compiling stats now");
+		List<JobPair> pairs=getJobPairsForStatsInJobSpace(jobSpaceId);
+		List<Space> subspaces=Spaces.getSubSpacesForJob(jobSpaceId, true);
+
+		for (Space s : subspaces) {
+			pairs.addAll(getJobPairsForStatsInJobSpace(s.getId()));
+		}
+		
+		HashMap<Integer,String> expectedValues=Jobs.getAllAttrsOfNameForJob(jobId,R.EXPECTED_RESULT);
+		for (JobPair jp : pairs) {
+			if (expectedValues.containsKey(jp.getBench().getId())) {
+				log.debug("now placing an expected result into a job pair!");
+				jp.getAttributes().put(R.EXPECTED_RESULT, expectedValues.get(jp.getBench().getId()));
+			} 
+			for (Object o : jp.getAttributes().keySet()) {
+				log.debug(o.toString()+":"+jp.getAttributes().get(o));
+			}
+		}
+		
+		List<SolverStats> newStats=processPairsToSolverStats(pairs);
+		if (isJobComplete) {
+			saveStats(jobId,jobSpaceId,newStats);
+		}
+		
+		return newStats;
+	}
+	
+	/**
+	 * Gets a list of jobs belonging to a space (without its job pairs but with job pair statistics)
+	 * @param spaceId The id of the space to get jobs for
+	 * @return A list of jobs existing directly in the space
+	 * @author Tyler Jensen
+	 */
+	public static List<Job> getBySpace(int spaceId) {
+		Connection con = null;			
+		CallableStatement procedure = null;
+		ResultSet results = null;
+		try {
+			con = Common.getConnection();		
+			 procedure = con.prepareCall("{CALL GetSpaceJobsById(?)}");
+			procedure.setInt(1, spaceId);					
+			 results = procedure.executeQuery();
+			List<Job> jobs = new LinkedList<Job>();
+
+			while(results.next()){
+				Job j = new Job();
+				j.setId(results.getInt("id"));
+				j.setUserId(results.getInt("user_id"));
+				j.setName(results.getString("name"));	
+				j.setPrimarySpace(results.getInt("primary_space"));
+				j.setDescription(results.getString("description"));				
+				j.setCreateTime(results.getTimestamp("created"));	
+				j.setSeed(results.getLong("seed"));
+				jobs.add(j);				
+			}			
+			return jobs;
+		} catch (Exception e){			
+			log.error(e.getMessage(), e);		
+		} finally {
+			Common.safeClose(con);
+			Common.safeClose(procedure);
+			Common.safeClose(results);
+		}
+
+		return null;
+	}
+	
+	/**
+	 * Get all the jobs belong to a specific user
+	 * @param userId Id of the user we are looking for
+	 * @return a list of Jobs belong to the user
+	 */
+	public static List<Job> getByUserId(int userId) {
+		Connection con = null;			
+		CallableStatement procedure = null;
+		ResultSet results = null;
+		try {
+			con = Common.getConnection();		
+			 procedure = con.prepareCall("{CALL GetUserJobsById(?)}");
+			procedure.setInt(1, userId);					
+			 results = procedure.executeQuery();
+			List<Job> jobs = new LinkedList<Job>();
+
+			while(results.next()){
+				Job j = new Job();
+				j.setId(results.getInt("id"));
+				j.setUserId(results.getInt("user_id"));
+				j.setName(results.getString("name"));		
+				j.setPrimarySpace(results.getInt("primary_space"));
+				j.setDescription(results.getString("description"));				
+				j.setCreateTime(results.getTimestamp("created"));		
+				j.setSeed(results.getLong("seed"));
+
+				jobs.add(j);				
+			}			
+
+			return jobs;
+		} catch (Exception e){			
+			log.error(e.getMessage(), e);		
+		} finally {
+			Common.safeClose(con);
+			Common.safeClose(procedure);
+			Common.safeClose(results);
+		}
+
+		return null;
+	}
+	
+	/**
+	 * Gets the number of Jobs in a given space
+	 * 
+	 * @param spaceId the id of the space to count the Jobs in
+	 * @return the number of Jobs
+	 * @author Todd Elvers
+	 */
+	public static int getCountInSpace(int spaceId) {
+		Connection con = null;
+		CallableStatement procedure = null;
+		ResultSet results = null;
+		try {
+			con = Common.getConnection();
+			 procedure = con.prepareCall("{CALL GetJobCountBySpace(?)}");
+			procedure.setInt(1, spaceId);
+			 results = procedure.executeQuery();
+			int jobCount = 0;
+			if (results.next()) {
+				jobCount = results.getInt("jobCount");
+			}
+			return jobCount;
+		} catch (Exception e) {
+			log.error(e.getMessage(), e);
+		} finally {
+			Common.safeClose(con);
+			Common.safeClose(procedure);
+			Common.safeClose(results);
+		}
+
+		return 0;
+	}
+	/**
+	 * Gets the number of Jobs in a given space that match a given query
+	 * 
+	 * @param spaceId the id of the space to count the Jobs in
+	 * @param query The query to match the jobs against
+	 * @return the number of Jobs
+	 * @author Eric Burns
+	 */
+	public static int getCountInSpace(int spaceId, String query) {
+		Connection con = null;
+		CallableStatement procedure = null;
+		ResultSet results = null;
+		try {
+			con = Common.getConnection();
+			 procedure = con.prepareCall("{CALL GetJobCountBySpaceWithQuery(?, ?)}");
+			procedure.setInt(1, spaceId);
+			procedure.setString(2,query);
+			 results = procedure.executeQuery();
+			int jobCount = 0;
+			if (results.next()) {
+				jobCount = results.getInt("jobCount");
+			}
+			return jobCount;
+		} catch (Exception e) {
+			log.error(e.getMessage(), e);
+		} finally {
+			Common.safeClose(con);
+			Common.safeClose(procedure);
+			Common.safeClose(results);
+		}
+
+		return 0;
+	}
+	
+	/**
+	 * Retrieves a job from the databas as well as its job pairs and its queue/processor info
+	 * @param jobId The ID of the job to get information for
+	 * @return A job object containing information about the requested job
+	 * @author Tyler Jensen
+	 */
+	
+	public static Job getDetailed(int jobId) {
+		return getDetailed(jobId,null);
+	}
+	
+	/**
+	 * Retrieves a job from the database as well as its job pairs that were completed after
+	 * "since" and its queue/processor info
+	 * 
+	 * @param jobId The id of the job to get information for 
+	 * @param since The completion ID after which to get job pairs
+	 * @return A job object containing information about the requested job, or null on failure
+	 * @author Eric Burns
+	 */
+	public static Job getDetailed(int jobId, Integer since) {
+		log.info("getting detailed info for job " + jobId);
+		Connection con = null;			
+		ResultSet results=null;
+		CallableStatement procedure = null;
+		try {			
+			con = Common.getConnection();		
+			 procedure = con.prepareCall("{CALL GetJobById(?)}");
+			procedure.setInt(1, jobId);					
+			results = procedure.executeQuery();
+			Job j = new Job();
+			if(results.next()){
+				j.setId(results.getInt("id"));
+				j.setUserId(results.getInt("user_id"));
+				j.setName(results.getString("name"));				
+				j.setDescription(results.getString("description"));	
+				j.setSeed(results.getLong("seed"));
+
+				j.setCreateTime(results.getTimestamp("created"));				
+				j.setPrimarySpace(results.getInt("primary_space"));
+				j.setQueue(Queues.get(con, results.getInt("queue_id")));
+				j.setPreProcessor(Processors.get(con, results.getInt("pre_processor")));
+				j.setPostProcessor(Processors.get(con, results.getInt("post_processor")));
+			}
+			else{
+				return null;
+			}
+			
+			
+			if (since==null) {
+				j.setJobPairs(Jobs.getPairsDetailed(j.getId()));
+			} else  {
+				j.setJobPairs(Jobs.getNewCompletedPairsDetailed(j.getId(), since));
+			}
+				
+			
+			return j;
+
+		} catch (Exception e){			
+			log.error("job get detailed for job id = " + jobId + " says " + e.getMessage(), e);		
+		} finally {
+			Common.safeClose(results);
+			Common.safeClose(con);
+			Common.safeClose(procedure);
+		}
+
+		return null;
+	}
+	
+	/**
+	 * Returns the filepath to the directory containing this job's output
+	 * @param jobId The job to get the filepath for
+	 * @return A string representing the path to the output directory
+	 * @author Eric Burns
+	 */
+	
+	public static String getDirectory(int jobId) {
+		// The job's output is expected to be in NEW_JOB_OUTPUT_DIR/{job id}/
+		File file=new File(R.NEW_JOB_OUTPUT_DIR,String.valueOf(jobId));
+		return file.getAbsolutePath();
+	}
+	
+	public static String getLogDirectory(int jobId) {
+		// The job's output is expected to be in NEW_JOB_OUTPUT_DIR/{job id}/
+		File file=new File(R.JOB_LOG_DIR,String.valueOf(jobId));
+		return file.getAbsolutePath();
+	}
+	
+	/**
+	 * Gets all job pairs that are enqueued(up to limit) for the given queue and also populates its used resource TOs 
+	 * (Worker node, status, benchmark and solver WILL be populated)
+	 * @param con The connection to make the query on 
+	 * @param jobId The id of the job to get pairs for
+	 * @return A list of job pair objects that belong to the given queue.
+	 * @author Wyatt Kaiser
+	 */
+	protected static List<JobPair> getEnqueuedPairs(Connection con, int jobId) throws Exception {	
+		log.debug("getEnqueuePairs2 beginning...");
+		CallableStatement procedure = null;
+		ResultSet results = null;
+		 try {
+			procedure = con.prepareCall("{CALL GetEnqueuedJobPairsByJob(?)}");
+			procedure.setInt(1, jobId);					
+			results = procedure.executeQuery();
+			List<JobPair> returnList = new LinkedList<JobPair>();
+			//we map ID's to  primitives so we don't need to query the database repeatedly for them
+			HashMap<Integer, Solver> solvers=new HashMap<Integer,Solver>();
+			HashMap<Integer,Configuration> configs=new HashMap<Integer,Configuration>();
+			HashMap<Integer,WorkerNode> nodes=new HashMap<Integer,WorkerNode>();
+			HashMap<Integer,Benchmark> benchmarks=new HashMap<Integer,Benchmark>();
+			while(results.next()){
+				JobPair jp = JobPairs.resultToPair(results);
+				int nodeId=results.getInt("node_id");
+				if (!nodes.containsKey(nodeId)) {
+					nodes.put(nodeId,Cluster.getNodeDetails(con,nodeId));
+				}
+				jp.setNode(nodes.get(nodeId));	
+				int benchId=results.getInt("bench_id");
+				if (!benchmarks.containsKey(benchId)) {
+					benchmarks.put(benchId,Benchmarks.get(con,benchId,false));
+				}
+				jp.setBench(benchmarks.get(benchId));
+				int configId=results.getInt("config_id");
+				if (!configs.containsKey(configId)) {
+					configs.put(configId, Solvers.getConfiguration(con,configId));
+					solvers.put(configId, Solvers.getSolverByConfig(con,configId,false));
+				}
+				jp.setSolver(solvers.get(configId));
+				jp.setConfiguration(configs.get(configId));
+				Status s = new Status();
+
+				s.setCode(results.getInt("status_code"));
+				jp.setStatus(s);
+				returnList.add(jp);
+			}			
+			log.debug("returnList = " + returnList);
+			return returnList;
+		} catch (Exception e) {
+			log.error("getEnqueuedPairs says "+e.getMessage(),e);
+		} finally {
+			Common.safeClose(results);
+			Common.safeClose(procedure);
+		}
+		return null;
+	}
+	
+
+	/**
+	 * Gets all job pairs that are enqueued (up to limit) for the given job and also populates its used resource TOs 
+	 * (Worker node, status, benchmark and solver WILL be populated) 
+	 * @param jobId The id of the job to get pairs for
+	 * @return A list of job pair objects that belong to the given queue.
+	 * @author Wyatt Kaiser
+	 */
+	public static List<JobPair> getEnqueuedPairs(int jobId) {
+		Connection con = null;			
+
+		try {			
+			con = Common.getConnection();		
+			return Jobs.getEnqueuedPairs(con, jobId);
+		} catch (Exception e){			
+			log.error("getEnqueuedPairsDetailed for queue " + jobId + " says " + e.getMessage(), e);		
+		} finally {
+			Common.safeClose(con);
+		}
+
+		return null;		
+	}
+	
+	public static Job getIncludingDeleted(int jobId) {
+		return get(jobId,true);
+	}
+	
+	
+	/**
+	 * Gets all the the attributes for every job pair in a job, and returns a HashMap
+	 * mapping pair IDs to their attributes
+	 * @param con The connection to make the query on
+	 * @param The ID of the job to get attributes of
+	 * @return A HashMap mapping pair IDs to properties. Some values may be null
+	 * @author Eric Burns
+	 */
+	protected static HashMap<Integer,Properties> getJobAttributes(Connection con, int jobId) throws Exception {
+		CallableStatement procedure = null;
+		ResultSet results = null;
+		log.debug("Getting all attributes for job with ID = "+jobId);
+		 try {
+			
+			procedure = con.prepareCall("{CALL GetJobAttrs(?)}");
+			procedure.setInt(1, jobId);
+ 
+			results = procedure.executeQuery();
+			return processAttrResults(results);
+		} catch (Exception e) {
+			log.error("get Job Attrs says "+e.getMessage(),e);
+		} finally {
+			Common.safeClose(results);
+			Common.safeClose(procedure);
+		}
+		return null;
+	}
+	/**
+	 * Gets all attributes for every job pair associated with the given job
+	 * @param jobId The ID of the job in question
+	 * @return A HashMap mapping integer job-pair IDs to Properties objects representing
+	 * their attributes
+	 * @author Eric Burns
+	 */
+	public static HashMap<Integer,Properties> getJobAttributes(int jobId) {
+		Connection con=null;
+		try {
+			con=Common.getConnection();
+			return getJobAttributes(con,jobId);
+		} catch (Exception e) {
+			log.error("getJobAttributes says "+e.getMessage(),e);
+		} finally {
+			Common.safeClose(con);
+		}
+		return null;
+	}
+	
+	/**
+	 * Gets attributes with the given key for all pairs in a given job space
+	 * @param con The open connection to make the query on
+	 * @param jobSpaceId The ID of the job space containing the pairs
+	 * @param key the key of the attributes to retrieve
+	 * @return A HashMap mapping job pair IDs to attributes
+	 * @author Eric Burns
+	 */
+	
+	protected static HashMap<Integer,Properties> getJobAttributesInJobSpaceByKey(Connection con,int jobSpaceId, String key) {
+		CallableStatement procedure = null;
+		ResultSet results = null;
+		 try {
+				
+			procedure = con.prepareCall("{CALL GetJobAttrsInJobSpaceByKey(?,?)}");
+			procedure.setInt(1,jobSpaceId);
+			procedure.setString(2,key);
+			results = procedure.executeQuery();
+			return processAttrResults(results);
+		} catch (Exception e) {
+			log.error("getJobAttrsInJobSpace says "+e.getMessage(),e);
+		} finally {
+			Common.safeClose(results);
+			Common.safeClose(procedure);
+		}
+		return null;
+	}
+	
+	/**
+	 * Gets attributes for all pairs in a given job space
+	 * @param con The open connection to make the query on
+	 * @param jobId The ID of the job in question
+	 * @param jobSpaceId The ID of the job space containing the pairs
+	 * @return A HashMap mapping job pair IDs to attributes
+	 * @author Eric Burns
+	 */
+	
+	protected static HashMap<Integer,Properties> getJobAttributesInJobSpace(Connection con,int jobSpaceId) {
+		CallableStatement procedure = null;
+		ResultSet results = null;
+		 try {
+				
+			procedure = con.prepareCall("{CALL GetJobAttrsInJobSpace(?)}");
+			procedure.setInt(1,jobSpaceId);
+			results = procedure.executeQuery();
+			return processAttrResults(results);
+		} catch (Exception e) {
+			log.error("getJobAttrsInJobSpace says "+e.getMessage(),e);
+		} finally {
+			Common.safeClose(results);
+			Common.safeClose(procedure);
+		}
+		return null;
+	}
+	
+	/**
+	 * Gets attributes of the given key for every job pair in the given job space
+	 * @param jobSpaceId The ID of the job space containing the pairs
+	 * @param key The key of the attribute to retrieve
+	 * @return A HashMap mapping integer job-pair IDs to Properties objects representing
+	 * their attributes
+	 * @author Eric Burns
+	 */
+	public static HashMap<Integer,Properties> getJobAttributesInJobSpaceByKey(int jobSpaceId, String key) {
+		Connection con=null;
+		try {
+			con=Common.getConnection();
+			return getJobAttributesInJobSpaceByKey(con,jobSpaceId,key);
+		} catch (Exception e) {
+			log.error("getJobAttributes says "+e.getMessage(),e);
+		} finally {
+			Common.safeClose(con);
+		}
+		return null;
+	}
+
+	/**
+	 * Gets all attributes for every job pair in the given job space
+	 * @param jobSpaceId The ID of the job space containing the pairs
+	 * @return A HashMap mapping integer job-pair IDs to Properties objects representing
+	 * their attributes
+	 * @author Eric Burns
+	 */
+	public static HashMap<Integer,Properties> getJobAttributesInJobSpace(int jobSpaceId) {
+		Connection con=null;
+		try {
+			con=Common.getConnection();
+			return getJobAttributesInJobSpace(con,jobSpaceId);
+		} catch (Exception e) {
+			log.error("getJobAttributes says "+e.getMessage(),e);
+		} finally {
+			Common.safeClose(con);
+		}
+		return null;
+	}
+	
+	
+	/**
+	 * Gets the number of Jobs in the whole system
+	 * 
+	 * @author Wyatt Kaiser
+	 */
+	
+	public static int getJobCount() {
+		Connection con = null;
+		CallableStatement procedure = null;
+		ResultSet results=null;
+		try {
+			con = Common.getConnection();
+			procedure = con.prepareCall("{CALL GetJobCount()}");
+			results = procedure.executeQuery();
+			
+			if (results.next()) {
+				return results.getInt("jobCount");
+			}
+		} catch (Exception e) {
+			log.error(e.getMessage(), e);
+		} finally {
+			Common.safeClose(con);
+			Common.safeClose(results);
+			Common.safeClose(procedure);
+		}
+		return 0;
+	}
+	
+	/**
+	 * Get the total count of the jobs belong to a specific user
+	 * @param userId Id of the user we are looking for
+	 * @return The count of the jobs
+	 * @author Ruoyu Zhang
+	 */
+	public static int getJobCountByUser(int userId) {
+		Connection con = null;
+		CallableStatement procedure = null;
+		ResultSet results = null;
+		try {
+			con = Common.getConnection();
+			 procedure = con.prepareCall("{CALL GetJobCountByUser(?)}");
+			procedure.setInt(1, userId);
+			 results = procedure.executeQuery();
+
+			if (results.next()) {
+				return results.getInt("jobCount");
+			}
+		} catch (Exception e) {
+			log.error(e.getMessage(), e);
+		} finally {
+			Common.safeClose(con);
+			Common.safeClose(results);
+			Common.safeClose(procedure);
+		}
+
+		return 0;		
+	}
+	/**
+	 * Get the total count of the jobs belong to a specific user that match a specific query
+	 * @param userId Id of the user we are looking for
+	 * @param query The query to match the jobs against
+	 * @return The count of the jobs
+	 * @author Eric Burns
+	 */
+	public static int getJobCountByUser(int userId, String query) {
+		Connection con = null;
+		CallableStatement procedure = null;
+		ResultSet results = null;
+		try {
+			con = Common.getConnection();
+			 procedure = con.prepareCall("{CALL GetJobCountByUserWithQuery(?, ?)}");
+			procedure.setInt(1, userId);
+			procedure.setString(2,query);
+			 results = procedure.executeQuery();
+
+			if (results.next()) {
+				return results.getInt("jobCount");
+			}
+		} catch (Exception e) {
+			log.error(e.getMessage(), e);
+		} finally {
+			Common.safeClose(con);
+			Common.safeClose(results);
+			Common.safeClose(procedure);
+		}
+
+		return 0;		
+	}
+	
+
+	
+	/**
+	 * Gets the number of job pairs for a given job, in a given space, with the given configuration 
+	 * (which also uniquely identifies the solver)
+	 * 
+	 * @param jobId the job to count the pairs for
+	 * @param spaceId the space to count the pairs in
+	 * @param configId the configuration id to count the pairs for
+	 * @return the number of job pairs
+	 * @author Eric Burns
+	 */
+	public static int getJobPairCountByConfigInJobSpace(int jobId,int spaceId, int configId) {
+		Connection con = null;
+		ResultSet results = null;
+		CallableStatement procedure = null;
+		try {
+			con = Common.getConnection();
+			 procedure = con.prepareCall("{CALL GetJobPairCountByConfigInJobSpace(?,?, ?)}");
+			procedure.setInt(1,jobId);
+			procedure.setInt(2, spaceId);
+			procedure.setInt(3, configId);
+			results = procedure.executeQuery();
+			int jobCount = 0;
+			if (results.next()) {
+				jobCount = results.getInt("jobPairCount");
+			}
+			
+			return jobCount;
+		} catch (Exception e) {
+			log.error(e.getMessage(), e);
+		} finally {
+			Common.safeClose(con);
+			Common.safeClose(results);
+			Common.safeClose(procedure);
+		}
+		return 0;
+	}
+	
+	/**
+	 * Returns the number of job pairs that exist for a given job in a given space
+	 * 
+	 * @param jobId the id of the job to get the number of job pairs for
+	 * @param jobSpaceId The ID of the job space containing the paris to count
+	 * @param Whether to count all job pairs in the hierarchy rooted at the job space with the given id
+	 * @param quitIfExceedsMax Whether to quit counting immediately if the pair count is higher
+	 * than the maximum displayable number of pairs defined in R.java
+	 * @return the number of job pairs for the given job
+	 * @author Eric Burns
+	 */
+	public static int getJobPairCountInJobSpace(int jobSpaceId, boolean hierarchy, boolean quitIfExceedsMax) {
+		Connection con = null;
+		ResultSet results=null;
+		CallableStatement procedure = null;
+		int jobPairCount=0;
+		try {
+			con = Common.getConnection();
+			 procedure = con.prepareCall("{CALL GetJobPairCountByJobInJobSpace(?)}");
+			procedure.setInt(1,jobSpaceId);
+			results = procedure.executeQuery();
+			if (results.next()) {
+				jobPairCount = results.getInt("jobPairCount");
+			}
+			
+		} catch (Exception e) {
+			log.error(e.getMessage(), e);
+			
+			return 0;
+		} finally {
+			Common.safeClose(con);
+			Common.safeClose(results);
+			Common.safeClose(procedure);
+		}
+		
+		if (hierarchy) {
+			//return before getting subspaces at all
+			if (quitIfExceedsMax && jobPairCount>R.MAXIMUM_JOB_PAIRS) {
+				return jobPairCount;
+			}
+			List<Space> subspaces=Spaces.getSubSpacesForJob(jobSpaceId, false);
+			for (Space s : subspaces) {
+				jobPairCount+=getJobPairCountInJobSpace(s.getId(),false,true);
+				if (quitIfExceedsMax && jobPairCount>R.MAXIMUM_JOB_PAIRS) {
+					return jobPairCount;
+				}
+			}
+		}
+		
+		return jobPairCount;		
+	}
+	
+	/**
+	 * Returns the number of job pairs that exist for a given job in a given space
+	 * 
+	 * @param jobId the id of the job to get the number of job pairs for
+	 * @param jobSpaceId The ID of the job space containing the paris to count
+	 * @param query The query to match the job pairs against
+	 * @return the number of job pairs for the given job
+	 * @author Eric Burns
+	 */
+	public static int getJobPairCountInJobSpace(int jobSpaceId, String query) {
+		Connection con = null;
+		ResultSet results=null;
+		CallableStatement procedure = null;
+		int jobPairCount=0;
+		try {
+			con = Common.getConnection();
+			 procedure = con.prepareCall("{CALL GetJobPairCountByJobInJobSpaceWithQuery(?, ?)}");
+			procedure.setInt(1,jobSpaceId);
+			procedure.setString(2, query);
+			results = procedure.executeQuery();
+			if (results.next()) {
+				jobPairCount = results.getInt("jobPairCount");
+			}
+			
+		} catch (Exception e) {
+			log.error(e.getMessage(), e);
+		} finally {
+			Common.safeClose(con);
+			Common.safeClose(results);
+			Common.safeClose(procedure);
+		}
+		
+		return jobPairCount;		
+	}
+	/**
+	 * Retrieves the job pairs necessary to fill the next page of a javascript datatable object, where
+	 * all the job pairs are in the given space and were operated on by the configuration with the given config ID
+	 * @param startingRecord The first record to return
+	 * @param recordsPerPage The number of records to return
+	 * @param isSortedASC Whether to sort ASC (true) or DESC (false)
+	 * @param indexOfColumnSortedBy The column of the datatable to sort on 
+	 * @param searchQuery A search query to match against the pair's solver, config, or benchmark
+	 * @param jobId The ID of the job in question
+	 * @param spaceID The space that contains the job pairs
+	 * @param configID The ID of the configuration responsible for the job pairs
+	 * @param totals A size 2 int array that, upon return, will contain in the first slot the total number
+	 * of pairs and in the second slot the total number of pairs after filtering
+	 * @return A list of job pairs for the given job necessary to fill  the next page of a datatable object 
+	 * @author Eric Burns
+	 */
+	public static List<JobPair> getJobPairsForNextPageByConfigInJobSpaceHierarchy(int startingRecord, int recordsPerPage, boolean isSortedASC, 
+			int indexOfColumnSortedBy, String searchQuery, int jobId, int jobSpaceId, int configId, int[] totals, String type, boolean wallclock) {
+		long a=System.currentTimeMillis();
+		//get all of the pairs first, then carry out sorting and filtering
+		//PERFMORMANCE NOTE: this call takes over 99.5% of the total time this function takes
+		List<JobPair> pairs=Jobs.getJobPairsForTableByConfigInJobSpace(jobId,jobSpaceId,configId,true);
+		log.debug("getting all the pairs by config in job space took "+(System.currentTimeMillis()-a));
+		pairs=JobPairs.filterPairsByType(pairs, type);
+		totals[0]=pairs.size();
+		List<JobPair> returnList=new ArrayList<JobPair>();
+		pairs=JobPairs.filterPairs(pairs, searchQuery);
+		log.debug("filtering pairs took "+(System.currentTimeMillis()-a));
+
+		totals[1]=pairs.size();
+		pairs=JobPairs.mergeSortJobPairs(pairs, indexOfColumnSortedBy, isSortedASC,wallclock);
+		log.debug("sorting pairs took "+(System.currentTimeMillis()-a));
+
+		if (startingRecord>=pairs.size()) {
+			//we'll just return nothing
+		} else if (startingRecord+recordsPerPage>pairs.size()) {
+			returnList = pairs.subList(startingRecord, pairs.size());
+		} else {
+			 returnList = pairs.subList(startingRecord,startingRecord+recordsPerPage);
+		}
+		log.debug("getting the correct subset of pairs took "+(System.currentTimeMillis()-a));
+
+		log.debug("the size of the return list is "+returnList.size());
+		return returnList;
+	}
+	/**
+	 * Gets the minimal number of Job Pairs necessary in order to service the client's
+	 * request for the next page of Job Pairs in their DataTables object
+	 * 
+	 * @param startingRecord the record to start getting the next page of Job Pairs from
+	 * @param recordsPerPage how many records to return (i.e. 10, 25, 50, or 100 records)
+	 * @param isSortedASC whether or not the selected column is sorted in ascending or descending order 
+	 * @param indexOfColumnSortedBy the index representing the column that the client has sorted on
+	 * @param searchQuery the search query provided by the client (this is the empty string if no search query was inputed)
+	 * @param jobId the id of the Job to get the Job Pairs of
+	 * @return a list of 10, 25, 50, or 100 Job Pairs containing the minimal amount of data necessary
+	 * @author Todd Elvers
+	 */
+	public static List<JobPair> getJobPairsForNextPageInJobSpace(int startingRecord, int recordsPerPage, boolean isSortedASC, int indexOfColumnSortedBy, String searchQuery, int jobId, int jobSpaceId) {
+		Connection con = null;	
+		CallableStatement procedure = null;
+		ResultSet results = null;
+		if (searchQuery==null) {
+			searchQuery="";
+		}
+		try {
+			con = Common.getConnection();
+			procedure = con.prepareCall("{CALL GetNextPageOfJobPairsInJobSpace(?, ?, ?, ?, ?,?)}");
+				
+			procedure.setInt(1, startingRecord);
+			procedure.setInt(2,	recordsPerPage);
+			procedure.setBoolean(3, isSortedASC);
+			procedure.setString(4, searchQuery);
+			procedure.setInt(5,jobSpaceId);
+			procedure.setInt(6,indexOfColumnSortedBy);
+
+			results = procedure.executeQuery();
+			List<JobPair> jobPairs = new LinkedList<JobPair>();
+			
+			while(results.next()){
+				JobPair jp = new JobPair();
+				jp.setJobId(jobId);
+				jp.setId(results.getInt("job_pairs.id"));
+				jp.setWallclockTime(results.getDouble("wallclock"));
+				jp.setCpuUsage(results.getDouble("cpu"));
+				Benchmark bench = jp.getBench();
+				bench.setId(results.getInt("bench_id"));
+				bench.setName(results.getString("bench_name"));
+
+				Solver solver = jp.getSolver();
+				solver.setId(results.getInt("solver_id"));
+				solver.setName(results.getString("solver_name"));
+
+				Configuration config = jp.getConfiguration();
+				config.setId(results.getInt("config_id"));
+				config.setName(results.getString("config_name"));
+				
+				Status status = jp.getStatus();
+				status.setCode(results.getInt("job_pairs.status_code"));
+				
+
+				Properties attributes = jp.getAttributes();
+				attributes.setProperty(R.STAREXEC_RESULT, results.getString("result"));
+
+				solver.addConfiguration(config);
+				jobPairs.add(jp);		
+			}	
+			
+			return jobPairs;
+		} catch (Exception e){			
+			log.error("get JobPairs for Next Page of Job " + jobId + " says " + e.getMessage(), e);
+		} finally {
+			Common.safeClose(con);
+			Common.safeClose(procedure);
+			Common.safeClose(results);
+		}
+
+		return null;
+	}
+	
+	/**
+	 * Gets benchmarks attributes with a specific key for all benchmarks used by a given job
+	 * @param jobId The job in question
+	 * @param attrKey The string key of the attribute to return 
+	 * @return A hashmap mapping benchmark ids to attribute values
+	 */
+	public static HashMap<Integer,String> getAllAttrsOfNameForJob(int jobId, String attrKey) {
+		Connection con=null;
+		CallableStatement procedure=null;
+		ResultSet results=null;
+		try {
+			con=Common.getConnection();
+			procedure=con.prepareCall("{CALL GetAttrsOfNameForJob(?,?)}");
+			procedure.setInt(1, jobId);
+			procedure.setString(2, attrKey);
+			results=procedure.executeQuery();
+			HashMap<Integer,String> idsToValues=new HashMap<Integer,String>();
+			
+			while (results.next()) {
+				idsToValues.put(results.getInt("job_pairs.bench_id"), results.getString("attr_value"));
+			}
+			log.debug("found this number of attrs = "+idsToValues.size());
+			return idsToValues;
+			
+		} catch (Exception e) {
+			log.error("getAllAttrsOfNameForJob says "+e.getMessage(),e );
+		} finally {
+			Common.safeClose(con);
+			Common.safeClose(procedure);
+			Common.safeClose(results);
+		}
+		return null;
+	}
+	
+	/**
+	 * Returns all of the job pairs in a given space, populated with all the fields necessary
+	 * to display in a SolverStats table
+	 * @param jobId The ID of the job in question
+	 * @param jobSpaceId The space ID of the space containing the solvers to get stats for
+	 * @return A list of job pairs for the given job for which the solver is in the given space
+	 * @author Eric Burns
+	 */
+	public static List<JobPair> getJobPairsForStatsInJobSpace(int jobSpaceId) {
+		Connection con = null;
+		ResultSet results = null;
+		CallableStatement procedure = null;
+		try {
+			con=Common.getConnection();
+			procedure = con.prepareCall("{CALL GetJobPairsByJobInJobSpace(?)}");
+			procedure.setInt(1,jobSpaceId);
+			results = procedure.executeQuery();
+			
+			List<JobPair> pairs=processStatResults(results);
+			Common.safeClose(results);
+			HashMap<Integer,Properties> attrs=Jobs.getJobAttributesInJobSpaceByKey(jobSpaceId,R.STAREXEC_RESULT);
+			for (JobPair jp : pairs) {
+				if (attrs.containsKey(jp.getId())) {
+					log.debug("size of attrs is = " + attrs.get(jp.getId()).size());
+					jp.setAttributes(attrs.get(jp.getId()));
+				}
+
+			}
+			return pairs;
+		} catch (Exception e) {
+			log.error("getPairsDetailedForStatsInSpace says "+e.getMessage(),e);
+			
+		} finally {
+			Common.safeClose(con);
+			Common.safeClose(results);
+			Common.safeClose(procedure);
+			
+		}	
+		return null;
+	}
+	
+	/**
+	 * Makes all the job pair objects from a ResultSet formed from querying the database
+	 * for fields needed on the pairsInSpace table
+	 * @param jobId The ID of the job containing all these pairs
+	 * @param results
+	 * @return The list of job pairs or null on failure
+	 */
+	
+	private static List<JobPair> getJobPairsForDataTable(int jobId,ResultSet results) {
+		List<JobPair> pairs = new ArrayList<JobPair>();
+
+		try{
+			while (results.next()) {
+				JobPair jp = new JobPair();
+				jp.setJobId(jobId);
+				jp.setId(results.getInt("id"));
+				jp.setWallclockTime(results.getDouble("wallclock"));
+				jp.setCpuUsage(results.getDouble("cpu"));
+				Benchmark bench = jp.getBench();
+				bench.setId(results.getInt("bench_id"));
+				bench.setName(results.getString("bench_name"));
+				
+				jp.getSolver().setId(results.getInt("solver_id"));
+				jp.getSolver().setName(results.getString("solver_name"));
+				jp.getConfiguration().setId(results.getInt("config_id"));
+				jp.getConfiguration().setName(results.getString("config_name"));
+				jp.getSolver().addConfiguration(jp.getConfiguration());
+				Status status = jp.getStatus();
+				status.setCode(results.getInt("status_code"));
+				
+				Properties attributes = jp.getAttributes();
+				attributes.setProperty(R.STAREXEC_RESULT, results.getString("result"));
+				attributes.setProperty(R.EXPECTED_RESULT, results.getString("expected"));
+				pairs.add(jp);	
+			}
+			return pairs;
+		} catch (Exception e) {
+			log.error("getJobPairsForDataTable says "+e.getMessage(),e);
+		}
+
+		return null;
+	}
+	/**
+	 * Gets detailed job pair information for the given job, where all the pairs had benchmarks in the given job_space
+	 * and used the configuration with the given ID
+	 * @param jobId The ID of the job in question
+	 * @param jobSpaceId The ID of the job_space in question
+	 * @param configId The ID of the configuration in question
+	 * @return A List of JobPair objects
+	 * @author Eric Burns
+	 */
+	public static List<JobPair> getJobPairsForTableByConfigInJobSpace(int jobId,int jobSpaceId, int configId, boolean hierarchy) {
+		return getJobPairsForTableInJobSpace(jobId,jobSpaceId,configId,hierarchy,"{CALL GetJobPairsForTableByConfigInJobSpace(?, ?)}");
+	}
+	
+	/**
+	 * Gets detailed job pair information for the given job, where all the pairs had benchmarks in the given job_space
+	 * and used the solver with the given ID
+	 * @param jobId The ID of the job in question
+	 * @param jobSpaceId The ID of the job_space in question
+	 * @param solverId The ID of the solver in question
+	 * @return A List of JobPair objects
+	 * @author Eric Burns
+	 */
+	
+	public static List<JobPair> getJobPairsForTableBySolverInJobSpace(int jobId,int jobSpaceId, int solverId, boolean hierarchy) {
+		return getJobPairsForTableInJobSpace(jobId,jobSpaceId,solverId,hierarchy,"{CALL GetJobPairsForTableBySolverInJobSpace(?, ?)}");
+	}
+	
+	/**
+	 * Gets detailed job pair information for the given job, where all the pairs had benchmarks in the given job_space
+	 * and had the given status_code
+	 * @param jobId The ID of the job in question
+	 * @param jobSpaceId The ID of the job_space in question
+	 * @param status The status_code in question
+	 * @return A List of JobPair objects
+	 * @author Eric Burns
+	 */
+	
+	public static List<JobPair> getJobPairsForTableByStatusInJobSpace(int jobId,int jobSpaceId, int status, boolean hierarchy) {
+		return getJobPairsForTableInJobSpace(jobId,jobSpaceId,status,hierarchy,"{CALL GetJobPairsForTableByStatusInJobSpace(?, ?)}");
+	}
+	
+	/**
+	 * Gets all the job pairs necessary to view in a datatable for a job space 
+	 * @param jobId The id of the job in question
+	 * @param jobSpaceId The id of the job_space id in question
+	 * @param id
+	 * @param hierarchy Get pairs for the full hierarchy if true
+	 * @param query The SQL query that will be called
+	 * @return
+	 */
+	
+	private static List<JobPair> getJobPairsForTableInJobSpace(int jobId,int jobSpaceId, int id, boolean hierarchy, String query) {
+		long a=System.currentTimeMillis();
+		log.debug("beginning function getJobPairsForTableByConfigInJobSpace");
+		Connection con = null;	
+		
+		ResultSet results=null;
+		CallableStatement procedure = null;
+		try {			
+			con = Common.getConnection();	
+
+			log.info("getting detailed pairs for job " + jobId +" with configId = "+id+" in space "+jobSpaceId);
+			//otherwise, just get the completed ones that were completed later than lastSeen
+			procedure = con.prepareCall(query);
+			procedure.setInt(1,jobSpaceId);
+			procedure.setInt(2,id);
+
+			results = procedure.executeQuery();
+			List<JobPair> pairs = getJobPairsForDataTable(jobId,results);
+			
+			if (hierarchy) {
+				List<Space> subspaces=Spaces.getSubSpacesForJob(jobSpaceId, true);
+				log.debug("getting subspaces took "+(System.currentTimeMillis()-a));
+
+				for (Space s : subspaces) {
+					pairs.addAll(getJobPairsForTableInJobSpace(jobId,s.getId(),id,false,query));
+				}
+			}
+			return pairs;
+		}catch (Exception e) {
+			log.error("getJobPairsForTableByConfigInJobSpace says "+e.getMessage(),e);
+		} finally {
+			Common.safeClose(con);
+			Common.safeClose(results);
+			Common.safeClose(procedure);
+		}
+		return null;
+	}
+
+	/**
+	 * Gets shallow job pair information for the given job, where all the pairs had benchmarks in the given job_space
+	 * and used the configuration with the given ID. Used to make the space overview chart, so only info needed for
+	 * it is returned
+	 * @param jobId The ID of the job in question
+	 * @param jobSpaceId The ID of the job_space in question
+	 * @param configId The ID of the configuration in question
+	 * @return A List of JobPair objects
+	 * @author Eric Burns
+	 */
+	
+	public static List<JobPair> getJobPairsShallowByConfigInJobSpace(int jobSpaceId, int configId, boolean hierarchy, boolean includeBenchmarks) {
+		Connection con = null;	
+		
+		ResultSet results=null;
+		CallableStatement procedure = null;
+		try {			
+			con = Common.getConnection();
+
+			//otherwise, just get the completed ones that were completed later than lastSeen
+			if (!includeBenchmarks) {
+				procedure = con.prepareCall("{CALL GetJobPairsShallowByConfigInJobSpace(?, ?)}");
+
+			} else {
+				procedure = con.prepareCall("{CALL GetJobPairsShallowWithBenchmarksByConfigInJobSpace(?, ?)}");
+
+			}
+			procedure.setInt(1,jobSpaceId);
+			procedure.setInt(2,configId);
+
+			results = procedure.executeQuery();
+			List<JobPair> pairs = new ArrayList<JobPair>();
+			while (results.next()) {
+				JobPair jp=new JobPair();
+				Status s=jp.getStatus();
+				s.setCode(results.getInt("status_code"));
+				jp.setId(results.getInt("job_pairs.id"));
+				jp.setWallclockTime(results.getDouble("wallclock"));
+				jp.setCpuUsage(results.getDouble("cpu"));
+				Solver solver=jp.getSolver();
+				solver.setId(results.getInt("solver_id"));
+				solver.setName(results.getString("solver_name"));
+				Configuration c=jp.getConfiguration();
+				c.setId(results.getInt("config_id"));
+				c.setName(results.getString("config_name"));
+				solver.addConfiguration(c);
+				if (includeBenchmarks) {
+					Benchmark b=jp.getBench();
+					b.setId(results.getInt("bench_id"));
+					b.setName(results.getString("bench_name"));
+				}
+				pairs.add(jp);
+			}
+			if (hierarchy) {
+				List<Space> subspaces=Spaces.getSubSpacesForJob(jobSpaceId, true);
+
+				for (Space s : subspaces) {
+					pairs.addAll(getJobPairsShallowByConfigInJobSpace(s.getId(),configId,false,includeBenchmarks));
+				}
+			}
+			return pairs;
+		}catch (Exception e) {
+			log.error("getJobPairsShallowByConfigInJobSpace says " +e.getMessage(),e);
+		} finally {
+			Common.safeClose(con);
+			Common.safeClose(results);
+			Common.safeClose(procedure);
+		}
+		return null;
+	}
+	/**
+	 * Returns the count of all pairs in a job
+	 * @param jobId
+	 * @return
+	 */
+	public static int getPairCount(int jobId) {
+		Connection con=null;
+		ResultSet results=null;
+		CallableStatement procedure=null;
+		try {
+			con=Common.getConnection();
+			procedure=con.prepareCall("{CALL countPairsForJob(?)}");
+			procedure.setInt(1, jobId);
+			results=procedure.executeQuery();
+			
+			if (results.next()) {
+				return results.getInt("count");
+			}
+		} catch (Exception e) {
+			log.error(e.getMessage(),e);
+		} finally {
+			Common.safeClose(con);
+			Common.safeClose(results);
+			Common.safeClose(procedure);
+
+		}
+		return -1;
+	}
+	
+	/**
+	 * Get next page of the jobs belong to a specific user
+	 * @param startingRecord specifies the number of the entry where should the querry start
+	 * @param recordsPerPage specifies how many records are going to be on one page
+	 * @param isSortedASC specifies whether the sorting is in ascending order
+	 * @param indexOfColumnSortedBy specifies which column the sorting is applied
+	 * @param searchQuery the search query provided by the client
+	 * @param userId Id of the user we are looking for
+	 * @return a list of Jobs belong to the user
+	 * @author Ruoyu Zhang
+	 */
+	public static List<Job> getJobsByUserForNextPage(int startingRecord, int recordsPerPage, boolean isSortedASC, int indexOfColumnSortedBy, String searchQuery, int userId) {
+		return getJobsForNextPage(startingRecord,recordsPerPage, isSortedASC, indexOfColumnSortedBy, searchQuery, userId,"GetNextPageOfUserJobs");
+	}
+	
+	/**
+	 * Get next page of the jobs belong to a space
+	 * @param startingRecord specifies the number of the entry where should the querry start
+	 * @param recordsPerPage specifies how many records are going to be on one page
+	 * @param isSortedASC specifies whether the sorting is in ascending order
+	 * @param indexOfColumnSortedBy specifies which column the sorting is applied
+	 * @param searchQuery the search query provided by the client
+	 * @param spaceId Id of the space we are looking for
+	 * @return a list of Jobs belong to the user
+	 * @author Ruoyu Zhang
+	 */
+	
+	public static List<Job> getJobsForNextPage(int startingRecord, int recordsPerPage, boolean isSortedASC, int indexOfColumnSortedBy, String searchQuery, int spaceId) {
+		return getJobsForNextPage(startingRecord,recordsPerPage, isSortedASC, indexOfColumnSortedBy, searchQuery, spaceId,"GetNextPageOfJobs");
+	}
+
+	/**
+	 * Gets the minimal number of Jobs necessary in order to service the client's
+	 * request for the next page of Jobs in their DataTables object
+	 * 
+	 * @param startingRecord the record to start getting the next page of Jobs from
+	 * @param recordsPerPage how many records to return (i.e. 10, 25, 50, or 100 records)
+	 * @param isSortedASC whether or not the selected column is sorted in ascending or descending order 
+	 * @param indexOfColumnSortedBy the index representing the column that the client has sorted on
+	 * @param searchQuery the search query provided by the client (this is the empty string if no search query was inputed)
+	 * @param id the id of the space or user to get jobs for
+	 * @return a list of 10, 25, 50, or 100 Jobs containing the minimal amount of data necessary
+	 * @author Todd Elvers
+	 */
+	private static List<Job> getJobsForNextPage(int startingRecord, int recordsPerPage, boolean isSortedASC, int indexOfColumnSortedBy, String searchQuery, int id, String procedureName) {
+		Connection con = null;			
+		CallableStatement procedure = null;
+		ResultSet results = null;
+		try {
+			con = Common.getConnection();
+			procedure = con.prepareCall("{CALL "+procedureName+"(?, ?, ?, ?, ?, ?)}");
+			procedure.setInt(1, startingRecord);
+			procedure.setInt(2,	recordsPerPage);
+			procedure.setInt(3, indexOfColumnSortedBy);
+			procedure.setBoolean(4, isSortedASC);
+			procedure.setInt(5, id);
+			procedure.setString(6, searchQuery);
+
+			 results = procedure.executeQuery();
+			List<Job> jobs = new LinkedList<Job>();
+
+			while(results.next()){
+
+				// Grab the relevant job pair statistics; this prevents a secondary set of queries
+				// to the database in RESTHelpers.java
+				HashMap<String, Integer> liteJobPairStats = new HashMap<String, Integer>();
+				liteJobPairStats.put("totalPairs", results.getInt("totalPairs"));
+				liteJobPairStats.put("completePairs", results.getInt("completePairs"));
+				liteJobPairStats.put("pendingPairs", results.getInt("pendingPairs"));
+				liteJobPairStats.put("errorPairs", results.getInt("errorPairs"));
+
+				Integer completionPercentage = Math.round(100*(float)(results.getInt("completePairs"))/((float)results.getInt("totalPairs")));
+				liteJobPairStats.put("completionPercentage", completionPercentage);
+
+				Integer errorPercentage = Math.round(100*(float)(results.getInt("errorPairs"))/((float)results.getInt("totalPairs")));
+				liteJobPairStats.put("errorPercentage", errorPercentage);
+
+				Job j = new Job();
+				j.setId(results.getInt("id"));
+				j.setUserId(results.getInt("user_id"));
+				j.setName(results.getString("name"));	
+				j.setUserId(results.getInt("user_id"));
+				if (results.getBoolean("deleted")) {
+					j.setName(j.getName()+" (deleted)");
+				}
+				j.setDeleted(results.getBoolean("deleted"));
+				j.setDescription(results.getString("description"));				
+				j.setCreateTime(results.getTimestamp("created"));
+
+				j.setLiteJobPairStats(liteJobPairStats);
+				jobs.add(j);		
+			}	
+			return jobs;
+		} catch (Exception e){			
+			log.error("getJobsForNextPageSays " + e.getMessage(), e);
+		} finally {
+			Common.safeClose(con);
+			Common.safeClose(procedure);
+			Common.safeClose(results);
+		}
+
+		return null;
+	}
+
+	/**Gets the minimal number of Jobs necessary in order to service the client's 
+	 * request for the next page of Users in their DataTables object
+	 * 
+	 * @param startingRecord the record to start getting the next page of Jobs from
+	 * @param recordesPerpage how many records to return (i.e. 10, 25, 50, or 100 records)
+	 * @param isSortedASC whether or not the selected column is sorted in ascending or descending order 
+	 * @param indexOfColumnSortedBy the index representing the column that the client has sorted on
+	 * @param searchQuery the search query provided by the client (this is the empty string if no search query was inputed)	 
+	 * 
+	 * @return a list of 10, 25, 50, or 100 Users containing the minimal amount of data necessary
+	 * @author Wyatt Kaiser
+	 **/
+	public static List<Job> getJobsForNextPageAdmin(int startingRecord, int recordsPerPage, boolean isSortedASC, int indexOfColumnSortedBy, String searchQuery) {
+		Connection con = null;			
+		CallableStatement procedure= null;
+		ResultSet results=null;
+		try {
+			con = Common.getConnection();
+			
+			procedure = con.prepareCall("{CALL GetNextPageOfAllJobs(?, ?, ?, ?, ?)}");
+			procedure.setInt(1, startingRecord);
+			procedure.setInt(2,	recordsPerPage);
+			procedure.setInt(3, indexOfColumnSortedBy);
+			procedure.setBoolean(4, isSortedASC);
+			procedure.setString(5, searchQuery);
+			results = procedure.executeQuery();
+			
+			List<Job> jobs = new LinkedList<Job>();
+			
+			while(results.next()){
+
+				if (results.getString("status").equals("incomplete")) {
+					// Grab the relevant job pair statistics; this prevents a secondary set of queries
+					// to the database in RESTHelpers.java
+					HashMap<String, Integer> liteJobPairStats = new HashMap<String, Integer>();
+					liteJobPairStats.put("totalPairs", results.getInt("totalPairs"));
+					liteJobPairStats.put("completePairs", results.getInt("completePairs"));
+					liteJobPairStats.put("pendingPairs", results.getInt("pendingPairs"));
+					liteJobPairStats.put("errorPairs", results.getInt("errorPairs"));
+	
+					Integer completionPercentage = Math.round(100*(float)(results.getInt("completePairs"))/((float)results.getInt("totalPairs")));
+					liteJobPairStats.put("completionPercentage", completionPercentage);
+	
+					Integer errorPercentage = Math.round(100*(float)(results.getInt("errorPairs"))/((float)results.getInt("totalPairs")));
+					liteJobPairStats.put("errorPercentage", errorPercentage);
+	
+					Job j = new Job();
+					j.setId(results.getInt("id"));
+					j.setPrimarySpace(results.getInt("primary_space"));
+					j.setUserId(results.getInt("user_id"));
+					j.setName(results.getString("name"));	
+					if (results.getBoolean("deleted")) {
+						j.setName(j.getName()+" (deleted)");
+					}
+					j.setDescription(results.getString("description"));	
+
+					j.setCreateTime(results.getTimestamp("created"));
+					j.setLiteJobPairStats(liteJobPairStats);
+					jobs.add(j);	
+				}
+				
+							
+			}	
+			
+			return jobs;
+		} catch (Exception e){			
+			log.error("GetNextPageOfRunningJobsAdmin says " + e.getMessage(), e);
+		} finally {
+			Common.safeClose(con);
+			Common.safeClose(results);
+			Common.safeClose(procedure);
+		}
+		
+		return null;
+	}
+	
+    
+	/**
+	 * Attempts to retrieve cached SolverStats objects from the database. Returns
+	 * an empty list if the stats have not already been cached.
+	 * @param jobSpaceId The ID of the root job space for the stats
+	 * @return A list of the relevant SolverStats objects in this space
+	 * @author Eric Burns
+	 */
+	
+	public static List<SolverStats> getCachedJobStatsInJobSpaceHierarchy(int jobSpaceId) {
+		Connection con=null;
+		CallableStatement procedure=null;
+		ResultSet results=null;
+		
+		try {
+			con=Common.getConnection();
+			procedure=con.prepareCall("{CALL GetJobStatsInJobSpace(?)}");
+			procedure.setInt(1,jobSpaceId);
+			results=procedure.executeQuery();
+			List<SolverStats> stats=new ArrayList<SolverStats>();
+			while (results.next()) {
+				SolverStats s=new SolverStats();
+				s.setCompleteJobPairs(results.getInt("complete"));
+				s.setIncompleteJobPairs(results.getInt("failed")); //we only store things in the stats table when the job is totally done
+				s.setWallTime(results.getDouble("wallclock"));
+				s.setCpuTime(results.getDouble("cpu"));
+				s.setFailedJobPairs(results.getInt("failed"));
+				s.setIncorrectJobPairs(results.getInt("incorrect"));
+				s.setCorrectJobPairs(results.getInt("correct"));
+				s.setResourceOutJobPairs(results.getInt("resource_out"));
+				Solver solver=new Solver();
+				solver.setName(results.getString("solver.name"));
+				solver.setId(results.getInt("solver.id"));
+				Configuration c=new Configuration();
+				c.setName(results.getString("config.name"));
+				c.setId(results.getInt("config.id"));
+				solver.addConfiguration(c);
+				s.setSolver(solver);
+				s.setConfiguration(c);
+				stats.add(s);
+			}
+			return stats;
+		} catch (Exception e) {
+			log.error("getJobStatsInJobSpaceHierarchy says "+e.getMessage(),e);
+		} finally {
+			Common.safeClose(con);
+			Common.safeClose(procedure);
+			Common.safeClose(results);
+		}
+		return null;
+	}
+	
+	/**
+	 * Gets all job pairs for the given job that have been completed after a given point and also
+	 * populates its resource TOs.
+	 * @param jobId The id of the job to get pairs for
+	 * @param since The completed ID after which to get all jobs
+	 * @return A list of job pair objects representing all job pairs completed after "since" for a given job
+	 * @author Eric Burns
+	 */
+	
+	public static List<JobPair> getNewCompletedPairsDetailed(int jobId, int since) {
+		Connection con = null;	
+		
+		ResultSet results=null;
+		CallableStatement procedure = null;
+		try {			
+			con = Common.getConnection();	
+			
+			log.info("getting detailed pairs for job " + jobId );
+			
+			 procedure = con.prepareCall("{CALL GetNewCompletedJobPairsByJob(?, ?)}");
+			procedure.setInt(1, jobId);
+			procedure.setInt(2,since);
+			results = procedure.executeQuery();
+			List<JobPair> pairs= getPairsDetailed(jobId,con,results,true);
+			HashMap<Integer,Properties> props=Jobs.getNewJobAttributes(con,jobId,since);
+			
+			for (Integer i =0; i < pairs.size(); i++){
+				JobPair jp = pairs.get(i);
+				if (props.containsKey(jp.getId())) {
+					jp.setAttributes(props.get(jp.getId()));
+				} else {
+					log.debug("forced to get attributes for a single job pair");
+					jp.setAttributes(JobPairs.getAttributes(jp.getId()));
+				}
+			}
+			return pairs;
+		} catch (Exception e) {
+			log.error("getNewCompletedPairsDetailed says "+e.getMessage(),e);
+		} finally {
+			Common.safeClose(con);
+			Common.safeClose(results);
+			Common.safeClose(procedure);
+		}
+		return null;
+	}
+	
+	/**
+	 * For a given job, gets every job pair with the minimal amount of information required
+	 * to find the job pair output on disk
+	 * @param jobId The ID of the job to get pairs for
+	 * @param since Only gets pairs that were finished after "completion ID"
+	 * @return A list of JobPair objects
+	 */
+	public static List<JobPair> getNewCompletedPairsShallow(int jobId, int since) {
+		Connection con = null;	
+		
+		ResultSet results=null;
+		CallableStatement procedure = null;
+		try {			
+			con = Common.getConnection();	
+			log.debug("getting shallow pairs for job " + jobId );
+			//otherwise, just get the completed ones that were completed later than lastSeen
+			procedure = con.prepareCall("{CALL GetNewJobPairFilePathInfoByJob(?, ?)}");
+			procedure.setInt(1, jobId);
+			procedure.setInt(2,since);
+			results = procedure.executeQuery();
+			List<JobPair> pairs=new ArrayList<JobPair>();	
+			while (results.next()) {
+				JobPair pair=new JobPair();
+				pair.setJobId(jobId);
+				pair.setId(results.getInt("id"));
+				pair.setPath(results.getString("path"));
+				pair.getSolver().setName(results.getString("solver_name"));
+				pair.getConfiguration().setName(results.getString("config_name"));
+				pair.getBench().setName(results.getString("bench_name"));
+				pair.setCompletionId(results.getInt("completion_id"));
+				pairs.add(pair);
+			}
+			return pairs;
+		} catch (Exception e) {
+			log.error("getNewCompletedPairsDetailed says "+e.getMessage(),e);
+		} finally {
+			Common.safeClose(con);
+			Common.safeClose(results);
+			Common.safeClose(procedure);
+		}
+		return null;
+	}
+	
+	/**
+	 * Gets attributes for all pairs with completion IDs greater than completionId
+	 * @param con The open connection to make the query on
+	 * @param jobId The ID of the job in question
+	 * @param completionId The completion ID after which the pairs are relevant
+	 * @return A HashMap mapping job pair IDs to attributes
+	 * @author Eric Burns
+	 */
+	
+	protected static HashMap<Integer,Properties> getNewJobAttributes(Connection con, int jobId,Integer completionId) {
+		CallableStatement procedure = null;
+		ResultSet results = null;
+		log.debug("Getting all new attributes for job with ID = "+jobId);
+		 try {
+			procedure=con.prepareCall("{CALL GetNewJobAttrs(?, ?)}");
+			procedure.setInt(1,jobId);
+			procedure.setInt(2,completionId);
+			results = procedure.executeQuery();
+			return processAttrResults(results);
+		} catch (Exception e) {
+			log.error("getNewJobAttrs says "+e.getMessage(),e);
+		} finally {
+			Common.safeClose(results);
+			Common.safeClose(procedure);
+		}
+		return null;
+	}
+
+	/**
+	 * Gets all attributes for every job pair associated with the given job completed after "completionId"
+	 * @param jobId The ID of the job in question
+	 * @param completionId The completion ID after which the pairs are relevant
+	 * @return A HashMap mapping integer job-pair IDs to Properties objects representing
+	 * their attributes
+	 * @author Eric Burns
+	 */
+	public static HashMap<Integer,Properties> getNewJobAttributes(int jobId, int completionId) {
+		Connection con=null;
+		try {
+			con=Common.getConnection();
+			return getNewJobAttributes(con,jobId, completionId);
+		} catch (Exception e) {
+			log.error("getJobAttributes says "+e.getMessage(),e);
+		} finally {
+			Common.safeClose(con);
+		}
+		return null;
+	}
+
+	/**
+	 * Gets all job pairs for the given job non-recursively (simple version)
+	 * (Worker node, benchmark and solver will NOT be populated)
+	 * only populates status code id, bench id and config id
+	 * @param con The connection to make the query on 
+	 * @param jobId The id of the job to get pairs for
+	 * @return A list of job pair objects that belong to the given job.
+	 * @author Julio Cervantes
+	 */
+	protected static List<JobPair> getPairsSimple(Connection con, int jobId) throws Exception {			
+		CallableStatement procedure = null;
+		ResultSet results = null;
+		
+		 try {
+			procedure = con.prepareCall("{CALL GetJobPairsByJobSimple(?)}");
+			procedure.setInt(1, jobId);					
+			 results = procedure.executeQuery();
+			List<JobPair> returnList = new LinkedList<JobPair>();
+
+			while(results.next()){
+			    JobPair jp = new JobPair();
+			    
+			    jp.getStatus().setCode(results.getInt("status_code"));
+			    jp.getBench().setId(results.getInt("bench_id"));
+			    jp.getConfiguration().setId(results.getInt("config_id"));
+			    returnList.add(jp);
+			}			
+			Common.safeClose(results);
+			return returnList;
+		} catch (Exception e) {
+			log.error("getPairsSimple says "+e.getMessage(),e);
+		} finally {
+			Common.safeClose(results);
+			Common.safeClose(procedure);
+			
+		}
+		 return null;
+	}
+
+	/**
+	 * Gets all job pairs for the given job non-recursively (simple version to test job xml bug)
+	 * (Worker node, status, benchmark and solver will NOT be populated) 
+	 * only populates status code id, bench id and config id
+	 * @param jobId The id of the job to get pairs for
+	 * @return A list of job pair objects that belong to the given job.
+	 * @author Julio Cervantes
+	 */
+	public static List<JobPair> getPairsSimple (int jobId) {
+		Connection con = null;			
+		try {			
+			con = Common.getConnection();			
+			return getPairsSimple(con,jobId);
+		} catch (Exception e){			
+			log.error(e.getMessage(), e);		
+		} finally {
+			Common.safeClose(con);
+		}
+
+		return null;		
+	}
+	
+	
+	/**
+	 * Gets all job pairs for the given job non-recursively
+	 * (Worker node, benchmark and solver will NOT be populated)
+	 * @param con The connection to make the query on 
+	 * @param jobId The id of the job to get pairs for
+	 * @return A list of job pair objects that belong to the given job.
+	 * @author Tyler Jensen
+	 */
+	protected static List<JobPair> getPairs(Connection con, int jobId) throws Exception {			
+		CallableStatement procedure = null;
+		ResultSet results = null;
+		
+		 try {
+			procedure = con.prepareCall("{CALL GetJobPairsByJob(?)}");
+			procedure.setInt(1, jobId);					
+			 results = procedure.executeQuery();
+			List<JobPair> returnList = new LinkedList<JobPair>();
+
+			while(results.next()){
+				JobPair jp = JobPairs.resultToPair(results);
+				jp.getNode().setId(results.getInt("node_id"));
+				jp.getStatus().setCode(results.getInt("status_code"));
+				jp.getBench().setId(results.getInt("bench_id"));
+				jp.getSolver().getConfigurations().add(new Configuration(results.getInt("config_id")));
+				returnList.add(jp);
+			}			
+			Common.safeClose(results);
+			return returnList;
+		} catch (Exception e) {
+			log.error("getPairs says "+e.getMessage(),e);
+		} finally {
+			Common.safeClose(results);
+			Common.safeClose(procedure);
+			
+		}
+		 return null;
+	}
+
+	/**
+	 * Gets all job pairs for the given job non-recursively 
+	 * (Worker node, status, benchmark and solver will NOT be populated) 
+	 * @param jobId The id of the job to get pairs for
+	 * @return A list of job pair objects that belong to the given job.
+	 * @author Tyler Jensen
+	 */
+	public static List<JobPair> getPairs (int jobId) {
+		Connection con = null;			
+		try {			
+			con = Common.getConnection();			
+			return getPairs(con,jobId);
+		} catch (Exception e){			
+			log.error(e.getMessage(), e);		
+		} finally {
+			Common.safeClose(con);
+		}
+
+		return null;		
+	}
+
+	/**
+	 * Gets all job pairs for the given job and also populates its used resource TOs 
+	 * (Worker node, status, benchmark and solver WILL be populated) 
+	 * @param jobId The id of the job to get pairs for
+	 * @param since The completion ID to get all the pairs after. If null, gets all pairs
+	 * @return A list of job pair objects that belong to the given job.
+	 * @author Eric Burns
+	 */
+	
+	public static List<JobPair> getPairsDetailed(int jobId) {
+		Connection con = null;	
+		ResultSet results=null;
+		CallableStatement procedure = null;
+		try {			
+			con = Common.getConnection();	
+			
+			log.info("getting detailed pairs for job " + jobId );
+			
+			procedure = con.prepareCall("{CALL GetJobPairsByJob(?)}");
+			procedure.setInt(1, jobId);
+			results = procedure.executeQuery();
+			List<JobPair> pairs= getPairsDetailed(jobId,con,results,false);
+			HashMap<Integer,Properties> props=Jobs.getJobAttributes(con,jobId);
+			for (Integer i =0; i < pairs.size(); i++){
+				JobPair jp = pairs.get(i);
+				if (props.containsKey(jp.getId())) {
+					log.debug("got attributes for a pair");
+					jp.setAttributes(props.get(jp.getId()));
+				} else {
+					log.debug("forced to get attributes for a single pair");
+					jp.setAttributes(JobPairs.getAttributes(jp.getId()));
+				}
+			}
+			return pairs;
+		} catch (Exception e) {
+			log.error("Get Pairs Detailed says "+e.getMessage(),e);
+		} finally {
+			Common.safeClose(con);
+			Common.safeClose(results);
+			Common.safeClose(procedure);
+		}
+		return null;
+	}
+
+	/**
+	 * Gets either all job pairs for the given job and also populates its used resource TOs or
+	 * only the job pairs that have been completed after the argument "since"
+	 * (Worker node, status, benchmark and solver WILL be populated) 
+	 * @param jobId The id of the job to get pairs for
+	 * @param since The completion ID to get all the pairs after. If null, gets all pairs
+	 * @return A list of job pair objects that belong to the given job.
+	 * @author Tyler Jensen, Benton Mccune, Eric Burns
+	 */
+	private static List<JobPair> getPairsDetailed(int jobId, Connection con,ResultSet results, boolean getCompletionId) {
+		log.debug("starting the getPairsDetailed function");
+		try {			
+			List<JobPair> returnList = new ArrayList<JobPair>();
+			
+			//instead of setting up the solvers, configs, etc. every time, we just set them
+			//up once and then save them
+			Hashtable<Integer,Solver> discoveredSolvers=new Hashtable<Integer,Solver>();
+			Hashtable<Integer,Configuration> discoveredConfigs=new Hashtable<Integer,Configuration>();
+			Hashtable<Integer,Benchmark> discoveredBenchmarks=new Hashtable<Integer,Benchmark>();
+			Hashtable <Integer, WorkerNode> discoveredNodes = new Hashtable<Integer, WorkerNode>();
+			int curNode,curBench,curConfig, curSolver;
+			while(results.next()){
+				JobPair jp = JobPairs.resultToPair(results);
+				
+				Status s = new Status();
+				s.setCode(results.getInt("status_code"));
+				
+				jp.setStatus(s);
+				
+				//set the completion ID if it exists-- it only exists if we are getting new job pairs
+				if (getCompletionId) {
+					jp.setCompletionId(results.getInt("complete.completion_id"));
+				}
+				jp.setJobSpaceName(results.getString("jobSpace.name"));
+				returnList.add(jp);
+				curNode=results.getInt("node_id");
+				curBench=results.getInt("bench_id");
+				curConfig=results.getInt("config_id");
+				curSolver=results.getInt("config.solver_id");
+				if (!discoveredSolvers.containsKey(curSolver)) {
+					Solver solver= Solvers.resultToSolver(results,"solver");				
+					jp.setSolver(solver);
+					discoveredSolvers.put(curSolver, solver);
+				}
+				jp.setSolver(discoveredSolvers.get(curSolver));
+				
+				if (!discoveredBenchmarks.containsKey(curBench)) {
+					Benchmark b= Benchmarks.resultToBenchmark(results, "bench");
+					jp.setBench(b);
+					discoveredBenchmarks.put(curBench,b);
+				}
+				jp.setBench(discoveredBenchmarks.get(curBench));
+
+				if (!discoveredConfigs.containsKey(curConfig)) {
+					Configuration c=new Configuration();
+					c.setId(results.getInt("config.id"));			
+					c.setName(results.getString("config.name"));			
+					c.setSolverId(results.getInt("config.solver_id"));
+					c.setDescription(results.getString("config.description"));
+					discoveredConfigs.put(curConfig,c);
+				}
+				jp.setConfiguration(discoveredConfigs.get(curConfig));
+				jp.getSolver().addConfiguration(discoveredConfigs.get(curConfig));
+				if (!discoveredNodes.containsKey(curNode)) {
+					WorkerNode node=new WorkerNode();
+					node.setName(results.getString("node.name"));
+					node.setId(results.getInt("node.id"));
+					node.setStatus(results.getString("node.status"));
+					discoveredNodes.put(curNode,node);
+				}
+				jp.setNode(discoveredNodes.get(curNode));
+			}
+			log.info("returning "+ returnList.size()+ " detailed pairs for job " + jobId );
+			return returnList;	
+			
+		} catch (Exception e){			
+			log.error("getPairsDetailed for job " + jobId + " says " + e.getMessage(), e);		
+		}
+
+		return null;		
+	}
+	
+	private static String getPairString(JobPair pair) {
+		StringBuilder sb=new StringBuilder();
+		sb.append(pair.getJobId());
+		sb.append(sqlDelimiter);
+		sb.append(pair.getBench().getId());
+		sb.append(sqlDelimiter);
+		sb.append(pair.getSolver().getConfigurations().get(0).getId());
+		sb.append(sqlDelimiter);
+		sb.append(pair.getStatus().getCode().getVal());
+		sb.append(sqlDelimiter);
+		sb.append(pair.getCpuTimeout());
+		sb.append(sqlDelimiter);
+		sb.append(pair.getWallclockTimeout());
+		sb.append(sqlDelimiter);
+		sb.append(pair.getPath());
+		sb.append(sqlDelimiter);
+		sb.append(pair.getJobSpaceId());
+		sb.append(sqlDelimiter);
+		sb.append(pair.getSolver().getName());
+		sb.append(sqlDelimiter);
+		sb.append(pair.getBench().getName());
+		sb.append(sqlDelimiter);
+		sb.append(pair.getSolver().getConfigurations().get(0).getName());
+		sb.append(sqlDelimiter);
+		sb.append(pair.getSolver().getId());
+		sb.append(sqlDelimiter);
+		sb.append("\n");
+		return sb.toString();
+	}
+	
+	/**
+	 * Counts the pairs that would be rerun if the user decided to rerun all timeless pairs
+	 * @param jobId The id of the job to count for
+	 * @return The count on success or -1 on failure
+	 */
+	
+	public static int countTimelessPairs(int jobId) {
+		int c1 = Jobs.countTimelessPairsByStatus(jobId, StatusCode.STATUS_COMPLETE.getVal());
+		int c2 = Jobs.countTimelessPairsByStatus(jobId, StatusCode.EXCEED_CPU.getVal());
+		int c3 = Jobs.countTimelessPairsByStatus(jobId, StatusCode.EXCEED_FILE_WRITE.getVal());
+		int c4 = Jobs.countTimelessPairsByStatus(jobId, StatusCode.EXCEED_MEM.getVal());
+		int c5 = Jobs.countTimelessPairsByStatus(jobId, StatusCode.EXCEED_RUNTIME.getVal());
+		 
+		//on failure
+		if (c1==-1 || c2==-1 || c3==-1 || c4==-1 || c5==-5) {
+			return -1;
+		}
+		
+		return c1+c2+c3+c4+c5;
+	}
+	
+	/**
+	 * Sets job pairs with wallclock time 0 back to pending. Only pairs that are 
+	 * complete or had a resource out are reset
+	 * @param jobId
+	 * @return True on success and false otherwise
+	 */
+	
+	public static boolean setTimelessPairsToPending(int jobId) {
+		boolean success=true;
+		//only continue if we could actually clear the job stats
+		success=success  && setTimelessPairsToPending(jobId,StatusCode.STATUS_COMPLETE.getVal());
+		success=success  && setTimelessPairsToPending(jobId,StatusCode.EXCEED_CPU.getVal());
+		success=success  && setTimelessPairsToPending(jobId,StatusCode.EXCEED_FILE_WRITE.getVal());
+		success=success  && setTimelessPairsToPending(jobId,StatusCode.EXCEED_MEM.getVal());
+		success=success  && setTimelessPairsToPending(jobId,StatusCode.EXCEED_RUNTIME.getVal());
+		
+		// the cache must be cleared AFTER changing the pair status codes!
+		success=success && Jobs.removeCachedJobStats(jobId);
+		return success;
+	}
+	
+	/**
+	 * Sets all the job pairs of a given status code and job to pending if their cpu or wallclock
+	 * time is 0. Used to rerun pairs that didn't work in an initial job run
+	 * @param jobId The id of the job in question
+	 * @param statusCode The status code of pairs that should be rerun
+	 * @return true on success and false otherwise
+	 * @author Eric Burns
+	 */
+	private static boolean setTimelessPairsToPending(int jobId, int statusCode) {
+		Connection con=null;
+		CallableStatement procedure=null;
+		try {
+			con=Common.getConnection();
+			procedure=con.prepareCall("{CALL RemoveTimelessPairsOfStatusFromComplete(?,?)}");
+			procedure.setInt(1, jobId);
+			procedure.setInt(2, statusCode);
+			procedure.executeUpdate();
+			
+			procedure=con.prepareCall("{CALL SetTimelessPairsToStatus(?,?,?)}");
+			procedure.setInt(1,jobId);
+			procedure.setInt(2,StatusCode.STATUS_PENDING_SUBMIT.getVal());
+			procedure.setInt(3,statusCode);
+			procedure.executeUpdate();
+			return true;
+		} catch (Exception e) {
+			log.error("setTimelessPairsToPending says "+e.getMessage(),e);
+		} finally {
+			Common.safeClose(con);
+			Common.safeClose(procedure);
+		}
+		return false;
+	} 
+	
+	
+	/**
+	 * Sets all the job pairs of a given status code and job to pending. Used to rerun
+	 * pairs that didn't work in an initial job run
+	 * @param jobId The id of the job in question
+	 * @param statusCode The status code of pairs that should be rerun
+	 * @return true on success and false otherwise
+	 * @author Eric Burns
+	 */
+	public static boolean setPairsToPending(int jobId, int statusCode) {
+		Connection con=null;
+		CallableStatement procedure=null;
+		try {
+			con=Common.getConnection();
+			procedure=con.prepareCall("{CALL RemovePairsOfStatusFromComplete(?,?)}");
+			procedure.setInt(1, jobId);
+			procedure.setInt(2, statusCode);
+			procedure.executeUpdate();
+			procedure=con.prepareCall("{CALL SetPairsOfStatusToStatus(?,?,?)}");
+			procedure.setInt(1,jobId);
+			procedure.setInt(2,StatusCode.STATUS_PENDING_SUBMIT.getVal());
+			procedure.setInt(3,statusCode);
+			procedure.executeUpdate();
+			
+			// the cache must be cleared AFTER changing the pair status codes!
+			boolean success=Jobs.removeCachedJobStats(jobId);
+
+			return success;
+		} catch (Exception e) {
+			log.error("setPairsToPending says "+e.getMessage(),e);
+		} finally {
+			Common.safeClose(con);
+			Common.safeClose(procedure);
+		}
+		return false;
+	} 
+		
+	/**
+	 * Gets all job pairs that are pending or were rejected (up to limit) for the given job and also populates its used resource TOs 
+	 * (Worker node, status, benchmark and solver WILL be populated)
+	 * @param con The connection to make the query on 
+	 * @param jobId The id of the job to get pairs for
+	 * @return A list of job pair objects that belong to the given job.
+	 * @author TBebnton
+	 */
+	protected static List<JobPair> getPendingPairsDetailed(Connection con, int jobId) throws Exception {	
+
+		CallableStatement procedure = null;
+		ResultSet results = null;
+		 try {
+			procedure = con.prepareCall("{CALL GetPendingJobPairsByJob(?)}");
+			procedure.setInt(1, jobId);					
+			results = procedure.executeQuery();
+			List<JobPair> returnList = new LinkedList<JobPair>();
+			//we map ID's to  primitives so we don't need to query the database repeatedly for them
+			HashMap<Integer, Solver> solvers=new HashMap<Integer,Solver>();
+			HashMap<Integer,Configuration> configs=new HashMap<Integer,Configuration>();
+			HashMap<Integer,WorkerNode> nodes=new HashMap<Integer,WorkerNode>();
+			HashMap<Integer,Benchmark> benchmarks=new HashMap<Integer,Benchmark>();
+			while(results.next()){
+				JobPair jp = JobPairs.resultToPair(results);
+				int nodeId=results.getInt("node_id");
+				if (!nodes.containsKey(nodeId)) {
+					nodes.put(nodeId, Cluster.getNodeDetails(nodeId));
+				}
+				jp.setNode(nodes.get(nodeId));	
+				//we need to check to see if the benchId and configId are null, since they might
+				//have been deleted while the the job is still pending
+				Integer benchId=results.getInt("bench_id");
+				if (benchId!=null) {
+					if (!benchmarks.containsKey(benchId)) {
+						benchmarks.put(benchId,Benchmarks.get(benchId));
+					}
+					
+					jp.setBench(benchmarks.get(benchId));
+				}
+				Integer configId=results.getInt("config_id");
+				if (configId!=null) {
+					if (!configs.containsKey(configId)) {
+						solvers.put(configId, Solvers.getSolverByConfig(configId, false));
+						configs.put(configId, Solvers.getConfiguration(configId));	
+					}
+					jp.setSolver(solvers.get(configId));
+					jp.setConfiguration(configs.get(configId));
+					
+				}
+				
+				Status s = new Status();
+
+				s.setCode(results.getInt("status_code"));
+				jp.setStatus(s);
+				jp.setAttributes(JobPairs.getAttributes(con, jp.getId()));
+				returnList.add(jp);
+			}			
+
+			Common.safeClose(results);
+			return returnList;
+		} catch (Exception e) {
+			log.error("getPendingPairsDetailed says "+e.getMessage(),e);
+		} finally {
+			Common.safeClose(results);
+			Common.safeClose(procedure);
+		} 
+		return null;
+	}	
+	
+	/**
+	 * Gets all job pairs that are pending or were rejected (up to limit) for the given job and also populates its used resource TOs 
+	 * (Worker node, status, benchmark and solver WILL be populated) 
+	 * @param jobId The id of the job to get pairs for
+	 * @return A list of job pair objects that belong to the given job.
+	 * @author Benton McCune
+	 */
+	public static List<JobPair> getPendingPairsDetailed(int jobId) {
+		Connection con = null;			
+
+		try {			
+			con = Common.getConnection();		
+			return getPendingPairsDetailed(con, jobId);
+		} catch (Exception e){			
+			log.error("getPendingPairsDetailed for job " + jobId + " says " + e.getMessage(), e);		
+		} finally {
+			Common.safeClose(con);
+		}
+
+		return null;		
+	}
+		
+	
+	/**
+	 * Gets all job pairs that are  running for the given job
+	 * @param con The connection to make the query on 
+	 * @param jobId The id of the job to get pairs for
+	 * @return A list of job pair objects that belong to the given job.
+	 * @author Wyatt Kaiser
+	 */
+	protected static List<JobPair> getRunningPairs(Connection con, int jobId) throws Exception {	
+
+		CallableStatement procedure = null;
+		ResultSet results = null;
+		 try {
+			procedure = con.prepareCall("{CALL GetRunningJobPairsByJob(?)}");
+			procedure.setInt(1, jobId);					
+			results = procedure.executeQuery();
+			List<JobPair> returnList = new LinkedList<JobPair>();
+			//we map ID's to  primitives so we don't need to query the database repeatedly for them
+			//HashMap<Integer, Solver> solvers=new HashMap<Integer,Solver>();
+			//HashMap<Integer,Configuration> configs=new HashMap<Integer,Configuration>();
+			HashMap<Integer,WorkerNode> nodes=new HashMap<Integer,WorkerNode>();
+			HashMap<Integer,Benchmark> benchmarks=new HashMap<Integer,Benchmark>();
+			
+			while(results.next()){
+				JobPair jp = JobPairs.resultToPair(results);
+				int nodeId=results.getInt("node_id");
+				if (!nodes.containsKey(nodeId)) {
+					nodes.put(nodeId,Cluster.getNodeDetails(nodeId));
+				}
+				jp.setNode(nodes.get(nodeId));	
+				int benchId=results.getInt("bench_id");
+				if (!benchmarks.containsKey(benchId)) {
+					benchmarks.put(benchId,Benchmarks.get(benchId));
+				}
+				/*jp.setBench(benchmarks.get(benchId));
+				int configId=results.getInt("configId");
+				if (!configs.containsKey(configId)) {
+					configs.put(configId, Solvers.getConfiguration(configId));
+					solvers.put(configId, Solvers.getSolverByConfig(configId,false));
+				}
+				jp.setSolver(solvers.get(configId));
+				jp.setConfiguration(configs.get(configId));
+				*/
+				
+				Status s = new Status();
+
+				s.setCode(results.getInt("status_code"));
+				jp.setStatus(s);
+				returnList.add(jp);
+			}			
+
+			Common.safeClose(results);
+			return returnList;
+		} catch (Exception e) {
+			log.error("getRunningPairs says " + e.getMessage(),e);
+		} finally {
+			Common.safeClose(results);
+			Common.safeClose(procedure);
+		}
+		return null;
+	}
+	
+	
+	/**
+	 * Gets all job pairs that are running for the given job 
+	 * @param jobId The id of the job to get pairs for
+	 * @return A list of job pair objects that are running.
+	 * @author Wyatt Kaiser
+	 */
+	public static List<JobPair> getRunningPairs(int jobId) {
+		Connection con = null;			
+
+		try {			
+			con = Common.getConnection();	
+			return Jobs.getRunningPairs(con, jobId);
+		} catch (Exception e){			
+			log.error("getRunningPairsDetailed for queue " + jobId + " says " + e.getMessage(), e);		
+		} finally {
+			Common.safeClose(con);
+		}
+
+		return null;		
+	}
+
+	
+	
+	
+	
+	/**
+	 * Invalidates every type of cache related to this job (useful when deleting a job)
+	 * Includes job output, job CSV with and without IDs, and pair output
+	 * @param jobId The ID of the job for which to delete all associated cache entreis
+	 */
+	public static void invalidateAndDeleteJobRelatedCaches(int jobId) {
+		//Cache.invalidateAndDeleteCache(jobId, CacheType.CACHE_JOB_OUTPUT);
+		//Cache.invalidateAndDeleteCache(jobId, CacheType.CACHE_JOB_CSV);
+		//Cache.invalidateAndDeleteCache(jobId, CacheType.CACHE_JOB_CSV_NO_IDS);
+		//List<JobPair> pairs = Jobs.getPairs(jobId);
+		//for (JobPair pair : pairs) {
+			//Cache.invalidateAndDeleteCache(pair.getId(), CacheType.CACHE_JOB_PAIR);
+		//}
+	}
+	
+	
+	
+	
+	/**
+	 * Returns the count of pairs with the given status code in the given job where either
+	 * cpu or wallclock is 0
+	 * @param jobId
+	 * @param statusCode
+	 * @return The count or -1 on failure
+	 */
+	private static int countTimelessPairsByStatus(int jobId, int statusCode) {
+		Connection con=null;
+		CallableStatement procedure=null;
+		ResultSet results=null;
+		try {
+			con=Common.getConnection();
+			procedure=con.prepareCall("{CALL CountTimelessPairsByStatusByJob(?,?)}");
+			procedure.setInt(1,jobId);
+			procedure.setInt(2,statusCode);
+			results=procedure.executeQuery();
+			if (results.next()) {
+				return results.getInt("count");
+			}
+		} catch (Exception e) {
+			log.error("countTimelessPairsByStatus says "+e.getMessage(),e);
+		} finally {
+			Common.safeClose(con);
+			Common.safeClose(procedure);
+			Common.safeClose(results);
+		}
+		
+		return -1;
+	}
+	
+	/**
+	 * Returns the count of pairs with the given status code in the given job
+	 * @param jobId
+	 * @param statusCode
+	 * @return The count or -1 on failure
+	 */
+	public static int countPairsByStatus(int jobId, int statusCode) {
+		Connection con=null;
+		CallableStatement procedure=null;
+		ResultSet results=null;
+		try {
+			con=Common.getConnection();
+			procedure=con.prepareCall("{CALL CountPairsByStatusByJob(?,?)}");
+			procedure.setInt(1,jobId);
+			procedure.setInt(2,statusCode);
+			results=procedure.executeQuery();
+			if (results.next()) {
+				return results.getInt("count");
+			}
+		} catch (Exception e) {
+			log.error("countPairsByStatus says "+e.getMessage(),e);
+		} finally {
+			Common.safeClose(con);
+			Common.safeClose(procedure);
+			Common.safeClose(results);
+		}
+		
+		return -1;
+	}
+	
+	
+	public static int CountProcessingPairsByJob(int jobId) {
+		return countPairsByStatus(jobId,StatusCode.STATUS_PROCESSING.getVal());
+	
+	}
+	/**
+	 * Returns whether the given job has any pairs that are currently waiting
+	 * to be re post processed.
+	 * @param jobId The ID of the job ot check
+	 * @return True / false as expected, and null on error 
+	 */
+	public static Boolean hasProcessingPairs(int jobId) {
+		int count=CountProcessingPairsByJob(jobId);
+		if (count<0) {
+			return null;
+		}
+		return count>0;
+	}
+	
+	/**
+	 * Determines whether the given job is in a good state to be post-processed
+	 * @param jobId The ID of the job to check
+	 * @return True if the job can be processed, false otherwise
+	 * @author Eric Burns
+	 */
+	
+	public static boolean canJobBePostProcessed(int jobId) {
+		JobStatus status=getJobStatusCode(jobId);
+		if (status.getCode()==JobStatusCode.STATUS_COMPLETE) {
+			return true;
+		}
+		return false;
+	}
+	/**
+	 * Returns the number of job pairs that are pending for the current job
+	 * @param jobId The ID of the job in question
+	 * @return The integer number of pending pairs. -1 is returned on error
+	 */
+	public static int countPendingPairs(int jobId) {
+		return Jobs.countPairsByStatus(jobId, Status.StatusCode.STATUS_PENDING_SUBMIT.getVal());
+	}
+	
+	public static JobStatus getJobStatusCode(int jobId) {
+		JobStatus status=new JobStatus();
+		
+		try {
+			int a=Jobs.isJobPausedOrKilled(jobId);
+			if (a==1) {
+				status.setCode(JobStatusCode.STATUS_PAUSED);
+				return status;
+			} else if(a==2) {
+				status.setCode(JobStatusCode.STATUS_KILLED);
+				return status;
+			}
+		
+			if (hasProcessingPairs(jobId)) {
+				status.setCode(JobStatusCode.STATUS_PROCESSING);
+				return status;
+			}
+
+			//if the job is not paused and no pending pairs remain, it is done
+			if (countPendingPairs(jobId)==0) {
+				status.setCode(JobStatusCode.STATUS_COMPLETE);
+				return status;
+			} 
+			status.setCode(JobStatusCode.STATUS_RUNNING);
+			return status;
+		} catch (Exception e) {
+			log.error("getJobStatusCode says "+e.getMessage(),e);
+		}
+		return status;
+	}
+	
+	/**
+	 * Determines whether the job with the given ID is complete
+	 * @param jobId The ID of the job in question 
+	 * @return True if the job is complete, false otherwise (includes the possibility of error)
+	 * @author Eric Burns
+	 */
+	
+	public static boolean isJobComplete(int jobId) {
+		return getJobStatusCode(jobId).getCode()==JobStatusCode.STATUS_COMPLETE;
+	}
+	
+	/**
+	 * Checks whether the given job is set to "deleted" in the database
+	 * @param con The open connection to make the call on 
+	 * @param jobId The ID of the job in question
+	 * @return True if the job exists in the database with the deleted flag set to true, false otherwise
+	 * @throws Exception 
+	 * @author Eric Burns
+	 */
+	
+	public static boolean isJobDeleted(Connection con, int jobId) throws Exception {
+		CallableStatement procedure = null;
+		ResultSet results = null;
+		
+		 try {
+			procedure = con.prepareCall("{CALL IsJobDeleted(?)}");
+			procedure.setInt(1, jobId);					
+			 results = procedure.executeQuery();
+			boolean deleted=false;
+			if (results.next()) {
+				deleted=results.getBoolean("jobDeleted");
+			}
+			return deleted;
+		} catch (Exception e) {
+			log.error("isJobDeleted says "+e.getMessage(),e);
+		} finally {
+			Common.safeClose(results);
+			Common.safeClose(procedure);
+		}
+		return false;
+	}
+
+	/** 
+	 * Determines whether the job with the given ID exists in the database with the column "deleted" set to true
+	 * @param jobId The ID of the job in question
+	 * @return True if the job exists in the database and has the deleted flag set to true
+	 * @author Eric Burns
+	 */
+	
+	public static boolean isJobDeleted(int jobId) {
+		Connection con=null;
+		
+		try {
+			con=Common.getConnection();
+			
+			return isJobDeleted(con,jobId);
+		} catch (Exception e) {
+			log.error("isJobDeleted says " +e.getMessage(),e);
+		} finally {
+			Common.safeClose(con);
+		}
+		return false;
+	}
+
+	/** 
+	 * Determines whether the job with the given ID exists in the database with the column "killed" set to true
+	 * @param jobId The ID of the job in question
+	 * @return True if the job is killed (i.e. the killed flag is set to true), false otherwise
+	 * @author Wyatt Kaiser
+	 */
+	
+	public static boolean isJobKilled(int jobId) {
+		return isJobPausedOrKilled(jobId)==2;
+	}
+	
+	/** 
+	 * Determines whether the job with the given ID exists in the database with the column "paused" set to true
+	 * @param jobId The ID of the job in question
+	 * @return True if the job is paused (i.e. the paused flag is set to true), false otherwise
+	 * @author Wyatt Kaiser
+	 */
+	
+	public static boolean isJobPaused(int jobId) {
+		return (isJobPausedOrKilled(jobId)==1 || isJobPausedOrKilled(jobId)==3);
+	}
+
+	/**
+	 * Determines whether the given job is either paused, admin paused, or killed
+	 * @param con The open connection to make the query on 
+	 * @param jobId The ID of the job in question
+	 * @return
+	 * 0 if the job is neither paused nor killed
+	 * 1 if the job is paused
+	 * 2 if the job has been killed
+	 * 3 if the job has been admin paused
+	 * @author Eric Burns
+	 */
+	public static int isJobPausedOrKilled(Connection con, int jobId) {
+		CallableStatement procedure = null;
+		ResultSet results = null;
+		try {
+			 procedure = con.prepareCall("{CALL IsJobPausedOrKilled(?)}");
+			procedure.setInt(1, jobId);					
+			 results = procedure.executeQuery();
+			boolean paused=false;
+			boolean killed=false;
+			if (results.next()) {
+				paused=results.getBoolean("paused");
+				if (paused) {
+					return 1;
+				}
+				killed=results.getBoolean("killed");
+				if (killed) {
+					return 2;
+				}				
+			}
+			return 0;
+		} catch (Exception e) {
+			log.error("isJobPaused says "+e.getMessage(),e);
+		} finally {
+			Common.safeClose(procedure);
+			Common.safeClose(results);
+		}
+		return 0;
+	}
+	
+	/** 
+	 * Determines whether the job with the given ID has either the paused or killed column set to ttrue
+	 * @param jobId The ID of the job in question
+	 * @return
+	 * 0 if the job is neither paused nor killed (or error)
+	 * 1 if the job is paused (i.e. the paused flag is set to true),
+	 * 2 if the job is killed
+	 * @author Eric Burns
+	 */
+	
+	public static int isJobPausedOrKilled(int jobId) {
+		Connection con=null;
+		try {
+			con=Common.getConnection();
+			
+			return isJobPausedOrKilled(con,jobId);
+		} catch (Exception e) {
+			log.error("isJobPausedOrKilled says " +e.getMessage(),e);
+		} finally {
+			Common.safeClose(con);
+		}
+		return 0;
+	}
+	
+	/**
+	 * Returns whether the job is public. A job is public if it was run by the public user or
+	 * if it is in any public space
+	 * @param jobId The ID of the job in question
+	 * @return True if the job is public, and false if not or there was an error
+	 */
+    
+
+	public static boolean isPublic(int jobId) {
+		
+		Job j = Jobs.get(jobId);
+		if (j==null) {
+			return false;
+		}
+		if (j.getUserId()==R.PUBLIC_USER_ID){
+			log.debug("Public User for Job Id" + jobId);
+			return true;
+		}
+		Connection con = null;	
+		CallableStatement procedure = null;
+		ResultSet results = null;
+		try {
+			con = Common.getConnection();		
+			 procedure = con.prepareCall("{CALL JobInPublicSpace(?)}");
+			procedure.setInt(1, jobId);					
+			 results = procedure.executeQuery();
+			int count = 0;
+			if (results.next()){
+				count = (results.getInt("spaceCount"));
+			}			
+			
+			if (count > 0){
+				return true;
+			}
+
+		} catch (Exception e){			
+			log.error("isPublic says" + e.getMessage(), e);		
+		} finally {
+			Common.safeClose(con);
+			Common.safeClose(procedure);
+			Common.safeClose(results);
+		}
+
+		return false;
+	}
+	
+	/**
+	 * kills a running/paused job, and also sets the killed property to true in the database. 
+	 * @param jobId The ID of the job to kill
+	 * @return True on success, false otherwise
+	 * @author Wyatt Kaiser
+	 */
+	public static boolean kill(int jobId) {
+		Connection con=null;
+		try {
+			con=Common.getConnection();
+			return kill(jobId,con);
+		} catch (Exception e) {
+			log.error("Jobs.kill says "+e.getMessage(),e);
+		} finally {
+			Common.safeClose(con);
+		}
+		
+		return false;
+	}
+
+
+	/**
+	 * kills a running/paused job, and also sets the killed property to true in the database. 
+	 * @param jobId The ID of the job to kill
+	 * @param con An open database connection
+	 * @return True on success, false otherwise
+	 * @author Wyatt Kaiser
+	 */
+	protected static boolean kill(int jobId, Connection con) {
+		CallableStatement procedure = null;
+		try {
+			 procedure = con.prepareCall("{CALL KillJob(?)}");
+			procedure.setInt(1, jobId);		
+			procedure.executeUpdate();	
+
+			log.debug("Killing of job id = " + jobId + " was successful");
+			
+			List<JobPair> jobPairsEnqueued = Jobs.getEnqueuedPairs(jobId);
+			for (JobPair jp : jobPairsEnqueued) {
+				int sge_id = jp.getGridEngineId();
+				Util.executeCommand("qdel " + sge_id);	
+				log.debug("Just executed qdel " + sge_id);
+				JobPairs.UpdateStatus(jp.getId(), 21);
+			}
+			
+			log.debug("deletion of killed job pairs from the queue was successful");
+			return true;
+		} catch (Exception e) {
+			log.error("Kill Job says "+e.getMessage(),e);
+		} finally {
+			Common.safeClose(procedure);
+		}
+		return false;
+	}
+	
+	/**
+	 * Pauses a job, and also sets the paused property to true in the database. 
+	 * @param jobId The ID of the job to pause
+	 * @param con An open database connection
+	 * @return True on success, false otherwise
+	 * @author Wyatt Kaiser
+	 */
+	public static boolean pause(int jobId) {
+		Connection con=null;
+		try {
+			con=Common.getConnection();
+			return pause(jobId,con);
+		} catch (Exception e) {
+			log.error("Jobs.pause says "+e.getMessage(),e);
+		} finally {
+			Common.safeClose(con);
+		}
+		
+		return false;
+	}
+	
+	/**
+	 * pauses a running job, and also sets the paused to true in the database. 
+	 * @param jobId The ID of the job to pause
+	 * @param con An open database connection
+	 * @return True on success, false otherwise
+	 * @author Wyatt Kaiser
+	 */
+	
+    protected static boolean pause(int jobId, Connection con) {
+	log.info("Pausing job "+new Integer(jobId));
+	CallableStatement procedure = null;
+	try {
+	    procedure = con.prepareCall("{CALL PauseJob(?)}");
+	    procedure.setInt(1, jobId);		
+	    procedure.executeUpdate();	
+
+	    log.debug("Pausation of job id = " + jobId + " was successful");
+			
+	    //Get the enqueued job pairs and remove them
+	    List<JobPair> jobPairsEnqueued = Jobs.getEnqueuedPairs(jobId);
+	    for (JobPair jp : jobPairsEnqueued) {
+		int sge_id = jp.getGridEngineId();
+		Util.executeCommand("qdel " + sge_id);
+		log.debug("enqueued: Just executed qdel " + sge_id);
+		JobPairs.UpdateStatus(jp.getId(), 20);
+	    }
+	    //Get the running job pairs and remove them
+	    List<JobPair> jobPairsRunning = Jobs.getRunningPairs(jobId);
+	    if (jobPairsRunning != null) {
+		for (JobPair jp: jobPairsRunning) {
+		    int sge_id = jp.getGridEngineId();
+		    Util.executeCommand("qdel " + sge_id);
+		    log.debug("running: Just executed qdel " + sge_id);
+		    JobPairs.UpdateStatus(jp.getId(), 20);
+		}
+	    }
+	    log.debug("Deletion of paused job pairs from queue was succesful");
+	    return true;
+	} catch (Exception e) {
+	    log.error("Pause Job says "+e.getMessage(),e);
+	} finally {
+	    Common.safeClose(procedure);
+	}
+	return false;
+    }
+	
+	public static boolean isTestJob(int jobId) {
+		return Users.isTestUser(Jobs.get(jobId).getUserId());
+	}
+
+	/**
+	 * pauses all running jobs (via admin page), and also sets the paused & paused_admin to true in the database. 
+	 * @param jobs The jobs to pause
+	 * @param con An open database connection
+	 * @return True on success, false otherwise
+	 * @author Wyatt Kaiser
+	 */
+	
+	public static boolean pauseAll() {
+		Connection con = null;
+		CallableStatement procedure = null;
+		log.info("Pausing all jobs");
+		try {
+			con = Common.getConnection();
+			procedure = con.prepareCall("{CALL PauseAll()}");
+			procedure.executeUpdate();
+			log.debug("Pausation of system was successful");
+			
+			List<Job> jobs = new LinkedList<Job>();		
+			jobs = Jobs.getRunningJobs();
+
+			if (jobs != null) {
+				for (Job j : jobs) {
+					//Get the enqueued job pairs and remove them
+					List<JobPair> jobPairsEnqueued = Jobs.getEnqueuedPairs(j.getId());
+					if (jobPairsEnqueued != null) {
+						for (JobPair jp : jobPairsEnqueued) {
+							int sge_id = jp.getGridEngineId();
+							Util.executeCommand("qdel " + sge_id);
+							log.debug("enqueued: Just executed qdel " + sge_id);
+							JobPairs.UpdateStatus(jp.getId(), 1);
+						}
+					}
+					//Get the running job pairs and remove them
+					List<JobPair> jobPairsRunning = Jobs.getRunningPairs(j.getId());
+					log.debug("JPR = " + jobPairsRunning);
+					if (jobPairsRunning != null) {
+						for (JobPair jp: jobPairsRunning) {
+							int sge_id = jp.getGridEngineId();
+							Util.executeCommand("qdel " + sge_id);
+							log.debug("running: Just executed qdel " + sge_id);
+							JobPairs.UpdateStatus(jp.getId(), 1);
+						}
+					}
+					log.debug("Deletion of paused job pairs from queue was succesful");
+				}
+			}
+					
+		
+			return true;
+		} catch (Exception e) {
+			log.error("PauseAll Jobs says "+e.getMessage(),e);
+		} finally {
+			Common.safeClose(con);
+			Common.safeClose(procedure);
+		}
+		return false;
+	}
+	
+	
+	public static boolean changeQueue(int jobId, int queueId) {
+		Connection con = null;
+		CallableStatement procedure = null;
+		try {
+			con=Common.getConnection();
+			procedure = con.prepareCall("{CALL ChangeQueue(?, ?)}");
+			procedure.setInt(1, jobId);	
+			procedure.setInt(2, queueId);
+			procedure.executeUpdate();
+			
+			return true;
+		} catch (Exception e) {
+			log.error("ChangeQueue says " + e.getMessage(), e);
+		} finally {
+			Common.safeClose(con);
+			Common.safeClose(procedure);
+		}
+		return false;
+	}
+	
+
+	/**
+	 * Given a resultset containing the results of a query for job pair attrs,
+	 * returns a hashmap mapping job pair ids to attributes
+	 * @param results The ResultSet containing the attrs
+	 * @return A mapping from pair ids to Properties
+	 * @author Eric Burns
+	 */
+	private static HashMap<Integer,Properties> processAttrResults(ResultSet results) {
+		try {
+			HashMap<Integer,Properties> props=new HashMap<Integer,Properties>();
+			int id;
+			
+			while(results.next()){
+				id=results.getInt("pair.id");
+				if (!props.containsKey(id)) {
+					props.put(id,new Properties());
+				}
+				String key=results.getString("attr.attr_key");
+				String value=results.getString("attr.attr_value");
+				if (key!=null && value!=null) {
+					props.get(id).put(key, value);	
+
+				}
+			}			
+			return props;
+		} catch (Exception e) {
+			log.error("processAttrResults says "+e.getMessage(),e);
+		}
+		return null;
+	}
+	
+	/**
+	 * Given a list of JobPairs, compiles them into SolverStats objects
+	 * @param pairs The JobPairs with their relevant fields populated
+	 * @param startingRecord The record to start at (currently unused)
+	 * @param recordsPerPage The number of records to include (currently unused)
+	 * @param isSortedASC Whether to sort ASC or DESC (currently unused)
+	 * @param indexOfColumnSortedBy The index of the datatables column to sort on (currently unused)
+	 * @param searchQuery The query to filter the results on (currently unused)
+	 * @param jobId The ID of the job to gets stats for
+	 * @param total A size 1 Integer array that will contain the total number of stats records
+	 * when this function returns
+	 * @return A list of SolverStats objects to use in a datatable
+	 * @author Eric Burns
+	 */
+
+	public static List<SolverStats> processPairsToSolverStats(List<JobPair> pairs) {
+		Hashtable<String, SolverStats> SolverStats=new Hashtable<String,SolverStats>();
+		String key=null;
+		for (JobPair jp : pairs) {
+			
+			//entries in the stats table determined by solver/configuration pairs
+			key=String.valueOf(jp.getSolver().getId())+":"+String.valueOf(jp.getConfiguration().getId());
+			
+			if (!SolverStats.containsKey(key)) { // current stats entry does not yet exist
+				SolverStats newSolver=new SolverStats();
+				
+				newSolver.setSolver(jp.getSolver());
+				newSolver.setConfiguration(jp.getConfiguration());
+				SolverStats.put(key, newSolver);
+			}
+			
+			
+			//update stats info for entry that current job-pair belongs to
+			SolverStats curSolver=SolverStats.get(key);
+			StatusCode statusCode=jp.getStatus().getCode();
+			
+			if ( statusCode.failed()) {
+			    curSolver.incrementFailedJobPairs();
+			} 
+			if ( statusCode.resource()) {
+				curSolver.incrementResourceOutPairs();
+			}
+			if (statusCode.statIncomplete()) {
+			    curSolver.incrementIncompleteJobPairs();
+			}
+			if (statusCode.complete()) {
+			    curSolver.incrementCompleteJobPairs();
+			}
+			
+			int correct=JobPairs.isPairCorrect(jp);
+			if (correct==0) {
+				curSolver.incrementWallTime(jp.getWallclockTime());
+    			curSolver.incrementCpuTime(jp.getCpuTime());
+    			curSolver.incrementCorrectJobPairs();
+			} else if (correct==1) {
+	   			curSolver.incrementIncorrectJobPairs();
+
+			}
+			
+			   
+		}
+		
+		List<SolverStats> returnValues=new LinkedList<SolverStats>();
+		for (SolverStats js : SolverStats.values()) {
+			returnValues.add(js);
+		}
+		return returnValues;
+	}
+	
+	/**
+	 * Given the result set from a SQL query containing job pair info, produces a list of job pairs
+	 * for which all the necessary fields for solver stat production have been created
+	 * @param results A resultset containing SQL data
+	 * @param jobId The ID of the job in question
+	 * @param con The connection to request pair attributes on
+	 * @return A list of job pairs
+	 * @throws Exception
+	 * @author Eric Burns
+	 */
+	
+	private static List<JobPair> processStatResults(ResultSet results) throws Exception {
+		List<JobPair> returnList = new ArrayList<JobPair>();
+		HashMap<Integer,Solver> solvers=new HashMap<Integer,Solver>();
+		HashMap<Integer,Configuration> configs=new HashMap<Integer,Configuration>();
+		int id;
+		Solver solve=null;
+		Configuration config=null;
+		Benchmark bench=null;
+		while(results.next()){
+			JobPair jp = JobPairs.shallowResultToPair(results);
+			
+			id=results.getInt("solver_id");
+			if (!solvers.containsKey(id)) {
+				solve=new Solver();
+				solve.setId(id);
+				solve.setName(results.getString("solver_name"));
+				solvers.put(id,solve);
+			}
+			jp.setSolver(solvers.get(id));
+			bench=new Benchmark();
+			bench.setId(results.getInt("bench_id"));
+			jp.setBench(bench);
+			id=results.getInt("config_id");
+			if (!configs.containsKey(id)) {
+				config=new Configuration();
+				config.setId(id);
+				config.setName(results.getString("config_name"));
+				configs.put(id, config);
+			}
+			jp.setConfiguration(configs.get(id));
+
+			Status s = new Status();
+			
+			s.setCode(results.getInt("status_code"));
+			jp.setStatus(s);
+			returnList.add(jp);			
+			
+		}
+
+		return returnList;	
+	}
+
+	/**
+	 * Resumes a paused job, and also sets the paused property to false in the database. 
+	 * @param jobId The ID of the job to resume
+	 * @param con An open database connection
+	 * @return True on success, false otherwise
+	 * @author Wyatt Kaiser
+	 */
+	public static boolean resume(int jobId) {
+		Connection con=null;
+		try {
+			con=Common.getConnection();
+			return resume(jobId,con);
+		} catch (Exception e) {
+			log.error("Jobs.resume says "+e.getMessage(),e);
+		} finally {
+			Common.safeClose(con);
+		}
+		
+		return false;
+	}
+	
+	/**
+	 * Resumes a paused job 
+	 * @param jobId The ID of the paused job
+	 * @param con The open connection to make the call on
+	 * @return true on success, false otherwise
+	 * 
+	 */
+	
+	protected static boolean resume(int jobId, Connection con) {
+		CallableStatement procedure = null;
+		try {
+			procedure = con.prepareCall("{CALL ResumeJob(?)}");
+			procedure.setInt(1, jobId);		
+			procedure.executeUpdate();	
+
+			log.debug("Resume of job id = " + jobId + " was successful");
+			return true;
+		} catch (Exception e) {
+			log.error("Resume Job says "+e.getMessage(),e);
+		} finally {
+			Common.safeClose(procedure);
+		}
+		return false;
+	}
+	
+	/**
+	 * resumeAll sets global pause to false, which allows job pairs to be sent to the grid engine again
+	 * @author Wyatt Kaiser
+	 */
+	public static boolean resumeAll() {
+		Connection con = null;
+		CallableStatement procedure = null;
+		try {
+			con = Common.getConnection();
+			procedure = con.prepareCall("{CALL ResumeAll()}");
+			procedure.executeUpdate();
+			
+			return true;
+		} catch (Exception e) {
+			log.error("ResumeAll says "+e.getMessage(),e);
+		} finally {
+			Common.safeClose(con);
+			Common.safeClose(procedure);
+		}
+		return false;
+	}
+	
+	
+	
+
+	/**
+	 * Sets the given job up to be post processed by adding all of its pairs
+	 * to the processing_job_pairs table
+	 * @param jobId The ID of the the job to process
+	 * @param processorId The ID of the post-processor to use
+	 * @return True if the operation was successful, false otherwise.
+	 * @author Eric Burns
+	 */
+	public static boolean prepareJobForPostProcessing(int jobId, int processorId) {
+		if (!Jobs.canJobBePostProcessed(jobId)){
+			return false;
+		}
+		Connection con=null;
+		CallableStatement procedure=null;
+		try {
+			con=Common.getConnection();
+			Common.beginTransaction(con);
+			if (!Jobs.removeCachedJobStats(jobId,con)) {
+				throw new Exception("Couldn't clear out the cache of job stats");
+			}
+
+			procedure=con.prepareCall("{CALL PrepareJobForPostProcessing(?,?,?,?)}");
+			procedure.setInt(1, jobId);
+			procedure.setInt(2,processorId);
+			procedure.setInt(3,StatusCode.STATUS_COMPLETE.getVal());
+			procedure.setInt(4, StatusCode.STATUS_PROCESSING.getVal());
+			procedure.executeUpdate();
+			return true;
+			
+		} catch (Exception e) {
+			Common.doRollback(con);
+			log.error("runPostProcessor says "+e.getMessage(),e);
+		} finally {
+			Common.endTransaction(con);
+			Common.safeClose(con);
+			Common.safeClose(procedure);
+		}
+		return false;
+	}
+
+	/**
+	 * If the job is not yet complete, does nothing, as we don't want to store stats for incomplete jobs.
+	 * @param jobId The ID of the job we are storing stats for
+	 * @param jobSpaceId The ID of the job space that the stats are rooted at
+	 * @param stats The stats, which should have been compiled already
+	 * @return True if the call was successful, false otherwise
+	 * @author Eric Burns
+	 */	
+	public static boolean saveStats(int jobId, int jobSpaceId,List<SolverStats> stats) {
+		
+		if (!isJobComplete(jobId)) {
+			log.debug("stats for job with id = "+jobId+" were not saved because the job is incomplete");
+			return false; //don't save stats if the job is not complete
+		}
+		Connection con=null;
+		try {
+			con=Common.getConnection();
+			Common.beginTransaction(con);
+			for (SolverStats s : stats) {
+				if (!saveStats(jobSpaceId,s,con)) {
+					throw new Exception ("saving stats failed, rolling back connection");
+				}
+			}
+			return true;
+		} catch (Exception e) {
+			log.error("saveStats says "+e.getMessage(),e);
+			Common.doRollback(con);
+
+		} finally {
+			Common.endTransaction(con);
+			Common.safeClose(con);
+		}
+		
+		return false;
+	}
+
+	/**
+	 * Given a SolverStats object, saves it in the database so that it does not need to be generated again
+	 * This function is currently called only when the job is complete, as we do not want to cache stats
+	 * for incomplete jobs. 
+	 * @param jobSpaceId The ID of the job space that this stats object was accumulated for
+	 * @param stats The stats object to save
+	 * @param con The open connection to make the update on
+	 * @return True if the save was successful, false otherwise
+	 * @author Eric Burns
+	 */
+	
+	private static boolean saveStats(int jobSpaceId, SolverStats stats, Connection con) {
+		CallableStatement procedure=null;
+		try {
+			procedure=con.prepareCall("{CALL AddJobStats(?,?,?,?,?,?,?,?,?)}");
+			procedure.setInt(1,jobSpaceId);
+			procedure.setInt(2,stats.getConfiguration().getId());
+			procedure.setInt(3,stats.getCompleteJobPairs());
+			procedure.setInt(4,stats.getCorrectJobPairs());
+			procedure.setInt(5,stats.getIncorrectJobPairs());
+			procedure.setInt(6,stats.getFailedJobPairs());
+			procedure.setDouble(7,stats.getWallTime());
+			procedure.setDouble(8,stats.getCpuTime());
+			procedure.setInt(9,stats.getResourceOutJobPairs());
+			procedure.executeUpdate();
+			return true;
+		} catch (Exception e) {
+			log.error("saveStats says "+e.getMessage(),e);
+		} finally {
+			Common.safeClose(procedure);
+		}
+		return false;
+	}
+	
+	/**
+	 * Sets all the pairs associated with the given job to the given status code
+	 * @param jobId The ID of the job in question
+	 * @param statusCode The status code to set all the pairs to
+	 * @return True on success, false otherwise
+	 * @author Eric Burns
+	 */
+	
+	private static boolean setPairStatusByJob(int jobId, int statusCode) {
+		log.debug("setting pairs to status "+statusCode);
+		Connection con=null;
+		CallableStatement procedure=null;
+		try {
+			con=Common.getConnection();
+			procedure=con.prepareCall("{CALL SetPairsToStatus(?,?)}");
+			procedure.setInt(1,jobId);
+			procedure.setInt(2,statusCode);
+			procedure.executeUpdate();
+			return true;
+		} catch (Exception e) {
+			log.error("setPairStatusByJob says "+e.getMessage(),e);
+		} finally {
+			Common.safeClose(con);
+			Common.safeClose(procedure);
+		}
+		return false;
+	}
+	
+	
+	/**
+	 * This function makes older jobs, which have path info but no job space information
+	 * @param jobId The jobId to create the job space info for
+	 * @return The ID of the primary job  space of the job
+	 * @author Eric Burns
+	 */
+	
+	public static int setupJobSpaces(int jobId) {
+		
+		try {
+			log.debug("Setting up job space hierarchy for old job id = "+jobId);
+			List<JobPair> p=Jobs.getPairsDetailed(jobId);
+			Integer primarySpaceId=null;
+			HashMap<String,Integer> namesToIds=new HashMap<String,Integer>();
+			for (JobPair jp : p) {
+				String pathString=jp.getPath();
+				if (pathString==null) {
+					pathString="job space";
+				}
+				String[] path=pathString.split("/");
+				String key="";
+				for (int index=0;index<path.length; index++) {
+					
+					String spaceName=path[index];
+					key=key+"/"+spaceName;
+					if (namesToIds.containsKey(key)) {
+						if (index==(path.length-1)) {
+							jp.setJobSpaceId(namesToIds.get(key));
+						}
+						continue; //means we've already added this space
+					}
+					
+					int newJobSpaceId=Spaces.addJobSpace(spaceName);
+					if (index==0) {
+						primarySpaceId=newJobSpaceId;
+					}
+					//otherwise, there was an error getting the new job space
+					if (newJobSpaceId>0) {
+						namesToIds.put(key, newJobSpaceId);
+						if (index==(path.length-1)) {
+							jp.setJobSpaceId(newJobSpaceId);
+						}
+						String parentKey=key.substring(0,key.lastIndexOf("/"));
+						if (namesToIds.containsKey(parentKey)) {
+							Spaces.associateJobSpaces(namesToIds.get(parentKey), namesToIds.get(key));
+						}
+					}
+				}
+			}
+			//there seem to be some jobs with no pairs somehow, so this just prevents
+			//a red error screen when viewing them
+			if (p.size()==0) {
+				primarySpaceId=Spaces.addJobSpace("job space");
+			}
+			log.debug("setupjobpairs-- done looking at pairs, updating the database");
+			JobPairs.UpdateJobSpaces(p);
+			updatePrimarySpace(jobId,primarySpaceId);
+			log.debug("returning new job space id = "+primarySpaceId);
+			return primarySpaceId;
+		} catch (Exception e) {
+			log.error("setupJobSpaces says "+e.getMessage(),e);
+		}
+		
+		return -1;
+	}
+	
+	/**
+	 * Updates the primary space of a job. This should only be necessary when changing the primary space
+	 * of an older job from nothing to its new job space
+	 * @param jobId The ID of the job in question
+	 * @param jobSpaceId The new job space ID
+	 * @return true on success, false otherwise
+	 * @author Eric Burns
+	 */
+	
+	private static boolean updatePrimarySpace(int jobId, int jobSpaceId) {
+		Connection con=null;
+		CallableStatement procedure = null;
+		try {
+			con=Common.getConnection();
+			 procedure = con.prepareCall("{CALL UpdatePrimarySpace(?, ?)}");
+			procedure.setInt(1, jobId);		
+			procedure.setInt(2, jobSpaceId);
+			procedure.executeUpdate();	
+
+			log.debug("Primary space for job with id = "+jobId + " updated succesfully");
+			return true;
+		} catch (Exception e) {
+			log.error("Update Primary Space says "+e.getMessage(),e);
+		} finally {
+			Common.safeClose(con);
+			Common.safeClose(procedure);
+		}
+		return false;
+	}
+	
+	public static List<JobPair> getIncompleteJobPairs(int jobId) {
+		Connection con = null;
+		CallableStatement procedure = null;
+		ResultSet results = null;
+		try {
+			con = Common.getConnection();
+			procedure = con.prepareCall("{CALL GetIncompleteJobPairs(?)}");
+			procedure.setInt(1, jobId);
+			results = procedure.executeQuery();
+			List<JobPair> pairs=new ArrayList<JobPair>();
+			if(results.next()){
+				JobPair jp = new JobPair();
+				jp.setId(results.getInt("id"));
+				jp.setJobId(results.getInt("job_id"));
+				jp.setGridEngineId(results.getInt("sge_id"));
+				int benchId = results.getInt("bench_id");
+				Benchmark b = Benchmarks.get(con,benchId,false);
+				jp.setBench(b);
+				int config_id = results.getInt("config_id");
+				Configuration c = Solvers.getConfiguration(con,config_id);
+				jp.setConfiguration(c);
+				pairs.add(jp);
+			} 
+			return pairs;
+		} catch (Exception e) {
+			log.error("GetIncompleteJobPairs says " + e.getMessage(), e);
+		} finally {
+			Common.safeClose(con);
+			Common.safeClose(procedure);
+		}
+		return null;
+	}
+	
+	public static boolean removeCachedJobStats(int jobId, Connection con) {
+		CallableStatement procedure=null;
+		try {
+			Job j=Jobs.get(jobId);
+			List<Space> jobSpaces=Spaces.getSubSpacesForJob(j.getPrimarySpace(), true);
+			jobSpaces.add(Spaces.getJobSpace(j.getPrimarySpace()));
+			
+			for (Space s : jobSpaces) {
+				procedure=con.prepareCall("{CALL RemoveJobStatsInJobSpace(?)}");
+				procedure.setInt(1,s.getId());
+				procedure.executeUpdate();
+				Common.safeClose(procedure);
+			}
+			return true;
+		} catch (Exception e) {
+			log.error("removeCachedJobStats says "+e.getMessage(),e);
+		} finally {
+			Common.safeClose(procedure);
+		}
+		return false;
+	}
+	
+	public static boolean removeAllCachedJobStats(Connection con) {
+		CallableStatement procedure=null;
+		try {
+			procedure=con.prepareCall("{CALL RemoveAllJobStats()}");
+			procedure.executeUpdate();
+			Common.safeClose(procedure);
+			
+			return true;
+		} catch (Exception e) {
+			log.error("removeCachedJobStats says "+e.getMessage(),e);
+		} finally {
+			Common.safeClose(procedure);
+		}
+		return false;
+	}
+	
+	
+	/**
+	 * Removes the cached job results for every job
+	 * @return True if successful, false otherwise
+	 * @author Eric Burns
+	 */
+	public static boolean removeAllCachedJobStats() {
+		Connection con=null;
+		try {
+			con=Common.getConnection();
+			return removeAllCachedJobStats(con);
+			
+		} catch (Exception e) {
+			log.error("removeAllCachedJobStats says "+e.getMessage(),e);
+		} finally {
+			Common.safeClose(con);
+		}
+		return false;
+	}
+	
+	/**
+	 * Removes the cached job results for every job space associated with this job
+	 * @param jobId The ID of the job to remove the cached stats for
+	 * @return True if successful, false otherwise
+	 * @author Eric Burns
+	 */
+	public static boolean removeCachedJobStats(int jobId) {
+		Connection con=null;
+		try {
+			con=Common.getConnection();
+			return removeCachedJobStats(jobId,con);
+			
+		} catch (Exception e) {
+			log.error("removeCachedJobStats says "+e.getMessage(),e);
+		} finally {
+			Common.safeClose(con);
+		}
+		return false;
+	}
+
+	public static int getPausedJobCount() {
+		Connection con = null;
+		CallableStatement procedure = null;
+		ResultSet results=null;
+		try {
+			con = Common.getConnection();
+			procedure = con.prepareCall("{CALL GetPausedJobCount()}");
+			results = procedure.executeQuery();
+			
+			if (results.next()) {
+				return results.getInt("jobCount");
+			}
+		} catch (Exception e) {
+			log.error(e.getMessage(), e);
+		} finally {
+			Common.safeClose(con);
+			Common.safeClose(results);
+			Common.safeClose(procedure);
+		}
+		return 0;
+	}
+
+	/**
+	 * Gets the number of Running Jobs in the whole system
+	 * 
+	 * @author Wyatt Kaiser
+	 */
+	
+	public static int getRunningJobCount() {
+		Connection con = null;
+		CallableStatement procedure = null;
+		ResultSet results=null;
+		try {
+			con = Common.getConnection();
+			procedure = con.prepareCall("{CALL GetRunningJobCount()}");
+			results = procedure.executeQuery();
+			
+			if (results.next()) {
+				return results.getInt("jobCount");
+			}
+		} catch (Exception e) {
+			log.error(e.getMessage(), e);
+		} finally {
+			Common.safeClose(con);
+			Common.safeClose(results);
+			Common.safeClose(procedure);
+		}
+		return 0;
+	}
+	
+	public static List<Job> getRunningJobs() {
+		Connection con = null;
+		CallableStatement procedure = null;
+		ResultSet results=null;
+		try {
+			con = Common.getConnection();
+			procedure = con.prepareCall("{CALL GetAllJobs()}");
+			results = procedure.executeQuery();
+			
+			List<Job> jobs = new LinkedList<Job>();
+			while (results.next()) {
+				if (results.getString("status").equals("incomplete")) {
+					Job j = new Job();
+					j.setId(results.getInt("id"));
+					j.setUserId(results.getInt("user_id"));
+					j.setName(results.getString("name"));	
+					j.setPrimarySpace(results.getInt("primary_space"));
+					j.setDescription(results.getString("description"));				
+					j.setCreateTime(results.getTimestamp("created"));		
+					j.setSeed(results.getLong("seed"));
+
+					jobs.add(j);
+				}
+			}
+			return jobs;
+		} catch (Exception e) {
+			log.error(e.getMessage(), e);
+		} finally {
+			Common.safeClose(con);
+			Common.safeClose(results);
+			Common.safeClose(procedure);
+		}
+		return null;
+	}
+
+	public static boolean isSystemPaused() {
+		Connection con = null;
+		CallableStatement procedure = null;
+		ResultSet results=null;
+		try {
+			con = Common.getConnection();
+			procedure = con.prepareCall("{CALL IsSystemPaused()}");
+			results = procedure.executeQuery();
+			
+			if (results.next()) {
+				return results.getBoolean("paused");
+			}
+			//if no results exist, the system is not globally paused
+			return false;
+		} catch (Exception e) {
+			log.error(e.getMessage(), e);
+		} finally {
+			Common.safeClose(con);
+			Common.safeClose(results);
+			Common.safeClose(procedure);
+		}
+		return false;
+	}
+
+	public static List<Job> getUnRunnableJobs() {
+		Connection con = null;
+		CallableStatement procedure = null;
+		ResultSet results=null;
+		try {
+			con = Common.getConnection();
+			procedure = con.prepareCall("{CALL GetUnRunnableJobs()}");
+			results = procedure.executeQuery();
+			
+			List<Job> jobs = new LinkedList<Job>();
+			while (results.next()) {
+				Job j = new Job();
+				j.setId(results.getInt("id"));
+				j.setName(results.getString("name"));
+				j.setDeleted(results.getBoolean("deleted"));
+				j.setPaused(results.getBoolean("paused"));
+				j.setQueue(Queues.get(results.getInt("queue_id")));
+				jobs.add(j);
+			}
+			//if no results exist, the system is not globally paused
+			return jobs;
+		} catch (Exception e) {
+			log.error(e.getMessage(), e);
+		} finally {
+			Common.safeClose(con);
+			Common.safeClose(results);
+			Common.safeClose(procedure);
+		}
+		return null;
+	}
 }