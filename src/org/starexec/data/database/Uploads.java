--- conflicted
+++ resolved
@@ -1,10 +1,15 @@
-<<<<<<< HEAD
 package org.starexec.data.database;
 
 import org.starexec.data.to.Benchmark;
 import org.starexec.data.to.BenchmarkUploadStatus;
 import org.starexec.data.to.SpaceXMLUploadStatus;
 import org.starexec.logger.StarLogger;
+import org.starexec.constants.PaginationQueries;
+import org.starexec.constants.R;
+import org.starexec.util.DataTablesQuery;
+import org.starexec.util.NamedParameterStatement;
+import org.starexec.util.PaginationQueryBuilder;
+import org.starexec.util.Util;
 
 import java.sql.CallableStatement;
 import java.sql.Connection;
@@ -787,833 +792,8 @@
 		}
 	}
 
-	/**
-	 * Sets error message
-	 *
-	 * @param statusId - id of status object being changed
-	 * @param message The error message to set.
-	 * @return true if successful, false if not
-	 */
-	public static Boolean setBenchmarkErrorMessage(Integer statusId, String message) {
-		if (statusId == null) {
-			return false;
-		}
-		Connection con = null;
-		CallableStatement procedure = null;
-
-		try {
-			con = Common.getConnection();
-
-			procedure = con.prepareCall("{CALL SetBenchmarkErrorMessage(?,?)}");
-
-			procedure.setInt(1, statusId);
-			procedure.setString(2, message);
-			procedure.executeUpdate();
-			return true;
-		} catch (Exception e) {
-			log.error(e.getMessage(), e);
-			return false;
-		} finally {
-			Common.safeClose(con);
-			Common.safeClose(procedure);
-		}
-	}
-}
-=======
-package org.starexec.data.database;
-
-import org.starexec.data.to.Benchmark;
-import org.starexec.data.to.BenchmarkUploadStatus;
-import org.starexec.data.to.SpaceXMLUploadStatus;
-import org.starexec.logger.StarLogger;
-import org.starexec.constants.PaginationQueries;
-import org.starexec.constants.R;
-import org.starexec.util.DataTablesQuery;
-import org.starexec.util.NamedParameterStatement;
-import org.starexec.util.PaginationQueryBuilder;
-import org.starexec.util.Util;
-
-import java.sql.CallableStatement;
-import java.sql.Connection;
-import java.sql.ResultSet;
-import java.sql.SQLException;
-import java.util.LinkedList;
-import java.util.List;
-
-/**
- * Handles database interaction for the uploading Benchmarks Status Page.
- */
-public class Uploads {
-	private static final StarLogger log = StarLogger.getLogger(Uploads.class);
-
-	/**
-	 * Adds failed benchmark name to db
-	 *
-	 * @param statusId - id of status object being changed
-	 * @param name
-	 * @param errorMessage The string message explaining why this benchmark could not be validated
-	 * @return true if successful, false if not
-	 */
-	public static Boolean addFailedBenchmark(Integer statusId, String name, String errorMessage) {
-		if (statusId == null) {
-			return false;
-		}
-		try {
-			Common.update("{CALL AddUnvalidatedBenchmark(?,?, ?)}",
-					procedure -> {
-						procedure.setInt(1, statusId);
-						procedure.setString(2, name);
-						procedure.setString(3, errorMessage);
-					}
-			);
-			return true;
-		} catch (Exception e) {
-			log.error("addFailedBenchmark", e);
-		}
-		return false;
-	}
-
-	/**
-	 * Creates object representing the current status of a user's upload of benchmarks
-	 *
-	 * @param spaceId - the id of the parent space that benchmarks are being uploaded to
-	 * @param userId - id of the user uploading benchmarks
-	 * @return the id of the UploadStatus object
-	 * @author Benton McCune
-	 */
-	public static Integer createBenchmarkUploadStatus(Integer spaceId, Integer userId) {
-
-		Connection con = null;
-		CallableStatement procedure = null;
-		try {
-			con = Common.getConnection();
-
-			procedure = con.prepareCall("{CALL CreateBenchmarkUploadStatus(?, ?, ?)}");
-
-			procedure.setInt(1, spaceId);
-			procedure.setInt(2, userId);
-			procedure.registerOutParameter(3, java.sql.Types.INTEGER);
-			procedure.executeUpdate();
-			return procedure.getInt(3);
-		} catch (Exception e) {
-			log.error(e.getMessage(), e);
-			return -1;
-		} finally {
-			Common.safeClose(con);
-			Common.safeClose(procedure);
-		}
-	}
-
-	/**
-	 * Creates object representing the current status of a user's upload of benchmarks
-	 *
-	 * @param userId - id of the user uploading benchmarks
-	 * @return the id of the UploadStatus object
-	 * @author Benton McCune
-	 */
-	public static int createSpaceXMLUploadStatus(Integer userId) {
-
-		Connection con = null;
-		CallableStatement procedure = null;
-		try {
-			con = Common.getConnection();
-
-			procedure = con.prepareCall("{CALL CreateSpaceXMLUploadStatus(?, ?)}");
-
-			procedure.setInt(1, userId);
-			procedure.registerOutParameter(2, java.sql.Types.INTEGER);
-			procedure.executeUpdate();
-			return procedure.getInt(2);
-		} catch (Exception e) {
-			log.error(e.getMessage(), e);
-			return -1;
-		} finally {
-			Common.safeClose(con);
-			Common.safeClose(procedure);
-		}
-	}
-
-	/**
-	 * Sets the 'everything complete' flag to true for the XML upload entry with the given ID
-	 *
-	 * @param statusId
-	 * @return True on success and false otherwise, including if the given statusId is null
-	 */
-	public static boolean XMLEverythingComplete(Integer statusId) {
-		if (statusId == null) {
-			return false;
-		}
-		try {
-			Common.update("{CALL XMLEverythingComplete(?)}",
-					procedure -> {
-						procedure.setInt(1, statusId);
-					}
-			);
-			return true;
-		} catch (Exception e) {
-			log.error("XMLEverythingComplete", e);
-		}
-		return false;
-	}
-
-	/**
-	 * Indicates that the entire benchmark upload process is complete.  This is triggered even if the upload failed for
-	 * some reason.
-	 *
-	 * @param statusId
-	 * @return true if successful, false if not
-	 */
-	public static Boolean benchmarkEverythingComplete(Integer statusId) {
-		if (statusId == null) {
-			return false;
-		}
-		try {
-			Common.update("{CALL BenchmarkEverythingComplete(?)}",
-					procedure -> {
-						procedure.setInt(1, statusId);
-					}
-			);
-			return true;
-		} catch (Exception e) {
-			log.error("benchmarkEverythingComplete", e);
-		}
-		return false;
-	}
-
-	/**
-	 * The archived file has been successfully extracted.
-	 *
-	 * @param statusId
-	 * @return true if successful, false if not
-	 */
-	public static Boolean fileExtractComplete(Integer statusId) {
-		if (statusId == null) {
-			return false;
-		}
-		try {
-			Common.update("{CALL FileExtractComplete(?)}",
-					procedure -> {
-						procedure.setInt(1, statusId);
-					}
-			);
-			return true;
-		} catch (Exception e) {
-			log.error("fileExtractComplete", e);
-		}
-		return false;
-	}
-
-	/**
-	 * Informs the database that the archive file has been uploaded and is in the file system.
-	 *
-	 * @param statusId - id of uploadStatus object
-	 * @return true if successful, false if not
-	 */
-	public static Boolean XMLFileUploadComplete(Integer statusId) {
-		if (statusId == null) {
-			return false;
-		}
-		try {
-			Common.update("{CALL XMLFileUploadComplete(?)}",
-					procedure -> {
-						procedure.setInt(1, statusId);
-					}
-			);
-			return true;
-		} catch (Exception e) {
-			log.error("XMLFileUploadComplete", e);
-		}
-		return false;
-	}
-
-	/**
-	 * Informs the database that the archive file has been uploaded and is in the file system.
-	 *
-	 * @param statusId - id of uploadStatus object
-	 * @return true if successful, false if not
-	 */
-	public static Boolean benchmarkFileUploadComplete(Integer statusId) {
-		if (statusId == null) {
-			return false;
-		}
-		try {
-			Common.update("{CALL BenchmarkFileUploadComplete(?)}",
-					procedure -> {
-						procedure.setInt(1, statusId);
-					}
-			);
-			return true;
-		} catch (Exception e) {
-			log.error("benchmarkFileUploadComplete", e);
-		}
-		return false;
-	}
-
-	/**
-	 * Gets a string summary of an upload status, suitable for printing out and displaying to users (used in
-	 * StarexeCommand)
-	 *
-	 * @param statusId
-	 * @return The string summary, or null on error
-	 */
-	public static String getUploadStatusSummary(int statusId) {
-		try {
-			BenchmarkUploadStatus status = getBenchmarkStatus(statusId);
-			StringBuilder sb = new StringBuilder();
-			sb.append("benchmarks: ");
-			sb.append(status.getValidatedBenchmarks());
-			sb.append(" / ");
-			sb.append(status.getFailedBenchmarks());
-			sb.append(" / ");
-			sb.append(status.getTotalBenchmarks());
-			sb.append(" | ");
-			sb.append("spaces: ");
-			sb.append(status.getCompletedSpaces());
-			sb.append(" / ");
-			sb.append(status.getTotalSpaces());
-			sb.append("\n");
-			sb.append(status.getErrorMessage());
-			if (status.isEverythingComplete()) {
-				sb.append("\n");
-				sb.append("upload complete");
-			}
-			return sb.toString();
-		} catch (Exception e) {
-			log.error(e.getMessage());
-		}
-		return null;
-	}
-
-	/**
-	 * @param statusId
-	 * @return the upload status object for a space XML upload
-	 */
-	public static SpaceXMLUploadStatus getSpaceXMLStatus(int statusId) {
-		Connection con = null;
-		CallableStatement procedure = null;
-		ResultSet results = null;
-		try {
-			con = Common.getConnection();
-			procedure = con.prepareCall("{CALL GetXMLUploadStatusById(?)}");
-			procedure.setInt(1, statusId);
-			results = procedure.executeQuery();
-
-			if (results.next()) {
-				SpaceXMLUploadStatus s = new SpaceXMLUploadStatus();
-				s.setId(results.getInt("id"));
-
-				s.setTotalBenchmarks(results.getInt("total_benchmarks"));
-				s.setCompletedBenchmarks(results.getInt("completed_benchmarks"));
-
-				s.setTotalSpaces(results.getInt("total_spaces"));
-				s.setCompletedSpaces(results.getInt("completed_spaces"));
-
-				s.setTotalSolvers(results.getInt("total_solvers"));
-				s.setCompletedSolvers(results.getInt("completed_solvers"));
-
-				s.setTotalUpdates(results.getInt("total_updates"));
-				s.setCompletedUpdates(results.getInt("completed_updates"));
-
-				s.setUploadDate(results.getTimestamp("upload_time"));
-				s.setUserId(results.getInt("user_id"));
-				s.setFileUploadComplete(results.getBoolean("file_upload_complete"));
-				s.setEverythingComplete(results.getBoolean("everything_complete"));
-				s.setErrorMessage(results.getString("error_message"));
-				return s;
-			}
-		} catch (Exception e) {
-			log.error(e.getMessage(), e);
-		} finally {
-			Common.safeClose(con);
-			Common.safeClose(procedure);
-			Common.safeClose(results);
-		}
-
-		return null;
-	}
-
-	/**
-	 * Accepts a result set currently pointing to a row containing a BenchmarkUploadStatus and returns that status.
-	 *
-	 * @param results The open resultset.
-	 * @return The BenchmarkUploadStatus
-	 * @throws SQLException
-	 */
-	private static BenchmarkUploadStatus resultsToBenchmarkUploadStatus(ResultSet results) throws SQLException {
-		BenchmarkUploadStatus s = new BenchmarkUploadStatus();
-		s.setId(results.getInt("id"));
-		s.setCompletedBenchmarks(results.getInt("completed_benchmarks"));
-		s.setCompletedSpaces(results.getInt("completed_spaces"));
-		s.setFileExtractionComplete(results.getBoolean("file_extraction_complete"));
-		s.setProcessingBegun(results.getBoolean("processing_begun"));
-		s.setSpaceId(results.getInt("space_id"));
-		s.setTotalBenchmarks(results.getInt("total_benchmarks"));
-		s.setValidatedBenchmarks(results.getInt("validated_benchmarks"));
-		s.setTotalSpaces(results.getInt("total_spaces"));
-		s.setUploadDate(results.getTimestamp("upload_time"));
-		s.setUserId(results.getInt("user_id"));
-		s.setFileUploadComplete(results.getBoolean("file_upload_complete"));
-		s.setEverythingComplete(results.getBoolean("everything_complete"));
-		s.setErrorMessage(results.getString("error_message"));
-		s.setFailedBenchmarks(results.getInt("failed_benchmarks"));
-		return s;
-	}
-
-	/**
-	 * Gets the upload status object when given its id
-	 *
-	 * @param statusId The id of the status to get information for
-	 * @return An upload status object
-	 * @author Benton McCune
-	 */
-	public static BenchmarkUploadStatus getBenchmarkStatus(int statusId) {
-		Connection con = null;
-		CallableStatement procedure = null;
-		ResultSet results = null;
-		try {
-			con = Common.getConnection();
-			procedure = con.prepareCall("{CALL GetBenchmarkUploadStatusById(?)}");
-			procedure.setInt(1, statusId);
-			results = procedure.executeQuery();
-
-			if (results.next()) {
-				return resultsToBenchmarkUploadStatus(results);
-			}
-		} catch (Exception e) {
-			log.error(e.getMessage(), e);
-		} finally {
-			Common.safeClose(con);
-			Common.safeClose(procedure);
-			Common.safeClose(results);
-		}
-
-		return null;
-	}
-
-	/**
-	 * Gets the upload status object when given its id
-	 *
-	 * @param statusId The id of the status to get information for
-	 * @return An upload status object
-	 * @author Benton McCune
-	 */
-	public static List<Benchmark> getFailedBenches(int statusId) {
-
-		Connection con = null;
-		CallableStatement procedure = null;
-		ResultSet results = null;
-		try {
-			con = Common.getConnection();
-			procedure = con.prepareCall("{CALL GetUnvalidatedBenchmarks(?)}");
-			procedure.setInt(1, statusId);
-			results = procedure.executeQuery();
-			List<Benchmark> badBenches = new LinkedList<>();
-			while (results.next()) {
-				Benchmark b = new Benchmark();
-				b.setName(results.getString("bench_name"));
-				b.setId(results.getInt("id"));
-				badBenches.add(b);
-			}
-			return badBenches;
-		} catch (Exception e) {
-			log.error(e.getMessage(), e);
-		} finally {
-			Common.safeClose(con);
-			Common.safeClose(results);
-			Common.safeClose(procedure);
-		}
-
-		return null;
-	}
-
-	/**
-	 * Gets the benchmark processor output for a particular benchmark that failed validation
-	 *
-	 * @param id The ID of the invalid benchmark row
-	 * @return The output of the processor as a string. Returns null if it does not exist.
-	 */
-	public static String getInvalidBenchmarkErrorMessage(int id) {
-		Connection con = null;
-		CallableStatement procedure = null;
-		ResultSet results = null;
-		try {
-			con = Common.getConnection();
-			procedure = con.prepareCall("{CALL GetInvalidBenchmarkMessage(?)}");
-			procedure.setInt(1, id);
-			results = procedure.executeQuery();
-			if (results.next()) {
-				return results.getString("error_message");
-			}
-		} catch (Exception e) {
-			log.error(e.getMessage(), e);
-		} finally {
-			Common.safeClose(con);
-			Common.safeClose(results);
-			Common.safeClose(procedure);
-		}
-
-		return null;
-	}
-
-	/**
-	 * Given the ID of a row of an invalid benchmark, return the containing BenchmarkUploadStatus
-	 *
-	 * @param id The ID of the invalid benchmark row
-	 * @return The BenchmarkUploadStatus, or null on error
-	 */
-	public static BenchmarkUploadStatus getUploadStatusForInvalidBenchmarkId(int id) {
-		Connection con = null;
-		CallableStatement procedure = null;
-		ResultSet results = null;
-		try {
-			con = Common.getConnection();
-			procedure = con.prepareCall("{CALL GetUploadStatusForInvalidBenchmarkId(?)}");
-			procedure.setInt(1, id);
-			results = procedure.executeQuery();
-			if (results.next()) {
-				return resultsToBenchmarkUploadStatus(results);
-			}
-		} catch (Exception e) {
-			log.error(e.getMessage(), e);
-		} finally {
-			Common.safeClose(con);
-			Common.safeClose(results);
-			Common.safeClose(procedure);
-		}
-
-		return null;
-	}
-
-	/**
-	 * Adds incrementCount to the count of completed benchmarks when a benchmark is finished and added to the db.
-	 *
-	 * @param statusId - id of status object being incremented
-	 * @param incrementCount The number to increment by
-	 * @return true if successful, false if not
-	 */
-	public static Boolean incrementCompletedBenchmarks(Integer statusId, int incrementCount) {
-		if (statusId == null || statusId <= 0) {
-			return false;
-		}
-		Connection con = null;
-		CallableStatement procedure = null;
-		try {
-			con = Common.getConnection();
-
-			procedure = con.prepareCall("{CALL IncrementCompletedBenchmarks(?,?)}");
-
-			procedure.setInt(1, statusId);
-			procedure.setInt(2, incrementCount);
-			procedure.executeUpdate();
-			return true;
-		} catch (Exception e) {
-			log.error(e.getMessage(), e);
-			return false;
-		} finally {
-			Common.safeClose(con);
-			Common.safeClose(procedure);
-		}
-	}
-
-	/**
-	 * Adds 1 to the count of completed spaces when a space is finished and added to the db.
-	 *
-	 * @param statusId - id of status object being incremented
-	 * @param incrementCount The number to increment by
-	 * @return true if successful, false if not
-	 */
-	public static Boolean incrementCompletedSpaces(Integer statusId, int incrementCount) {
-		if (statusId == null) {
-			return false;
-		}
-		Connection con = null;
-		CallableStatement procedure = null;
-		try {
-			con = Common.getConnection();
-
-			procedure = con.prepareCall("{CALL IncrementCompletedSpaces(?,?)}");
-
-			procedure.setInt(1, statusId);
-			procedure.setInt(2, incrementCount);
-			procedure.executeUpdate();
-			return true;
-		} catch (Exception e) {
-			log.error(e.getMessage(), e);
-			return false;
-		} finally {
-			Common.safeClose(con);
-			Common.safeClose(procedure);
-		}
-	}
-
-	/**
-	 * Adds 1 to the count of failed benchmarks when a benchmark fails validation.
-	 *
-	 * @param statusId - id of status object being incremented
-	 * @param incrementCounter The number to increment by
-	 * @return true if successful, false if not
-	 */
-	public static Boolean incrementFailedBenchmarks(Integer statusId, int incrementCounter) {
-		if (statusId == null) {
-			return false;
-		}
-		Connection con = null;
-		CallableStatement procedure = null;
-		try {
-			con = Common.getConnection();
-
-			procedure = con.prepareCall("{CALL IncrementFailedBenchmarks(?,?)}");
-
-			procedure.setInt(1, statusId);
-			procedure.setInt(2, incrementCounter);
-			procedure.executeUpdate();
-			return true;
-		} catch (Exception e) {
-			log.error(e.getMessage(), e);
-			return false;
-		} finally {
-			Common.safeClose(con);
-			Common.safeClose(procedure);
-		}
-	}
-
-	private static Boolean incrementXMLCompletedOfType(Integer statusId, int num, String type) {
-		if (statusId == null) {
-			return false;
-		}
-		Connection con = null;
-		CallableStatement procedure = null;
-		try {
-			con = Common.getConnection();
-
-			procedure = con.prepareCall("{CALL IncrementXMLCompleted" + type + "s(?,?)}");
-			procedure.setInt(1, statusId);
-			procedure.setInt(2, num);
-			procedure.executeUpdate();
-			return true;
-		} catch (Exception e) {
-			log.error(e.getMessage(), e);
-			return false;
-		} finally {
-			Common.safeClose(con);
-			Common.safeClose(procedure);
-		}
-	}
-
-	public static Boolean incrementXMLCompletedBenchmarks(Integer statusId, int num) {
-		return incrementXMLCompletedOfType(statusId, num, "Benchmark");
-	}
-
-	public static Boolean incrementXMLCompletedSolvers(Integer statusId, int num) {
-		return incrementXMLCompletedOfType(statusId, num, "Solver");
-	}
-
-	public static Boolean incrementXMLCompletedUpdates(Integer statusId, int num) {
-		return incrementXMLCompletedOfType(statusId, num, "Update");
-	}
-
-	public static Boolean incrementXMLCompletedSpaces(Integer statusId, int num) {
-		return incrementXMLCompletedOfType(statusId, num, "Space");
-	}
-
-	private static Boolean setXMLTotalOfType(Integer statusId, int num, String type) {
-		if (statusId == null) {
-			return false;
-		}
-		Connection con = null;
-		CallableStatement procedure = null;
-		try {
-			con = Common.getConnection();
-
-			procedure = con.prepareCall("{CALL SetXMLTotal" + type + "s(?,?)}");
-			procedure.setInt(1, statusId);
-			procedure.setInt(2, num);
-			procedure.executeUpdate();
-			return true;
-		} catch (Exception e) {
-			log.error(e.getMessage(), e);
-			return false;
-		} finally {
-			Common.safeClose(con);
-			Common.safeClose(procedure);
-		}
-	}
-
-	public static Boolean setXMLTotalBenchmarks(Integer statusId, int num) {
-		return setXMLTotalOfType(statusId, num, "Benchmark");
-	}
-
-	public static Boolean setXMLTotalSolvers(Integer statusId, int num) {
-		return setXMLTotalOfType(statusId, num, "Solver");
-	}
-
-	public static Boolean setXMLTotalUpdates(Integer statusId, int num) {
-		return setXMLTotalOfType(statusId, num, "Update");
-	}
-
-	public static Boolean setXMLTotalSpaces(Integer statusId, int num) {
-		return setXMLTotalOfType(statusId, num, "Space");
-	}
-
-	/**
-	 * Adds 1 to the count of total benchmarks when a file is encountered in the creation of space java objects.
-	 *
-	 * @param statusId - id of status object being incremented
-	 * @return true if successful, false if not
-	 */
-	public static Boolean incrementTotalBenchmarks(Integer statusId, int incrementCounter) {
-		if (statusId == null) {
-			return false;
-		}
-		if (incrementCounter == 0) {
-			return true;
-		}
-		Connection con = null;
-		CallableStatement procedure = null;
-		try {
-			con = Common.getConnection();
-
-			procedure = con.prepareCall("{CALL IncrementTotalBenchmarks(?,?)}");
-			procedure.setInt(1, statusId);
-			procedure.setInt(2, incrementCounter);
-			procedure.executeUpdate();
-			return true;
-		} catch (Exception e) {
-			log.error(e.getMessage(), e);
-			return false;
-		} finally {
-			Common.safeClose(con);
-			Common.safeClose(procedure);
-		}
-	}
-
-	/**
-	 * Adds 1 to the count of total spaces when a directory is encountered in the creation of space java objects.
-	 *
-	 * @param statusId - id of status object being incremented
-	 * @param incrementCounter The number to increment by
-	 * @return true if successful, false if not
-	 */
-	public static Boolean incrementTotalSpaces(Integer statusId, int incrementCounter) {
-		if (statusId == null) {
-			return false;
-		}
-		if (incrementCounter == 0) {
-			return true;
-		}
-		Connection con = null;
-		CallableStatement procedure = null;
-		try {
-			con = Common.getConnection();
-
-			procedure = con.prepareCall("{CALL IncrementTotalSpaces(?,?)}");
-
-			procedure.setInt(1, statusId);
-			procedure.setInt(2, incrementCounter);
-			procedure.executeUpdate();
-			return true;
-		} catch (Exception e) {
-			log.error(e.getMessage(), e);
-			return false;
-		} finally {
-			Common.safeClose(con);
-			Common.safeClose(procedure);
-		}
-	}
-
-	/**
-	 * Adds 1 to the count of validated benchmarks when a benchmark is processed and validated.  Benchmark must
-	 * still be
-	 * added to the db at this point.
-	 *
-	 * @param statusId - id of status object being incremented
-	 * @param incrementCounter The number to increment by
-	 * @return true if successful, false if not
-	 */
-	public static Boolean incrementValidatedBenchmarks(Integer statusId, int incrementCounter) {
-		if (statusId == null) {
-			return false;
-		}
-		Connection con = null;
-		CallableStatement procedure = null;
-		try {
-			con = Common.getConnection();
-
-			procedure = con.prepareCall("{CALL IncrementValidatedBenchmarks(?,?)}");
-
-			procedure.setInt(1, statusId);
-			procedure.setInt(2, incrementCounter);
-			procedure.executeUpdate();
-			return true;
-		} catch (Exception e) {
-			log.error(e.getMessage(), e);
-			return false;
-		} finally {
-			Common.safeClose(con);
-			Common.safeClose(procedure);
-		}
-	}
-
-	/**
-	 * Indicates that benchmark and space java objects have been created for the entire space hierarchy. This is called
-	 * when the benchmarks are being validated and entered into the database.
-	 *
-	 * @param statusId
-	 * @return true if successful, false if not
-	 */
-	public static Boolean processingBegun(Integer statusId) {
-		if (statusId == null) {
-			return false;
-		}
-		Connection con = null;
-		CallableStatement procedure = null;
-		try {
-			con = Common.getConnection();
-
-			procedure = con.prepareCall("{CALL processingBegun(?)}");
-
-			procedure.setInt(1, statusId);
-			procedure.executeUpdate();
-			return true;
-		} catch (Exception e) {
-			log.error(e.getMessage(), e);
-			return false;
-		} finally {
-			Common.safeClose(con);
-			Common.safeClose(procedure);
-		}
-	}
-
-	/**
-	 * @param statusId
-	 * @param message
-	 * @return True on success and false on error
-	 */
-	public static Boolean setXMLErrorMessage(Integer statusId, String message) {
-		if (statusId == null) {
-			return false;
-		}
-		Connection con = null;
-		CallableStatement procedure = null;
-
-		try {
-			con = Common.getConnection();
-
-			procedure = con.prepareCall("{CALL SetXMLErrorMessage(?,?)}");
-
-			procedure.setInt(1, statusId);
-			procedure.setString(2, message);
-			procedure.executeUpdate();
-			return true;
-		} catch (Exception e) {
-			log.error(e.getMessage(), e);
-			return false;
-		} finally {
-			Common.safeClose(con);
-			Common.safeClose(procedure);
-		}
-	}
- 
+
+// Archie code start
     public static List<BenchmarkUploadStatus> getUploadsByUserForNextPage(DataTablesQuery query, int userId) {
 	Connection con = null;
 	NamedParameterStatement procedure = null;
@@ -1725,9 +905,10 @@
 	    Common.safeClose(results);
 	}
 	    return 0;
-	
+
     }
 
+// End Archie Code
 
 
 	/**
@@ -1761,5 +942,4 @@
 			Common.safeClose(procedure);
 		}
 	}
-}
->>>>>>> 3c761b6c
+}