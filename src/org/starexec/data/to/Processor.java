<<<<<<< HEAD
package org.starexec.data.to;

import com.google.gson.annotations.Expose;
import org.starexec.constants.R;
import org.starexec.data.database.Syntaxes;
import org.starexec.data.to.enums.ProcessorType;
import org.starexec.data.to.tuples.Locatable;
import org.starexec.logger.StarLogger;
import org.starexec.util.Util;

import java.io.File;

/**
 * Represents a processor, which is an arbitrary user specified filed that takes input and produces output. This is used
 * at various stages in the job pipeline
 *
 * @author Tyler Jensen
 */
public class Processor extends Identifiable implements Nameable, Locatable {
	private static final StarLogger log = StarLogger.getLogger(Processor.class);

	@Expose private String name = "none";
	@Expose private String description = "no description";
	@Expose private String fileName;
	@Expose private ProcessorType type = ProcessorType.DEFAULT;
	private String filePath;
	private long diskSize;
	private int timeLimit = R.PROCESSOR_TIME_LIMIT;
	private int communityId;
	private Syntax syntax;

	/**
	 * @return the type of the processor (bench, pre or post processor)
	 */
	public ProcessorType getType() {
		return type;
	}

	/**
	 * @param type the type to set for the processor (pre, post or bench)
	 */
	public void setType(ProcessorType type) {
		this.type = type;
	}

	/**
	 * @return The user-defined name for the processor
	 */
	public String getName() {
		return name;
	}

	/**
	 * @param name The name to set for the processor
	 */
	public void setName(String name) {
		if (!Util.isNullOrEmpty(name)) {
			this.name = name;
		}
	}

	/**
	 * @return This processors's user-defined description
	 */
	public String getDescription() {
		return description;
	}

	/**
	 * @param description The description to set for this processor
	 */
	public void setDescription(String description) {
		if (!Util.isNullOrEmpty(description)) {
			this.description = description;
		}
	}

	/**
	 * @return The file name of the processor
	 */
	public String getFileName() {
		return this.fileName;
	}

	/**
	 * Alias for getFilePath, needed for Locatable interface.
	 *
	 * @return The physical path of the processor
	 */
	@Override
	public String getPath() {
		return this.getFilePath();
	}

	/**
	 * Alias for setFilePath, needed for Locatable interface.
	 *
	 * @param processorPath The physical path to set for the processor
	 */
	@Override
	public void setPath(String processorPath) {
		setFilePath(processorPath);
	}

	/**
	 * @return The physical path to the directory containing this processor
	 */
	public String getFilePath() {
		return this.filePath;
	}

	/**
	 * @param processorPath The physical path to set for the processor
	 */
	public void setFilePath(String processorPath) {
		if (!Util.isNullOrEmpty(processorPath)) {
			this.filePath = processorPath;
			this.fileName = this.filePath.substring(this.filePath.lastIndexOf(File.separator) + 1);
		}
	}

	/**
	 * Gets the physical path to the executable script for this processor. Requires filePath to be set.
	 *
	 * @return The path to the process script for this processor on disk
	 */
	public String getExecutablePath() {
		return new File(this.getFilePath(), R.PROCESSOR_RUN_SCRIPT).getAbsolutePath();
	}

	/**
	 * @return The id of the community this processor belongs to
	 */
	public int getCommunityId() {
		return communityId;
	}

	/**
	 * @param communityId The id of the owning community to set for this processor
	 */
	public void setCommunityId(int communityId) {
		this.communityId = communityId;
	}

	/**
	 * @return the number of bytes this processor consumes on disk
	 */
	public long getDiskSize() {
		return diskSize;
	}

	/**
	 * @param diskSize the number of bytes this processor consumes on disk
	 */
	public void setDiskSize(long diskSize) {
		this.diskSize = diskSize;
	}

	public int getTimeLimit() {
		return timeLimit;
	}

	public void setTimeLimit(int timeLimit) {
		this.timeLimit = timeLimit;
	}

	public void setSyntax(Syntax s) {
		syntax = s;
	}

	public void setSyntax(int id) {
		syntax = Syntaxes.get(id);
	}

	public Syntax getSyntax() {
		return syntax;
	}
}
=======
package org.starexec.data.to;

import com.google.gson.annotations.Expose;
import org.starexec.constants.R;
import org.starexec.data.database.Syntaxes;
import org.starexec.data.to.enums.ProcessorType;
import org.starexec.data.to.tuples.Locatable;
import org.starexec.logger.StarLogger;
import org.starexec.util.Util;

import java.io.File;

/**
 * Represents a processor, which is an arbitrary user specified filed that takes input and produces output. This is used
 * at various stages in the job pipeline
 *
 * @author Tyler Jensen
 */
public class Processor extends Identifiable implements Nameable, Locatable {
	private static final StarLogger log = StarLogger.getLogger(Processor.class);

	@Expose private String name = "none";
	@Expose private String description = "no description";
	@Expose private String fileName;
	@Expose private ProcessorType type = ProcessorType.DEFAULT;
	private String filePath;
	private long diskSize;
	private int timeLimit = 45;
	private int communityId;
	private Syntax syntax;

	/**
	 * @return the type of the processor (bench, pre or post processor)
	 */
	public ProcessorType getType() {
		return type;
	}

	/**
	 * @param type the type to set for the processor (pre, post or bench)
	 */
	public void setType(ProcessorType type) {
		this.type = type;
	}

	/**
	 * @return The user-defined name for the processor
	 */
	public String getName() {
		return name;
	}

	/**
	 * @param name The name to set for the processor
	 */
	public void setName(String name) {
		if (!Util.isNullOrEmpty(name)) {
			this.name = name;
		}
	}

	/**
	 * @return This processors's user-defined description
	 */
	public String getDescription() {
		return description;
	}

	/**
	 * @param description The description to set for this processor
	 */
	public void setDescription(String description) {
		if (!Util.isNullOrEmpty(description)) {
			this.description = description;
		}
	}

	/**
	 * @return The file name of the processor
	 */
	public String getFileName() {
		return this.fileName;
	}

	/**
	 * Alias for getFilePath, needed for Locatable interface.
	 *
	 * @return The physical path of the processor
	 */
	@Override
	public String getPath() {
		return this.getFilePath();
	}

	/**
	 * Alias for setFilePath, needed for Locatable interface.
	 *
	 * @param processorPath The physical path to set for the processor
	 */
	@Override
	public void setPath(String processorPath) {
		setFilePath(processorPath);
	}

	/**
	 * @return The physical path to the directory containing this processor
	 */
	public String getFilePath() {
		return this.filePath;
	}

	/**
	 * @param processorPath The physical path to set for the processor
	 */
	public void setFilePath(String processorPath) {
		if (!Util.isNullOrEmpty(processorPath)) {
			this.filePath = processorPath;
			this.fileName = this.filePath.substring(this.filePath.lastIndexOf(File.separator) + 1);
		}
	}

	/**
	 * Gets the physical path to the executable script for this processor. Requires filePath to be set.
	 *
	 * @return The path to the process script for this processor on disk
	 */
	public String getExecutablePath() {
		return new File(this.getFilePath(), R.PROCESSOR_RUN_SCRIPT).getAbsolutePath();
	}

	/**
	 * @return The id of the community this processor belongs to
	 */
	public int getCommunityId() {
		return communityId;
	}

	/**
	 * @param communityId The id of the owning community to set for this processor
	 */
	public void setCommunityId(int communityId) {
		this.communityId = communityId;
	}

	/**
	 * @return the number of bytes this processor consumes on disk
	 */
	public long getDiskSize() {
		return diskSize;
	}

	/**
	 * @param diskSize the number of bytes this processor consumes on disk
	 */
	public void setDiskSize(long diskSize) {
		this.diskSize = diskSize;
	}

	public int getTimeLimit() {
		return timeLimit;
	}

	public void setTimeLimit(int timeLimit) {
		this.timeLimit = timeLimit;
	}

	public void setSyntax(Syntax s) {
		syntax = s;
	}

	public void setSyntax(int id) {
		syntax = Syntaxes.get(id);
	}

	public Syntax getSyntax() {
		return syntax;
	}
}
>>>>>>> 1f61647c
<|MERGE_RESOLUTION|>--- conflicted
+++ resolved
@@ -1,4 +1,3 @@
-<<<<<<< HEAD
 package org.starexec.data.to;
 
 import com.google.gson.annotations.Expose;
@@ -177,183 +176,3 @@
 		return syntax;
 	}
 }
-=======
-package org.starexec.data.to;
-
-import com.google.gson.annotations.Expose;
-import org.starexec.constants.R;
-import org.starexec.data.database.Syntaxes;
-import org.starexec.data.to.enums.ProcessorType;
-import org.starexec.data.to.tuples.Locatable;
-import org.starexec.logger.StarLogger;
-import org.starexec.util.Util;
-
-import java.io.File;
-
-/**
- * Represents a processor, which is an arbitrary user specified filed that takes input and produces output. This is used
- * at various stages in the job pipeline
- *
- * @author Tyler Jensen
- */
-public class Processor extends Identifiable implements Nameable, Locatable {
-	private static final StarLogger log = StarLogger.getLogger(Processor.class);
-
-	@Expose private String name = "none";
-	@Expose private String description = "no description";
-	@Expose private String fileName;
-	@Expose private ProcessorType type = ProcessorType.DEFAULT;
-	private String filePath;
-	private long diskSize;
-	private int timeLimit = 45;
-	private int communityId;
-	private Syntax syntax;
-
-	/**
-	 * @return the type of the processor (bench, pre or post processor)
-	 */
-	public ProcessorType getType() {
-		return type;
-	}
-
-	/**
-	 * @param type the type to set for the processor (pre, post or bench)
-	 */
-	public void setType(ProcessorType type) {
-		this.type = type;
-	}
-
-	/**
-	 * @return The user-defined name for the processor
-	 */
-	public String getName() {
-		return name;
-	}
-
-	/**
-	 * @param name The name to set for the processor
-	 */
-	public void setName(String name) {
-		if (!Util.isNullOrEmpty(name)) {
-			this.name = name;
-		}
-	}
-
-	/**
-	 * @return This processors's user-defined description
-	 */
-	public String getDescription() {
-		return description;
-	}
-
-	/**
-	 * @param description The description to set for this processor
-	 */
-	public void setDescription(String description) {
-		if (!Util.isNullOrEmpty(description)) {
-			this.description = description;
-		}
-	}
-
-	/**
-	 * @return The file name of the processor
-	 */
-	public String getFileName() {
-		return this.fileName;
-	}
-
-	/**
-	 * Alias for getFilePath, needed for Locatable interface.
-	 *
-	 * @return The physical path of the processor
-	 */
-	@Override
-	public String getPath() {
-		return this.getFilePath();
-	}
-
-	/**
-	 * Alias for setFilePath, needed for Locatable interface.
-	 *
-	 * @param processorPath The physical path to set for the processor
-	 */
-	@Override
-	public void setPath(String processorPath) {
-		setFilePath(processorPath);
-	}
-
-	/**
-	 * @return The physical path to the directory containing this processor
-	 */
-	public String getFilePath() {
-		return this.filePath;
-	}
-
-	/**
-	 * @param processorPath The physical path to set for the processor
-	 */
-	public void setFilePath(String processorPath) {
-		if (!Util.isNullOrEmpty(processorPath)) {
-			this.filePath = processorPath;
-			this.fileName = this.filePath.substring(this.filePath.lastIndexOf(File.separator) + 1);
-		}
-	}
-
-	/**
-	 * Gets the physical path to the executable script for this processor. Requires filePath to be set.
-	 *
-	 * @return The path to the process script for this processor on disk
-	 */
-	public String getExecutablePath() {
-		return new File(this.getFilePath(), R.PROCESSOR_RUN_SCRIPT).getAbsolutePath();
-	}
-
-	/**
-	 * @return The id of the community this processor belongs to
-	 */
-	public int getCommunityId() {
-		return communityId;
-	}
-
-	/**
-	 * @param communityId The id of the owning community to set for this processor
-	 */
-	public void setCommunityId(int communityId) {
-		this.communityId = communityId;
-	}
-
-	/**
-	 * @return the number of bytes this processor consumes on disk
-	 */
-	public long getDiskSize() {
-		return diskSize;
-	}
-
-	/**
-	 * @param diskSize the number of bytes this processor consumes on disk
-	 */
-	public void setDiskSize(long diskSize) {
-		this.diskSize = diskSize;
-	}
-
-	public int getTimeLimit() {
-		return timeLimit;
-	}
-
-	public void setTimeLimit(int timeLimit) {
-		this.timeLimit = timeLimit;
-	}
-
-	public void setSyntax(Syntax s) {
-		syntax = s;
-	}
-
-	public void setSyntax(int id) {
-		syntax = Syntaxes.get(id);
-	}
-
-	public Syntax getSyntax() {
-		return syntax;
-	}
-}
->>>>>>> 1f61647c
