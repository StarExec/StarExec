package org.starexec.util;

import java.io.BufferedReader;
import java.io.File;
import java.io.IOException;
import java.text.SimpleDateFormat;
import java.util.ArrayList;
import java.util.Calendar;
import java.util.HashMap;
import java.util.List;
import java.util.Set;
import java.util.concurrent.ExecutorService;
import java.util.concurrent.Executors;
import java.util.concurrent.TimeUnit;
import java.util.regex.Pattern;

import org.apache.commons.io.FileUtils;
import org.apache.log4j.Logger;
import org.ggf.drmaa.Session;
import org.ggf.drmaa.SessionFactory;
import org.starexec.constants.R;
import org.starexec.data.database.Cluster;
import org.starexec.data.database.JobPairs;
import org.starexec.data.database.Jobs;
import org.starexec.data.database.Queues;
import org.starexec.data.database.Requests;
import org.starexec.data.to.Job;
import org.starexec.data.to.JobPair;
import org.starexec.data.to.Queue;
import org.starexec.data.to.QueueRequest;
import org.starexec.data.to.WorkerNode;

/**
 * Contains methods for interacting with the sun grid engine. This class is NOT operating system independent
 * and may require environmental set up to function properly in Windows.
 * @author Tyler Jensen
 */
public class GridEngineUtil {
	private static final Logger log = Logger.getLogger(GridEngineUtil.class);

	// The regex patterns used to parse SGE output
	private static Pattern nodeKeyValPattern;
	private static Pattern queueKeyValPattern;
	private static Pattern queueAssocPattern;

	@SuppressWarnings("unused")
	private static String testString = "queuename                      qtype resv/used/tot. load_avg arch          states\r\n" + 
	"---------------------------------------------------------------------------------\r\n" + 
	"all.q@n001.star.cs.uiowa.edu   BIP   0/0/8          0.05     lx24-amd64    \r\n" + 
	"---------------------------------------------------------------------------------\r\n" + 
	"all.q@n002.star.cs.uiowa.edu   BIP   0/0/8          0.02     lx24-amd64    \r\n" + 
	"---------------------------------------------------------------------------------\r\n" + 
	"all.q@n003.star.cs.uiowa.edu   BIP   0/0/8          0.07     lx24-amd64    \r\n" + 
	"---------------------------------------------------------------------------------\r\n" + 
	"all.q@n004.star.cs.uiowa.edu   BIP   0/0/8          0.02     lx24-amd64    \r\n" + 
	"---------------------------------------------------------------------------------\r\n" + 
	"n001.q@n001.star.cs.uiowa.edu  BIP   0/0/1          0.05     lx24-amd64    \r\n" + 
	"---------------------------------------------------------------------------------\r\n" + 
	"n002.q@n002.star.cs.uiowa.edu  BIP   0/0/1          0.02     lx24-amd64    \r\n" + 
	"---------------------------------------------------------------------------------\r\n" + 
	"n003.q@n003.star.cs.uiowa.edu  BIP   0/0/1          0.07     lx24-amd64    \r\n" + 
	"---------------------------------------------------------------------------------\r\n" + 
	"n004.q@n004.star.cs.uiowa.edu  BIP   0/0/1          0.02     lx24-amd64    ";

	static {
		// Compile the SGE output parsing patterns when this class is loaded
		nodeKeyValPattern = Pattern.compile(R.NODE_DETAIL_PATTERN, Pattern.CASE_INSENSITIVE);
		queueKeyValPattern = Pattern.compile(R.QUEUE_DETAIL_PATTERN, Pattern.CASE_INSENSITIVE);
		queueAssocPattern = Pattern.compile(R.QUEUE_ASSOC_PATTERN, Pattern.CASE_INSENSITIVE);

	}

	public static Session createSession() {
		try {
			log.debug("createSession() loading class."); 	
			// Try to load the class, if it does not exist this will cause an exception instead of an error			
			Class.forName("com.sun.grid.drmaa.SessionImpl");
		} catch (Exception e) {
			log.error("Error loading com.sun.grid.drmaa.SessionImpl");
		}

		Session s = SessionFactory.getFactory().getSession();
		
		try {
			s.init("");
		} catch (Exception e) {
			log.error("Error initializing the SGE session.");
		}
		return s;
	}

	public static void destroySession(Session s) {
		try {
			s.exit();
		}
		catch (Exception e) {
			log.error("Problem destroying session: "+e,e);
		}
	}

	/**
	 * Gets the queue list from SGE and adds them to the database if they don't already exist. This must
	 * be done AFTER nodes are loaded as the queues will make associations to the nodes. This also loads
	 * attributes for the queue as well as its current usage.
	 */
	public static synchronized void loadQueues() {
		GridEngineUtil.loadQueueDetails();
	}

	/**
	 * Loads the list of active queues on the system, loads their attributes into the database
	 * as well as their associations to worker nodes that belong to each queue.
	 */
	private static void loadQueueDetails() {
		log.info("Loading queue details into the db");
		try {			
			// Execute the SGE command to get the list of queues
			String queuestr = Util.executeCommand(R.QUEUE_LIST_COMMAND);

			// Set all queues as inactive (we will set them as active when we see them)
			Queues.setStatus(R.QUEUE_STATUS_INACTIVE);

			// Read the queue names one at a time
			String[] lines = queuestr.split(System.getProperty("line.separator"));		
			for (int i = 0; i < lines.length; i++) {
			    String name = lines[i];

			    log.debug("Loading details for queue "+name);

			    // In the database, update the attributes for the queue
			    Queues.update(name,  GridEngineUtil.getQueueDetails(name));

			    // Set the queue as active since we just saw it
			    Queues.setStatus(name, R.QUEUE_STATUS_ACTIVE);
			}
			//Adds all the associations to the db
			GridEngineUtil.setQueueAssociationsInDb();
		} catch (Exception e) {
			log.warn(e.getMessage(), e);
		} 
		log.info("Completed loading the queue details into the db");
	}

	/**
	 * Extracts queue-node association from SGE and puts it into the db.
	 * @return true if successful
	 * @author Benton McCune
	 */
	public static Boolean setQueueAssociationsInDb() {

		log.info("Updating the DB with associations between SGE queues to compute nodes.");

		String[] envp = new String[2];
		envp[0] = "SGE_LONG_QNAMES=-1"; // this tells qstat not to truncate the names of the nodes, which it does by default
		envp[1] = "SGE_ROOT="+R.SGE_ROOT; // it seems we need to set this explicitly if we change the environment.
		String results = Util.executeCommand(R.QUEUE_STATS_COMMAND,envp);

		// Parse the output from the SGE call to get the child worker nodes
		java.util.regex.Matcher matcher = queueAssocPattern.matcher(results);

		String[] capture;  // string array to store a queue and its associated node
		//Remove all association info from db so stale data isn't displayed
		Queues.clearQueueAssociations();
		// For each match...
		while(matcher.find()) {
			// Parse out the queue and node names from the regex parser and add it to the return list			
			capture = matcher.group().split("@");
			log.debug("queue = " + capture[0]);
			log.debug("node = " + capture[1]);
			Queues.associate(capture[0], capture[1]);
		}

		log.info("Completed updating the DB with associations between SGE queues to compute nodes.");
		return true;
	}

	/**
	 * Calls SGE to get details about the given queue. 
	 * @param name The name of the queue to get details about
	 * @return A hashmap of key value pairs. The key is the attribute name and the value is the value for that attribute.
	 */
	public static HashMap<String, String> getQueueDetails(String name) {
		// Make the results hashmap that will be returned		
		HashMap<String, String> details = new HashMap<String, String>();

		// Call SGE to get details for the given node
		String results = Util.executeCommand(R.QUEUE_DETAILS_COMMAND + name);

		// Parse the output from the SGE call to get the key/value pairs for the node
		java.util.regex.Matcher matcher = queueKeyValPattern.matcher(results);

		// For each match...
		while(matcher.find()) {
			// Split apart the key from the value
			String[] keyVal = matcher.group().split("\\s+");

			// Add the results to the details hashmap
			details.put(keyVal[0], keyVal[1]);
		}

		return details;
	}	

	/**
	 * Gets the worker nodes from SGE and adds them to the database if they don't already exist. This must be done
	 * BEFORE queues have been loaded as the queues will make associations to the nodes.
	 */
	public static synchronized void loadWorkerNodes() {

		log.info("Loading worker nodes into the db");
		try {			
			// Execute the SGE command to get the node list
			String nodeResults = Util.executeCommand(R.NODE_LIST_COMMAND);

			// Set all nodes as inactive (we will update them to active as we see them)
			Cluster.setNodeStatus(R.NODE_STATUS_INACTIVE);

			// Read the nodes one at a time
			String[] lines = nodeResults.split(System.getProperty("line.separator"));		
			for (int i = 0; i < lines.length; i++) {
				String name = lines[i];
				log.debug("Updating info for node "+name);
				// In the database, update the attributes for the node
				Cluster.updateNode(name,  GridEngineUtil.getNodeDetails(name));				
				// Set the node as active (because we just saw it!)
				Cluster.setNodeStatus(name, R.NODE_STATUS_ACTIVE);
			}
		} catch (Exception e) {
			log.warn(e.getMessage(), e);
		}
		log.info("Completed loading info for worker nodes into db");
	}

	/**
	 * Calls SGE to get details about the given node. 
	 * @param name The name of the node to get details about
	 * @return A hashmap of key value pairs. The key is the attribute name and the value is the value for that attribute.
	 */
	public static HashMap<String, String> getNodeDetails(String name) {
		// Make the results hashmap that will be returned		
		HashMap<String, String> details = new HashMap<String, String>();

		// Call SGE to get details for the given node
		String results = Util.executeCommand(R.NODE_DETAILS_COMMAND + name);

		// Parse the output from the SGE call to get the key/value pairs for the node
		java.util.regex.Matcher matcher = nodeKeyValPattern.matcher(results);

		// For each match...
		while(matcher.find()) {
			// Split apart the key from the value
			String[] keyVal = matcher.group().split("=");

			// Add the results to the details hashmap
			details.put(keyVal[0], keyVal[1]);
		}

		return details;
	}	


    /**
     * Finds the standard output of a job pair and returns it as a string. Null
     * is returned if the output doesn't exist or cannot be found
     * @param job The job the pair is apart of
     * @param pair The pair to get output for
     * @return All console output from a job pair run for the given pair
     */
    public static String getStdOut(JobPair pair, int limit) {
    	pair = JobPairs.getPairDetailed(pair.getId());
    	return GridEngineUtil.getStdOut(pair.getId(),limit);
    }

    /**
     * Finds the standard output of a job pair and returns it as a string. Null
     * is returned if the output doesn't exist or cannot be found
     * @param jobId The id of the job the pair is apart of
     * @param pairId The pair to get output for
     * @param limit The maximum number of lines to return
     * @param path The path to the job pair file
     * @return All console output from a job pair run for the given pair
     */
    public static String getStdOut(int pairId,int limit) {		
    	File stdoutFile = GridEngineUtil.getStdOutFile(pairId);		
    	return Util.readFileLimited(stdoutFile, limit);
    }

    /**
     * Finds the standard output of a job pair and returns its file.
     * @param jobId The id of the job the pair is apart of
     * @param pairId The pair to get output for
     * @param path The space path to the job pair file
     * @return All console output from a job pair run for the given pair
     */
    public static File getStdOutFile(int pairId) {	
    	String stdoutPath=JobPairs.getFilePath(pairId);
    	log.info("The stdoutPath is: " + stdoutPath);

    	return (new File(stdoutPath));	
    }



    
    /**
     * Cancels/Ends a reservation
     */
    public static void checkQueueReservations() {
		SimpleDateFormat fmt = new SimpleDateFormat("yyyyMMdd");

    	java.util.Date today = new java.util.Date();
		List<QueueRequest> queueReservations = Requests.getAllQueueReservations();
		if (queueReservations == null) 
		    log.info("No reservations found.");
		else {
			//first, end all the reservations that need to be ended and take back nodes that reservations are done with
			for (QueueRequest req : queueReservations) {

		        Calendar cal = Calendar.getInstance();
		        cal.setTime(today);
		        cal.add(Calendar.DATE, -1);
		        java.util.Date yesterday = cal.getTime();
				/**
				 * If the reservation end_date was 'yesterday' -- makes end_date inclusive
				 */
				boolean end_was_yesterday = fmt.format(req.getEndDate()).equals(fmt.format(yesterday));
				int queueId = Queues.getIdByName(req.getQueueName());

				if (end_was_yesterday) {
				    log.info("Reservation has ended for queue "+req.getQueueName()+".");
				    removeQueue(queueId);
				}
				
				int nodeCount = Queues.getNodeCountOnDate(req.getId(), today);
				List<WorkerNode> actualNodes = Cluster.getNodesForQueue(queueId);
				int actualNodeCount = actualNodes.size();
				String queueName = Queues.getNameById(queueId);
				String[] split = queueName.split("\\.");
				String shortQueueName = split[0];
				
				//When the node count is decreasing for this reservation on this day
				//Need to move a certain number of nodes back to all.q
				transferOverflowNodes(req, shortQueueName, nodeCount, actualNodeCount, actualNodes);
				
			}
			
			
			
			//next, start up the new reservations and add nodes where they need to be
		    for (QueueRequest req : queueReservations) {
			log.info("Checking reservation for queue "+req.getQueueName());

			/**
			 * if today is when the reservation is starting
			 */
			boolean start_is_today = (fmt.format(req.getStartDate())).equals(fmt.format(today));
			if (start_is_today) {
			    log.info("Reservation begins today for queue "+req.getQueueName()+".");
			    startReservation(req);
			}
				
			int queueId = Queues.getIdByName(req.getQueueName());
			int nodeCount = Queues.getNodeCountOnDate(req.getId(), today);
			List<WorkerNode> actualNodes = Cluster.getNodesForQueue(queueId);
			int actualNodeCount = actualNodes.size();
			String queueName = Queues.getNameById(queueId);
			String[] split = queueName.split("\\.");
			String shortQueueName = split[0];


			/**The Following code is for when the node count is changing throughout the reservation**/

				
			//When the node count is increasing for this reservation on this day
			//Need to move a certain number of nodes from all.q to this queue
			transferUnderflowNodes(req, shortQueueName, nodeCount, actualNodeCount);
				
		    }
		    GridEngineUtil.loadWorkerNodes();
		    GridEngineUtil.loadQueues();

		}
		log.info("Completed checking queue reservation.");
    }
		
	private static void transferOverflowNodes(QueueRequest req, String queueName, int nodeCount, int actualNodeCount, List<WorkerNode> actualNodes) {
		String[] envp = new String[1];
		envp[0] = "SGE_ROOT="+R.SGE_ROOT;
		
		if (actualNodeCount > nodeCount) {
			List<WorkerNode> transferNodes = new ArrayList<WorkerNode>();
			
			for (int i = 0; i < (actualNodeCount - nodeCount); i++) {
				WorkerNode n = actualNodes.get(i);
				transferNodes.add(n);
			}	
			
			for (WorkerNode n : transferNodes) {
				//add it to @allhosts
				Util.executeCommand("sudo -u sgeadmin /cluster/sge-6.2u5/bin/lx24-amd64/qconf -aattr hostgroup hostlist " + n.getName() + " @allhosts", envp);
				
				//remove it from @<queueName>hosts
				Util.executeCommand("sudo -u sgeadmin /cluster/sge-6.2u5/bin/lx24-amd64/qconf -dattr hostgroup hostlist " + n.getName() + " @" + queueName + "hosts", envp);
			}
		}		
	}
	
	private static void transferUnderflowNodes(QueueRequest req, String queueName, int nodeCount, int actualNodeCount) {
		String[] envp = new String[1];
		envp[0] = "SGE_ROOT="+R.SGE_ROOT;
		List<WorkerNode> AllQueueNodes = Queues.getNodes(1);

		if (actualNodeCount < nodeCount) {
			
			List<WorkerNode> transferNodes = new ArrayList<WorkerNode>();
			for (int i = 0; i < (nodeCount - actualNodeCount); i++) {
				transferNodes.add(AllQueueNodes.get(i));
			}	
			
			for (WorkerNode n : transferNodes) {
				//add it to @<queueName>hosts
				Util.executeCommand("sudo -u sgeadmin /cluster/sge-6.2u5/bin/lx24-amd64/qconf -aattr hostgroup hostlist " + n.getName() + " @" + queueName + "hosts", envp);
				
				//Remove it from allhosts
				Util.executeCommand("sudo -u sgeadmin /cluster/sge-6.2u5/bin/lx24-amd64/qconf -dattr hostgroup hostlist " + n.getName() + " @allhosts", envp);
			}
		}		
	}

  
	
	public static void startReservation (QueueRequest req) {
		log.debug("begin startReservation");
		String queueName = req.getQueueName();
		String[] split = queueName.split("\\.");
		String shortQueueName = split[0];
		int queueId = Queues.getIdByName(queueName);
		Queue q = Queues.get(queueId);
		if (!q.getStatus().equals("ACTIVE")) {
			
			//Get the nodes we are going to transfer
			List<WorkerNode> transferNodes = new ArrayList<WorkerNode>();	
			List<WorkerNode> nodes = Queues.getNodes(1);
			StringBuilder sb = new StringBuilder();
			for (int i = 0; i < req.getNodeCount(); i++) {
				transferNodes.add(nodes.get(i));
				String fullName = nodes.get(i).getName();
				String[] split2 = fullName.split("\\.");
				String shortName = split2[0];
				sb.append(shortName);
				sb.append(" ");
			}
			String hostList = sb.toString();
			
			/***** CREATE A QUEUE *****/
			// Create newHost.hgrp [COMPLETE]
			String newHost;
			try {
				newHost = "group_name @" + shortQueueName + "hosts" +
						  "\nhostlist " + hostList;
				File f = new File("/tmp/newHost30.hgrp");
				FileUtils.writeStringToFile(f, newHost);
				f.setReadable(true, false);
				f.setWritable(true, false);

			} catch (IOException e) {
				log.error(e.getMessage(),e);
			}
			

			//Add the host [COMPLETE]
			String[] envp = new String[1];
			envp[0] = "SGE_ROOT="+R.SGE_ROOT;
			log.debug("envp[0] = " + envp[0]);
			Util.executeCommand("sudo -u sgeadmin /cluster/sge-6.2u5/bin/lx24-amd64/qconf -Ahgrp /tmp/newHost30.hgrp", envp);
			
			
			
			// Create newQueue.q [COMPLETE]
			String newQueue;
			try {
				newQueue = "qname                   " + queueName + 
							"\nhostlist             @" + shortQueueName + "hosts" + 
							"\nseq_no                0" +
							"\nload_thresholds       np_load_avg=1.75" +
							"\nsuspend_thresholds    NONE" +
							"\nnsuspend              1" +  // nsuspend is the correct name
							"\nsuspend_interval      00:05:00" +
							"\npriority              0" +
							"\nmin_cpu_interval      00:05:00" +
							"\nprocessors            UNDEFINED" +
							"\nqtype                 BATCH INTERACTIVE" +
							"\nckpt_list             NONE" +
							"\npe_list               make" +
							"\nrerun                 FALSE" +
							"\nslots                 2" +
							"\ntmpdir                /tmp" +
							"\nshell                 /bin/csh" +
							"\nprolog                NONE" +
							"\nepilog                NONE" +
							"\nshell_start_mode      posix_compliant" +
							"\nstarter_method        NONE" +
							"\nsuspend_method        NONE" +
							"\nresume_method         NONE" +
							"\nterminate_method      NONE" +
							"\nnotify                00:00:60"+
							"\nowner_list            NONE"+
							"\nuser_lists            NONE"+
							"\nxuser_lists           NONE"+
							"\nsubordinate_list      NONE"+
							"\ncomplex_values        NONE"+
							"\nprojects              NONE"+
							"\nxprojects             NONE"+
							"\ncalendar              NONE"+
							"\ninitial_state         default"+
							"\ns_rt                  INFINITY"+
							"\nh_rt                  INFINITY"+
							"\ns_cpu                 INFINITY"+
							"\nh_cpu                 INFINITY"+
							"\ns_fsize               INFINITY"+
							"\nh_fsize               INFINITY"+
							"\ns_data                INFINITY"+
							"\nh_data                INFINITY"+
							"\ns_stack               INFINITY"+
							"\nh_stack               INFINITY"+
							"\ns_core                INFINITY"+
							"\nh_core                INFINITY"+
							"\ns_rss                 INFINITY"+
							"\nh_rss                 INFINITY"+
							"\ns_vmem                INFINITY"+
							"\nh_vmem                INFINITY";
				
				File f = new File("/tmp/newQueue30.q");
				FileUtils.writeStringToFile(f, newQueue);
				f.setReadable(true, false);
				f.setWritable(true, false);
				
			} catch (IOException e) {
				log.error(e.getMessage(),e);
			}
			Util.executeCommand("sudo -u sgeadmin /cluster/sge-6.2u5/bin/lx24-amd64/qconf -Aq /tmp/newQueue30.q", envp);
					
			//Transfer nodes out of @allhosts
			for (WorkerNode n : transferNodes) {
				Util.executeCommand("sudo -u sgeadmin /cluster/sge-6.2u5/bin/lx24-amd64/qconf -dattr hostgroup hostlist " + n.getName() + " @allhosts", envp);
			}
		    GridEngineUtil.loadWorkerNodes();
		    GridEngineUtil.loadQueues();
		}
	}
	
	
	public static boolean createPermanentQueue(QueueRequest req, boolean isNewQueue, HashMap<WorkerNode, Queue> nodesAndQueues) {
		try {
			log.debug("begin createPermanentQueue");
			String queueName = req.getQueueName();
			String[] split = queueName.split("\\.");
			String shortQueueName = split[0];

			List<WorkerNode> transferNodes = new ArrayList<WorkerNode>();	
			StringBuilder sb = new StringBuilder();
			
			String[] envp = new String[1];
			envp[0] = "SGE_ROOT="+R.SGE_ROOT;
	
			
			if (isNewQueue) {
				//This is being called from "Create new permanent queue"
				Set<WorkerNode> nodes = nodesAndQueues.keySet();
				if (nodes != null) {
					for (WorkerNode n : nodes) {
						transferNodes.add(n);
						String fullName = n.getName();
						String[] split2 = fullName.split("\\.");
						String shortName = split2[0];
						sb.append(shortName);
						sb.append(" ");
						
						Queue queue = nodesAndQueues.get(n);
						String name = queue.getName();
						String[] split3 = name.split("\\.");
						String shortQName = split3[0];
						Util.executeCommand("sudo -u sgeadmin /cluster/sge-6.2u5/bin/lx24-amd64/qconf -dattr hostgroup hostlist " + n.getName() + " @" + shortQName + "hosts", envp);
					}
				}
				
			} else {
				//This is being called from "Make existing queue permanent"
				
				//Get the nodes we are going to transfer
				List<WorkerNode> nodes = Queues.getNodes(1);
				for (int i = 0; i < req.getNodeCount(); i++) {
					transferNodes.add(nodes.get(i));
					String fullName = nodes.get(i).getName();
					String[] split2 = fullName.split("\\.");
					String shortName = split2[0];
					sb.append(shortName);
					sb.append(" ");
					
					// Transfer nodes out of @allhosts
					Util.executeCommand("sudo -u sgeadmin /cluster/sge-6.2u5/bin/lx24-amd64/qconf -dattr hostgroup hostlist " + nodes.get(i).getName() + " @allhosts", envp);
				}
			}
			
			String hostList = sb.toString();
	
			/***** CREATE A QUEUE *****/
			// Create newHost.hgrp
			String newHost;
		
			newHost = "group_name @" + shortQueueName + "hosts" +
					  "\nhostlist " + hostList;
			File f = new File("/tmp/newHost30.hgrp");
			FileUtils.writeStringToFile(f, newHost);
			f.setReadable(true, false);
			f.setWritable(true, false);

			

		//Add the host

		Util.executeCommand("sudo -u sgeadmin /cluster/sge-6.2u5/bin/lx24-amd64/qconf -Ahgrp /tmp/newHost30.hgrp", envp);
		
			
			
		// Create newQueue.q [COMPLETE]
		String newQueue;
		
			newQueue = "qname                   " + queueName + 
						"\nhostlist             @" + shortQueueName + "hosts" + 
						"\nseq_no                0" +
						"\nload_thresholds       np_load_avg=1.75" +
						"\nsuspend_thresholds    NONE" +
						"\nnsuspend              1" +
						"\nsuspend_interval      00:05:00" +
						"\npriority              0" +
						"\nmin_cpu_interval      00:05:00" +
						"\nprocessors            UNDEFINED" +
						"\nqtype                 BATCH INTERACTIVE" +
						"\nckpt_list             NONE" +
						"\npe_list               make" +
						"\nrerun                 FALSE" +
						"\nslots                 2" +
						"\ntmpdir                /tmp" +
						"\nshell                 /bin/csh" +
						"\nprolog                NONE" +
						"\nepilog                NONE" +
						"\nshell_start_mode      posix_compliant" +
						"\nstarter_method        NONE" +
						"\nsuspend_method        NONE" +
						"\nresume_method         NONE" +
						"\nterminate_method      NONE" +
						"\nnotify                00:00:60"+
						"\nowner_list            NONE"+
						"\nuser_lists            NONE"+
						"\nxuser_lists           NONE"+
						"\nsubordinate_list      NONE"+
						"\ncomplex_values        NONE"+
						"\nprojects              NONE"+
						"\nxprojects             NONE"+
						"\ncalendar              NONE"+
						"\ninitial_state         default"+
						"\ns_rt                  INFINITY"+
						"\nh_rt                  INFINITY"+
						"\ns_cpu                 INFINITY"+
						"\nh_cpu                 INFINITY"+
						"\ns_fsize               INFINITY"+
						"\nh_fsize               INFINITY"+
						"\ns_data                INFINITY"+
						"\nh_data                INFINITY"+
						"\ns_stack               INFINITY"+
						"\nh_stack               INFINITY"+
						"\ns_core                INFINITY"+
						"\nh_core                INFINITY"+
						"\ns_rss                 INFINITY"+
						"\nh_rss                 INFINITY"+
						"\ns_vmem                INFINITY"+
						"\nh_vmem                INFINITY";
			
			File f2 = new File("/tmp/newQueue30.q");
			FileUtils.writeStringToFile(f2, newQueue);
			f2.setReadable(true, false);
			f2.setWritable(true, false);
				
		
			Util.executeCommand("sudo -u sgeadmin /cluster/sge-6.2u5/bin/lx24-amd64/qconf -Aq /tmp/newQueue30.q", envp);
		
			
	
		    GridEngineUtil.loadWorkerNodes();
		    GridEngineUtil.loadQueues();
			return true;
		} catch (Exception e) {
			log.error(e.getMessage(),e);
		}
		return false;

	}
	
	/**
	 * Removes a queue from grid engine and the database
	 * @param queueId The Id of the queue to remove.
	 * @param permanent
	 */
	public static boolean removeQueue(int queueId) {
		Queue q=Queues.get(queueId);
		boolean permanent=q.getPermanent();
		String queueName = q.getName();
		String[] split = queueName.split("\\.");
		String shortQueueName = split[0];
		
		//Pause jobs that are running on the queue
		List<Job> jobs = Cluster.getJobsRunningOnQueue(queueId);

		if (jobs != null) {
			for (Job j : jobs) {
				Jobs.pause(j.getId());
			}
		}

		String[] envp = new String[1];
		envp[0] = "SGE_ROOT="+R.SGE_ROOT;
		//Move associated Nodes back to default queue
		List<WorkerNode> nodes = Queues.getNodes(queueId);
		
		if (nodes != null) {
			for (WorkerNode n : nodes) {
				Util.executeCommand("sudo -u sgeadmin /cluster/sge-6.2u5/bin/lx24-amd64/qconf -aattr hostgroup hostlist " + n.getName() + " @allhosts", envp);
			}
		}
		
		boolean success=true;
		
		
		/***** DELETE THE QUEUE *****/	
			//Database Change
		if (permanent) {
			success=success && Queues.delete(queueId);

		} else {
			success = success && Requests.DeleteReservation(queueId);
		}
			
			//DISABLE the queue: 
			Util.executeCommand("sudo -u sgeadmin /cluster/sge-6.2u5/bin/lx24-amd64/qmod -d " + queueName, envp);
			//DELETE the queue:
			Util.executeCommand("sudo -u sgeadmin /cluster/sge-6.2u5/bin/lx24-amd64/qconf -dq " + queueName, envp);
			
			//Delete the host group:
			Util.executeCommand("sudo -u sgeadmin /cluster/sge-6.2u5/bin/lx24-amd64/qconf -dhgrp @"+ shortQueueName +"hosts", envp);
			
		    GridEngineUtil.loadWorkerNodes();
		    GridEngineUtil.loadQueues();	
		    return success;
	}
	
	/**
	 * Clears off every currently running SGE job from every queue
	 * @return
	 */
	public static boolean deleteAllSGEJobs() {
		String[] envp = new String[1];
		envp[0] = "SGE_ROOT="+R.SGE_ROOT;
		try {
<<<<<<< HEAD
			Util.executeCommand("sudo -u sgeadmin /cluster/sge-6.2u5/bin/lx24-amd64/qdel -u tomcat",envp);
=======
			Util.executeCommand("sudo -u sgeadmin /cluster/sge-6.2u5/bin/lx24-amd64/qdel -f -u tomcat",envp);
>>>>>>> 62fd81f1
			return true;
		} catch (Exception e) {
			log.error(e.getMessage(),e);
		}
		return false;
	} 
	
	/**
	 * Clears the error states from every node associated with every queue
	 */
	public static boolean clearNodeErrorStates() {
		try {
			String[] envp = new String[1];
			envp[0] = "SGE_ROOT="+R.SGE_ROOT;
			for (Queue q : Queues.getAll()) {
				
				Util.executeCommand("sudo -u sgeadmin /cluster/sge-6.2u5/bin/lx24-amd64/qmod -cq "+q.getName(),envp);
			}
			return true;
		} catch (Exception e) {
			log.error(e.getMessage(),e);
		}
		return false;
	}
	
	/**
	 * Moves the given set of nodes into the given queue
	 * @param req The request object representing the destination queue, which must have the queue_name set
	 * @param NQ A map of nodes to queues, where the nodes are the ones that will be moved and the queues
	 * are the ones that currently own each node
	 */

    public static void moveNodes(String queueName, HashMap<WorkerNode, Queue> NQ) {
	log.info("moveNodes begins, for queue "+queueName);
	String[] split = queueName.split("\\.");
	String shortQueueName = split[0];
	List<WorkerNode> transferNodes = new ArrayList<WorkerNode>();	
	StringBuilder sb = new StringBuilder();
		
	String[] envp = new String[1];
	envp[0] = "SGE_ROOT="+R.SGE_ROOT;

	Set<WorkerNode> nodes = NQ.keySet();
	if (nodes == null)
		log.warn("No nodes to move");
	else {
	    for (WorkerNode n : nodes) {
		transferNodes.add(n);
		String fullName = n.getName();
		String[] split2 = fullName.split("\\.");
		String shortName = split2[0];
		sb.append(shortName);
		sb.append(" ");
				
		log.debug("moving node "+fullName);

		//remove the association with this node and the queue it is currently associated with and add it to the permanent queue
		Queue queue = NQ.get(n);
		
		if (queue != null) {
		    // orphaned nodes could have null queues
				
		    //if this is going to make the queue empty...... need to pause all jobs first
		    List<WorkerNode> workers = Cluster.getNodesForQueue(queue.getId());
		    if (workers != null) {
			if (workers.size() == 1 ) {
			    log.info("checking for jobs running on queue "+queueName+", since this is the last node in the queue.");
			    List<Job> jobs = Cluster.getJobsRunningOnQueue(queue.getId());
			    if (jobs != null) {
				for (Job j : jobs) {
				    Jobs.pause(j.getId());
				}
			    }
			}
		    }
		    
		    String name = queue.getName();
		    String[] split3 = name.split("\\.");
		    String shortQName = split3[0];
		    Util.executeCommand("sudo -u sgeadmin /cluster/sge-6.2u5/bin/lx24-amd64/qconf -dattr hostgroup hostlist " + n.getName() + " @" + shortQName + "hosts", envp);
		}
		log.debug("adding node with name = "+n.getName() +" to queue = "+shortQueueName);
		Util.executeCommand("sudo -u sgeadmin /cluster/sge-6.2u5/bin/lx24-amd64/qconf -aattr hostgroup hostlist " + n.getName() + " @" + shortQueueName + "hosts", envp);
	    }
	}
	GridEngineUtil.loadWorkerNodes();
	GridEngineUtil.loadQueues();
	log.debug("Move nodes ending.");
    }
}<|MERGE_RESOLUTION|>--- conflicted
+++ resolved
@@ -1,859 +1,855 @@
-package org.starexec.util;
-
-import java.io.BufferedReader;
-import java.io.File;
-import java.io.IOException;
-import java.text.SimpleDateFormat;
-import java.util.ArrayList;
-import java.util.Calendar;
-import java.util.HashMap;
-import java.util.List;
-import java.util.Set;
-import java.util.concurrent.ExecutorService;
-import java.util.concurrent.Executors;
-import java.util.concurrent.TimeUnit;
-import java.util.regex.Pattern;
-
-import org.apache.commons.io.FileUtils;
-import org.apache.log4j.Logger;
-import org.ggf.drmaa.Session;
-import org.ggf.drmaa.SessionFactory;
-import org.starexec.constants.R;
-import org.starexec.data.database.Cluster;
-import org.starexec.data.database.JobPairs;
-import org.starexec.data.database.Jobs;
-import org.starexec.data.database.Queues;
-import org.starexec.data.database.Requests;
-import org.starexec.data.to.Job;
-import org.starexec.data.to.JobPair;
-import org.starexec.data.to.Queue;
-import org.starexec.data.to.QueueRequest;
-import org.starexec.data.to.WorkerNode;
-
-/**
- * Contains methods for interacting with the sun grid engine. This class is NOT operating system independent
- * and may require environmental set up to function properly in Windows.
- * @author Tyler Jensen
- */
-public class GridEngineUtil {
-	private static final Logger log = Logger.getLogger(GridEngineUtil.class);
-
-	// The regex patterns used to parse SGE output
-	private static Pattern nodeKeyValPattern;
-	private static Pattern queueKeyValPattern;
-	private static Pattern queueAssocPattern;
-
-	@SuppressWarnings("unused")
-	private static String testString = "queuename                      qtype resv/used/tot. load_avg arch          states\r\n" + 
-	"---------------------------------------------------------------------------------\r\n" + 
-	"all.q@n001.star.cs.uiowa.edu   BIP   0/0/8          0.05     lx24-amd64    \r\n" + 
-	"---------------------------------------------------------------------------------\r\n" + 
-	"all.q@n002.star.cs.uiowa.edu   BIP   0/0/8          0.02     lx24-amd64    \r\n" + 
-	"---------------------------------------------------------------------------------\r\n" + 
-	"all.q@n003.star.cs.uiowa.edu   BIP   0/0/8          0.07     lx24-amd64    \r\n" + 
-	"---------------------------------------------------------------------------------\r\n" + 
-	"all.q@n004.star.cs.uiowa.edu   BIP   0/0/8          0.02     lx24-amd64    \r\n" + 
-	"---------------------------------------------------------------------------------\r\n" + 
-	"n001.q@n001.star.cs.uiowa.edu  BIP   0/0/1          0.05     lx24-amd64    \r\n" + 
-	"---------------------------------------------------------------------------------\r\n" + 
-	"n002.q@n002.star.cs.uiowa.edu  BIP   0/0/1          0.02     lx24-amd64    \r\n" + 
-	"---------------------------------------------------------------------------------\r\n" + 
-	"n003.q@n003.star.cs.uiowa.edu  BIP   0/0/1          0.07     lx24-amd64    \r\n" + 
-	"---------------------------------------------------------------------------------\r\n" + 
-	"n004.q@n004.star.cs.uiowa.edu  BIP   0/0/1          0.02     lx24-amd64    ";
-
-	static {
-		// Compile the SGE output parsing patterns when this class is loaded
-		nodeKeyValPattern = Pattern.compile(R.NODE_DETAIL_PATTERN, Pattern.CASE_INSENSITIVE);
-		queueKeyValPattern = Pattern.compile(R.QUEUE_DETAIL_PATTERN, Pattern.CASE_INSENSITIVE);
-		queueAssocPattern = Pattern.compile(R.QUEUE_ASSOC_PATTERN, Pattern.CASE_INSENSITIVE);
-
-	}
-
-	public static Session createSession() {
-		try {
-			log.debug("createSession() loading class."); 	
-			// Try to load the class, if it does not exist this will cause an exception instead of an error			
-			Class.forName("com.sun.grid.drmaa.SessionImpl");
-		} catch (Exception e) {
-			log.error("Error loading com.sun.grid.drmaa.SessionImpl");
-		}
-
-		Session s = SessionFactory.getFactory().getSession();
-		
-		try {
-			s.init("");
-		} catch (Exception e) {
-			log.error("Error initializing the SGE session.");
-		}
-		return s;
-	}
-
-	public static void destroySession(Session s) {
-		try {
-			s.exit();
-		}
-		catch (Exception e) {
-			log.error("Problem destroying session: "+e,e);
-		}
-	}
-
-	/**
-	 * Gets the queue list from SGE and adds them to the database if they don't already exist. This must
-	 * be done AFTER nodes are loaded as the queues will make associations to the nodes. This also loads
-	 * attributes for the queue as well as its current usage.
-	 */
-	public static synchronized void loadQueues() {
-		GridEngineUtil.loadQueueDetails();
-	}
-
-	/**
-	 * Loads the list of active queues on the system, loads their attributes into the database
-	 * as well as their associations to worker nodes that belong to each queue.
-	 */
-	private static void loadQueueDetails() {
-		log.info("Loading queue details into the db");
-		try {			
-			// Execute the SGE command to get the list of queues
-			String queuestr = Util.executeCommand(R.QUEUE_LIST_COMMAND);
-
-			// Set all queues as inactive (we will set them as active when we see them)
-			Queues.setStatus(R.QUEUE_STATUS_INACTIVE);
-
-			// Read the queue names one at a time
-			String[] lines = queuestr.split(System.getProperty("line.separator"));		
-			for (int i = 0; i < lines.length; i++) {
-			    String name = lines[i];
-
-			    log.debug("Loading details for queue "+name);
-
-			    // In the database, update the attributes for the queue
-			    Queues.update(name,  GridEngineUtil.getQueueDetails(name));
-
-			    // Set the queue as active since we just saw it
-			    Queues.setStatus(name, R.QUEUE_STATUS_ACTIVE);
-			}
-			//Adds all the associations to the db
-			GridEngineUtil.setQueueAssociationsInDb();
-		} catch (Exception e) {
-			log.warn(e.getMessage(), e);
-		} 
-		log.info("Completed loading the queue details into the db");
-	}
-
-	/**
-	 * Extracts queue-node association from SGE and puts it into the db.
-	 * @return true if successful
-	 * @author Benton McCune
-	 */
-	public static Boolean setQueueAssociationsInDb() {
-
-		log.info("Updating the DB with associations between SGE queues to compute nodes.");
-
-		String[] envp = new String[2];
-		envp[0] = "SGE_LONG_QNAMES=-1"; // this tells qstat not to truncate the names of the nodes, which it does by default
-		envp[1] = "SGE_ROOT="+R.SGE_ROOT; // it seems we need to set this explicitly if we change the environment.
-		String results = Util.executeCommand(R.QUEUE_STATS_COMMAND,envp);
-
-		// Parse the output from the SGE call to get the child worker nodes
-		java.util.regex.Matcher matcher = queueAssocPattern.matcher(results);
-
-		String[] capture;  // string array to store a queue and its associated node
-		//Remove all association info from db so stale data isn't displayed
-		Queues.clearQueueAssociations();
-		// For each match...
-		while(matcher.find()) {
-			// Parse out the queue and node names from the regex parser and add it to the return list			
-			capture = matcher.group().split("@");
-			log.debug("queue = " + capture[0]);
-			log.debug("node = " + capture[1]);
-			Queues.associate(capture[0], capture[1]);
-		}
-
-		log.info("Completed updating the DB with associations between SGE queues to compute nodes.");
-		return true;
-	}
-
-	/**
-	 * Calls SGE to get details about the given queue. 
-	 * @param name The name of the queue to get details about
-	 * @return A hashmap of key value pairs. The key is the attribute name and the value is the value for that attribute.
-	 */
-	public static HashMap<String, String> getQueueDetails(String name) {
-		// Make the results hashmap that will be returned		
-		HashMap<String, String> details = new HashMap<String, String>();
-
-		// Call SGE to get details for the given node
-		String results = Util.executeCommand(R.QUEUE_DETAILS_COMMAND + name);
-
-		// Parse the output from the SGE call to get the key/value pairs for the node
-		java.util.regex.Matcher matcher = queueKeyValPattern.matcher(results);
-
-		// For each match...
-		while(matcher.find()) {
-			// Split apart the key from the value
-			String[] keyVal = matcher.group().split("\\s+");
-
-			// Add the results to the details hashmap
-			details.put(keyVal[0], keyVal[1]);
-		}
-
-		return details;
-	}	
-
-	/**
-	 * Gets the worker nodes from SGE and adds them to the database if they don't already exist. This must be done
-	 * BEFORE queues have been loaded as the queues will make associations to the nodes.
-	 */
-	public static synchronized void loadWorkerNodes() {
-
-		log.info("Loading worker nodes into the db");
-		try {			
-			// Execute the SGE command to get the node list
-			String nodeResults = Util.executeCommand(R.NODE_LIST_COMMAND);
-
-			// Set all nodes as inactive (we will update them to active as we see them)
-			Cluster.setNodeStatus(R.NODE_STATUS_INACTIVE);
-
-			// Read the nodes one at a time
-			String[] lines = nodeResults.split(System.getProperty("line.separator"));		
-			for (int i = 0; i < lines.length; i++) {
-				String name = lines[i];
-				log.debug("Updating info for node "+name);
-				// In the database, update the attributes for the node
-				Cluster.updateNode(name,  GridEngineUtil.getNodeDetails(name));				
-				// Set the node as active (because we just saw it!)
-				Cluster.setNodeStatus(name, R.NODE_STATUS_ACTIVE);
-			}
-		} catch (Exception e) {
-			log.warn(e.getMessage(), e);
-		}
-		log.info("Completed loading info for worker nodes into db");
-	}
-
-	/**
-	 * Calls SGE to get details about the given node. 
-	 * @param name The name of the node to get details about
-	 * @return A hashmap of key value pairs. The key is the attribute name and the value is the value for that attribute.
-	 */
-	public static HashMap<String, String> getNodeDetails(String name) {
-		// Make the results hashmap that will be returned		
-		HashMap<String, String> details = new HashMap<String, String>();
-
-		// Call SGE to get details for the given node
-		String results = Util.executeCommand(R.NODE_DETAILS_COMMAND + name);
-
-		// Parse the output from the SGE call to get the key/value pairs for the node
-		java.util.regex.Matcher matcher = nodeKeyValPattern.matcher(results);
-
-		// For each match...
-		while(matcher.find()) {
-			// Split apart the key from the value
-			String[] keyVal = matcher.group().split("=");
-
-			// Add the results to the details hashmap
-			details.put(keyVal[0], keyVal[1]);
-		}
-
-		return details;
-	}	
-
-
-    /**
-     * Finds the standard output of a job pair and returns it as a string. Null
-     * is returned if the output doesn't exist or cannot be found
-     * @param job The job the pair is apart of
-     * @param pair The pair to get output for
-     * @return All console output from a job pair run for the given pair
-     */
-    public static String getStdOut(JobPair pair, int limit) {
-    	pair = JobPairs.getPairDetailed(pair.getId());
-    	return GridEngineUtil.getStdOut(pair.getId(),limit);
-    }
-
-    /**
-     * Finds the standard output of a job pair and returns it as a string. Null
-     * is returned if the output doesn't exist or cannot be found
-     * @param jobId The id of the job the pair is apart of
-     * @param pairId The pair to get output for
-     * @param limit The maximum number of lines to return
-     * @param path The path to the job pair file
-     * @return All console output from a job pair run for the given pair
-     */
-    public static String getStdOut(int pairId,int limit) {		
-    	File stdoutFile = GridEngineUtil.getStdOutFile(pairId);		
-    	return Util.readFileLimited(stdoutFile, limit);
-    }
-
-    /**
-     * Finds the standard output of a job pair and returns its file.
-     * @param jobId The id of the job the pair is apart of
-     * @param pairId The pair to get output for
-     * @param path The space path to the job pair file
-     * @return All console output from a job pair run for the given pair
-     */
-    public static File getStdOutFile(int pairId) {	
-    	String stdoutPath=JobPairs.getFilePath(pairId);
-    	log.info("The stdoutPath is: " + stdoutPath);
-
-    	return (new File(stdoutPath));	
-    }
-
-
-
-    
-    /**
-     * Cancels/Ends a reservation
-     */
-    public static void checkQueueReservations() {
-		SimpleDateFormat fmt = new SimpleDateFormat("yyyyMMdd");
-
-    	java.util.Date today = new java.util.Date();
-		List<QueueRequest> queueReservations = Requests.getAllQueueReservations();
-		if (queueReservations == null) 
-		    log.info("No reservations found.");
-		else {
-			//first, end all the reservations that need to be ended and take back nodes that reservations are done with
-			for (QueueRequest req : queueReservations) {
-
-		        Calendar cal = Calendar.getInstance();
-		        cal.setTime(today);
-		        cal.add(Calendar.DATE, -1);
-		        java.util.Date yesterday = cal.getTime();
-				/**
-				 * If the reservation end_date was 'yesterday' -- makes end_date inclusive
-				 */
-				boolean end_was_yesterday = fmt.format(req.getEndDate()).equals(fmt.format(yesterday));
-				int queueId = Queues.getIdByName(req.getQueueName());
-
-				if (end_was_yesterday) {
-				    log.info("Reservation has ended for queue "+req.getQueueName()+".");
-				    removeQueue(queueId);
-				}
-				
-				int nodeCount = Queues.getNodeCountOnDate(req.getId(), today);
-				List<WorkerNode> actualNodes = Cluster.getNodesForQueue(queueId);
-				int actualNodeCount = actualNodes.size();
-				String queueName = Queues.getNameById(queueId);
-				String[] split = queueName.split("\\.");
-				String shortQueueName = split[0];
-				
-				//When the node count is decreasing for this reservation on this day
-				//Need to move a certain number of nodes back to all.q
-				transferOverflowNodes(req, shortQueueName, nodeCount, actualNodeCount, actualNodes);
-				
-			}
-			
-			
-			
-			//next, start up the new reservations and add nodes where they need to be
-		    for (QueueRequest req : queueReservations) {
-			log.info("Checking reservation for queue "+req.getQueueName());
-
-			/**
-			 * if today is when the reservation is starting
-			 */
-			boolean start_is_today = (fmt.format(req.getStartDate())).equals(fmt.format(today));
-			if (start_is_today) {
-			    log.info("Reservation begins today for queue "+req.getQueueName()+".");
-			    startReservation(req);
-			}
-				
-			int queueId = Queues.getIdByName(req.getQueueName());
-			int nodeCount = Queues.getNodeCountOnDate(req.getId(), today);
-			List<WorkerNode> actualNodes = Cluster.getNodesForQueue(queueId);
-			int actualNodeCount = actualNodes.size();
-			String queueName = Queues.getNameById(queueId);
-			String[] split = queueName.split("\\.");
-			String shortQueueName = split[0];
-
-
-			/**The Following code is for when the node count is changing throughout the reservation**/
-
-				
-			//When the node count is increasing for this reservation on this day
-			//Need to move a certain number of nodes from all.q to this queue
-			transferUnderflowNodes(req, shortQueueName, nodeCount, actualNodeCount);
-				
-		    }
-		    GridEngineUtil.loadWorkerNodes();
-		    GridEngineUtil.loadQueues();
-
-		}
-		log.info("Completed checking queue reservation.");
-    }
-		
-	private static void transferOverflowNodes(QueueRequest req, String queueName, int nodeCount, int actualNodeCount, List<WorkerNode> actualNodes) {
-		String[] envp = new String[1];
-		envp[0] = "SGE_ROOT="+R.SGE_ROOT;
-		
-		if (actualNodeCount > nodeCount) {
-			List<WorkerNode> transferNodes = new ArrayList<WorkerNode>();
-			
-			for (int i = 0; i < (actualNodeCount - nodeCount); i++) {
-				WorkerNode n = actualNodes.get(i);
-				transferNodes.add(n);
-			}	
-			
-			for (WorkerNode n : transferNodes) {
-				//add it to @allhosts
-				Util.executeCommand("sudo -u sgeadmin /cluster/sge-6.2u5/bin/lx24-amd64/qconf -aattr hostgroup hostlist " + n.getName() + " @allhosts", envp);
-				
-				//remove it from @<queueName>hosts
-				Util.executeCommand("sudo -u sgeadmin /cluster/sge-6.2u5/bin/lx24-amd64/qconf -dattr hostgroup hostlist " + n.getName() + " @" + queueName + "hosts", envp);
-			}
-		}		
-	}
-	
-	private static void transferUnderflowNodes(QueueRequest req, String queueName, int nodeCount, int actualNodeCount) {
-		String[] envp = new String[1];
-		envp[0] = "SGE_ROOT="+R.SGE_ROOT;
-		List<WorkerNode> AllQueueNodes = Queues.getNodes(1);
-
-		if (actualNodeCount < nodeCount) {
-			
-			List<WorkerNode> transferNodes = new ArrayList<WorkerNode>();
-			for (int i = 0; i < (nodeCount - actualNodeCount); i++) {
-				transferNodes.add(AllQueueNodes.get(i));
-			}	
-			
-			for (WorkerNode n : transferNodes) {
-				//add it to @<queueName>hosts
-				Util.executeCommand("sudo -u sgeadmin /cluster/sge-6.2u5/bin/lx24-amd64/qconf -aattr hostgroup hostlist " + n.getName() + " @" + queueName + "hosts", envp);
-				
-				//Remove it from allhosts
-				Util.executeCommand("sudo -u sgeadmin /cluster/sge-6.2u5/bin/lx24-amd64/qconf -dattr hostgroup hostlist " + n.getName() + " @allhosts", envp);
-			}
-		}		
-	}
-
-  
-	
-	public static void startReservation (QueueRequest req) {
-		log.debug("begin startReservation");
-		String queueName = req.getQueueName();
-		String[] split = queueName.split("\\.");
-		String shortQueueName = split[0];
-		int queueId = Queues.getIdByName(queueName);
-		Queue q = Queues.get(queueId);
-		if (!q.getStatus().equals("ACTIVE")) {
-			
-			//Get the nodes we are going to transfer
-			List<WorkerNode> transferNodes = new ArrayList<WorkerNode>();	
-			List<WorkerNode> nodes = Queues.getNodes(1);
-			StringBuilder sb = new StringBuilder();
-			for (int i = 0; i < req.getNodeCount(); i++) {
-				transferNodes.add(nodes.get(i));
-				String fullName = nodes.get(i).getName();
-				String[] split2 = fullName.split("\\.");
-				String shortName = split2[0];
-				sb.append(shortName);
-				sb.append(" ");
-			}
-			String hostList = sb.toString();
-			
-			/***** CREATE A QUEUE *****/
-			// Create newHost.hgrp [COMPLETE]
-			String newHost;
-			try {
-				newHost = "group_name @" + shortQueueName + "hosts" +
-						  "\nhostlist " + hostList;
-				File f = new File("/tmp/newHost30.hgrp");
-				FileUtils.writeStringToFile(f, newHost);
-				f.setReadable(true, false);
-				f.setWritable(true, false);
-
-			} catch (IOException e) {
-				log.error(e.getMessage(),e);
-			}
-			
-
-			//Add the host [COMPLETE]
-			String[] envp = new String[1];
-			envp[0] = "SGE_ROOT="+R.SGE_ROOT;
-			log.debug("envp[0] = " + envp[0]);
-			Util.executeCommand("sudo -u sgeadmin /cluster/sge-6.2u5/bin/lx24-amd64/qconf -Ahgrp /tmp/newHost30.hgrp", envp);
-			
-			
-			
-			// Create newQueue.q [COMPLETE]
-			String newQueue;
-			try {
-				newQueue = "qname                   " + queueName + 
-							"\nhostlist             @" + shortQueueName + "hosts" + 
-							"\nseq_no                0" +
-							"\nload_thresholds       np_load_avg=1.75" +
-							"\nsuspend_thresholds    NONE" +
-							"\nnsuspend              1" +  // nsuspend is the correct name
-							"\nsuspend_interval      00:05:00" +
-							"\npriority              0" +
-							"\nmin_cpu_interval      00:05:00" +
-							"\nprocessors            UNDEFINED" +
-							"\nqtype                 BATCH INTERACTIVE" +
-							"\nckpt_list             NONE" +
-							"\npe_list               make" +
-							"\nrerun                 FALSE" +
-							"\nslots                 2" +
-							"\ntmpdir                /tmp" +
-							"\nshell                 /bin/csh" +
-							"\nprolog                NONE" +
-							"\nepilog                NONE" +
-							"\nshell_start_mode      posix_compliant" +
-							"\nstarter_method        NONE" +
-							"\nsuspend_method        NONE" +
-							"\nresume_method         NONE" +
-							"\nterminate_method      NONE" +
-							"\nnotify                00:00:60"+
-							"\nowner_list            NONE"+
-							"\nuser_lists            NONE"+
-							"\nxuser_lists           NONE"+
-							"\nsubordinate_list      NONE"+
-							"\ncomplex_values        NONE"+
-							"\nprojects              NONE"+
-							"\nxprojects             NONE"+
-							"\ncalendar              NONE"+
-							"\ninitial_state         default"+
-							"\ns_rt                  INFINITY"+
-							"\nh_rt                  INFINITY"+
-							"\ns_cpu                 INFINITY"+
-							"\nh_cpu                 INFINITY"+
-							"\ns_fsize               INFINITY"+
-							"\nh_fsize               INFINITY"+
-							"\ns_data                INFINITY"+
-							"\nh_data                INFINITY"+
-							"\ns_stack               INFINITY"+
-							"\nh_stack               INFINITY"+
-							"\ns_core                INFINITY"+
-							"\nh_core                INFINITY"+
-							"\ns_rss                 INFINITY"+
-							"\nh_rss                 INFINITY"+
-							"\ns_vmem                INFINITY"+
-							"\nh_vmem                INFINITY";
-				
-				File f = new File("/tmp/newQueue30.q");
-				FileUtils.writeStringToFile(f, newQueue);
-				f.setReadable(true, false);
-				f.setWritable(true, false);
-				
-			} catch (IOException e) {
-				log.error(e.getMessage(),e);
-			}
-			Util.executeCommand("sudo -u sgeadmin /cluster/sge-6.2u5/bin/lx24-amd64/qconf -Aq /tmp/newQueue30.q", envp);
-					
-			//Transfer nodes out of @allhosts
-			for (WorkerNode n : transferNodes) {
-				Util.executeCommand("sudo -u sgeadmin /cluster/sge-6.2u5/bin/lx24-amd64/qconf -dattr hostgroup hostlist " + n.getName() + " @allhosts", envp);
-			}
-		    GridEngineUtil.loadWorkerNodes();
-		    GridEngineUtil.loadQueues();
-		}
-	}
-	
-	
-	public static boolean createPermanentQueue(QueueRequest req, boolean isNewQueue, HashMap<WorkerNode, Queue> nodesAndQueues) {
-		try {
-			log.debug("begin createPermanentQueue");
-			String queueName = req.getQueueName();
-			String[] split = queueName.split("\\.");
-			String shortQueueName = split[0];
-
-			List<WorkerNode> transferNodes = new ArrayList<WorkerNode>();	
-			StringBuilder sb = new StringBuilder();
-			
-			String[] envp = new String[1];
-			envp[0] = "SGE_ROOT="+R.SGE_ROOT;
-	
-			
-			if (isNewQueue) {
-				//This is being called from "Create new permanent queue"
-				Set<WorkerNode> nodes = nodesAndQueues.keySet();
-				if (nodes != null) {
-					for (WorkerNode n : nodes) {
-						transferNodes.add(n);
-						String fullName = n.getName();
-						String[] split2 = fullName.split("\\.");
-						String shortName = split2[0];
-						sb.append(shortName);
-						sb.append(" ");
-						
-						Queue queue = nodesAndQueues.get(n);
-						String name = queue.getName();
-						String[] split3 = name.split("\\.");
-						String shortQName = split3[0];
-						Util.executeCommand("sudo -u sgeadmin /cluster/sge-6.2u5/bin/lx24-amd64/qconf -dattr hostgroup hostlist " + n.getName() + " @" + shortQName + "hosts", envp);
-					}
-				}
-				
-			} else {
-				//This is being called from "Make existing queue permanent"
-				
-				//Get the nodes we are going to transfer
-				List<WorkerNode> nodes = Queues.getNodes(1);
-				for (int i = 0; i < req.getNodeCount(); i++) {
-					transferNodes.add(nodes.get(i));
-					String fullName = nodes.get(i).getName();
-					String[] split2 = fullName.split("\\.");
-					String shortName = split2[0];
-					sb.append(shortName);
-					sb.append(" ");
-					
-					// Transfer nodes out of @allhosts
-					Util.executeCommand("sudo -u sgeadmin /cluster/sge-6.2u5/bin/lx24-amd64/qconf -dattr hostgroup hostlist " + nodes.get(i).getName() + " @allhosts", envp);
-				}
-			}
-			
-			String hostList = sb.toString();
-	
-			/***** CREATE A QUEUE *****/
-			// Create newHost.hgrp
-			String newHost;
-		
-			newHost = "group_name @" + shortQueueName + "hosts" +
-					  "\nhostlist " + hostList;
-			File f = new File("/tmp/newHost30.hgrp");
-			FileUtils.writeStringToFile(f, newHost);
-			f.setReadable(true, false);
-			f.setWritable(true, false);
-
-			
-
-		//Add the host
-
-		Util.executeCommand("sudo -u sgeadmin /cluster/sge-6.2u5/bin/lx24-amd64/qconf -Ahgrp /tmp/newHost30.hgrp", envp);
-		
-			
-			
-		// Create newQueue.q [COMPLETE]
-		String newQueue;
-		
-			newQueue = "qname                   " + queueName + 
-						"\nhostlist             @" + shortQueueName + "hosts" + 
-						"\nseq_no                0" +
-						"\nload_thresholds       np_load_avg=1.75" +
-						"\nsuspend_thresholds    NONE" +
-						"\nnsuspend              1" +
-						"\nsuspend_interval      00:05:00" +
-						"\npriority              0" +
-						"\nmin_cpu_interval      00:05:00" +
-						"\nprocessors            UNDEFINED" +
-						"\nqtype                 BATCH INTERACTIVE" +
-						"\nckpt_list             NONE" +
-						"\npe_list               make" +
-						"\nrerun                 FALSE" +
-						"\nslots                 2" +
-						"\ntmpdir                /tmp" +
-						"\nshell                 /bin/csh" +
-						"\nprolog                NONE" +
-						"\nepilog                NONE" +
-						"\nshell_start_mode      posix_compliant" +
-						"\nstarter_method        NONE" +
-						"\nsuspend_method        NONE" +
-						"\nresume_method         NONE" +
-						"\nterminate_method      NONE" +
-						"\nnotify                00:00:60"+
-						"\nowner_list            NONE"+
-						"\nuser_lists            NONE"+
-						"\nxuser_lists           NONE"+
-						"\nsubordinate_list      NONE"+
-						"\ncomplex_values        NONE"+
-						"\nprojects              NONE"+
-						"\nxprojects             NONE"+
-						"\ncalendar              NONE"+
-						"\ninitial_state         default"+
-						"\ns_rt                  INFINITY"+
-						"\nh_rt                  INFINITY"+
-						"\ns_cpu                 INFINITY"+
-						"\nh_cpu                 INFINITY"+
-						"\ns_fsize               INFINITY"+
-						"\nh_fsize               INFINITY"+
-						"\ns_data                INFINITY"+
-						"\nh_data                INFINITY"+
-						"\ns_stack               INFINITY"+
-						"\nh_stack               INFINITY"+
-						"\ns_core                INFINITY"+
-						"\nh_core                INFINITY"+
-						"\ns_rss                 INFINITY"+
-						"\nh_rss                 INFINITY"+
-						"\ns_vmem                INFINITY"+
-						"\nh_vmem                INFINITY";
-			
-			File f2 = new File("/tmp/newQueue30.q");
-			FileUtils.writeStringToFile(f2, newQueue);
-			f2.setReadable(true, false);
-			f2.setWritable(true, false);
-				
-		
-			Util.executeCommand("sudo -u sgeadmin /cluster/sge-6.2u5/bin/lx24-amd64/qconf -Aq /tmp/newQueue30.q", envp);
-		
-			
-	
-		    GridEngineUtil.loadWorkerNodes();
-		    GridEngineUtil.loadQueues();
-			return true;
-		} catch (Exception e) {
-			log.error(e.getMessage(),e);
-		}
-		return false;
-
-	}
-	
-	/**
-	 * Removes a queue from grid engine and the database
-	 * @param queueId The Id of the queue to remove.
-	 * @param permanent
-	 */
-	public static boolean removeQueue(int queueId) {
-		Queue q=Queues.get(queueId);
-		boolean permanent=q.getPermanent();
-		String queueName = q.getName();
-		String[] split = queueName.split("\\.");
-		String shortQueueName = split[0];
-		
-		//Pause jobs that are running on the queue
-		List<Job> jobs = Cluster.getJobsRunningOnQueue(queueId);
-
-		if (jobs != null) {
-			for (Job j : jobs) {
-				Jobs.pause(j.getId());
-			}
-		}
-
-		String[] envp = new String[1];
-		envp[0] = "SGE_ROOT="+R.SGE_ROOT;
-		//Move associated Nodes back to default queue
-		List<WorkerNode> nodes = Queues.getNodes(queueId);
-		
-		if (nodes != null) {
-			for (WorkerNode n : nodes) {
-				Util.executeCommand("sudo -u sgeadmin /cluster/sge-6.2u5/bin/lx24-amd64/qconf -aattr hostgroup hostlist " + n.getName() + " @allhosts", envp);
-			}
-		}
-		
-		boolean success=true;
-		
-		
-		/***** DELETE THE QUEUE *****/	
-			//Database Change
-		if (permanent) {
-			success=success && Queues.delete(queueId);
-
-		} else {
-			success = success && Requests.DeleteReservation(queueId);
-		}
-			
-			//DISABLE the queue: 
-			Util.executeCommand("sudo -u sgeadmin /cluster/sge-6.2u5/bin/lx24-amd64/qmod -d " + queueName, envp);
-			//DELETE the queue:
-			Util.executeCommand("sudo -u sgeadmin /cluster/sge-6.2u5/bin/lx24-amd64/qconf -dq " + queueName, envp);
-			
-			//Delete the host group:
-			Util.executeCommand("sudo -u sgeadmin /cluster/sge-6.2u5/bin/lx24-amd64/qconf -dhgrp @"+ shortQueueName +"hosts", envp);
-			
-		    GridEngineUtil.loadWorkerNodes();
-		    GridEngineUtil.loadQueues();	
-		    return success;
-	}
-	
-	/**
-	 * Clears off every currently running SGE job from every queue
-	 * @return
-	 */
-	public static boolean deleteAllSGEJobs() {
-		String[] envp = new String[1];
-		envp[0] = "SGE_ROOT="+R.SGE_ROOT;
-		try {
-<<<<<<< HEAD
-			Util.executeCommand("sudo -u sgeadmin /cluster/sge-6.2u5/bin/lx24-amd64/qdel -u tomcat",envp);
-=======
-			Util.executeCommand("sudo -u sgeadmin /cluster/sge-6.2u5/bin/lx24-amd64/qdel -f -u tomcat",envp);
->>>>>>> 62fd81f1
-			return true;
-		} catch (Exception e) {
-			log.error(e.getMessage(),e);
-		}
-		return false;
-	} 
-	
-	/**
-	 * Clears the error states from every node associated with every queue
-	 */
-	public static boolean clearNodeErrorStates() {
-		try {
-			String[] envp = new String[1];
-			envp[0] = "SGE_ROOT="+R.SGE_ROOT;
-			for (Queue q : Queues.getAll()) {
-				
-				Util.executeCommand("sudo -u sgeadmin /cluster/sge-6.2u5/bin/lx24-amd64/qmod -cq "+q.getName(),envp);
-			}
-			return true;
-		} catch (Exception e) {
-			log.error(e.getMessage(),e);
-		}
-		return false;
-	}
-	
-	/**
-	 * Moves the given set of nodes into the given queue
-	 * @param req The request object representing the destination queue, which must have the queue_name set
-	 * @param NQ A map of nodes to queues, where the nodes are the ones that will be moved and the queues
-	 * are the ones that currently own each node
-	 */
-
-    public static void moveNodes(String queueName, HashMap<WorkerNode, Queue> NQ) {
-	log.info("moveNodes begins, for queue "+queueName);
-	String[] split = queueName.split("\\.");
-	String shortQueueName = split[0];
-	List<WorkerNode> transferNodes = new ArrayList<WorkerNode>();	
-	StringBuilder sb = new StringBuilder();
-		
-	String[] envp = new String[1];
-	envp[0] = "SGE_ROOT="+R.SGE_ROOT;
-
-	Set<WorkerNode> nodes = NQ.keySet();
-	if (nodes == null)
-		log.warn("No nodes to move");
-	else {
-	    for (WorkerNode n : nodes) {
-		transferNodes.add(n);
-		String fullName = n.getName();
-		String[] split2 = fullName.split("\\.");
-		String shortName = split2[0];
-		sb.append(shortName);
-		sb.append(" ");
-				
-		log.debug("moving node "+fullName);
-
-		//remove the association with this node and the queue it is currently associated with and add it to the permanent queue
-		Queue queue = NQ.get(n);
-		
-		if (queue != null) {
-		    // orphaned nodes could have null queues
-				
-		    //if this is going to make the queue empty...... need to pause all jobs first
-		    List<WorkerNode> workers = Cluster.getNodesForQueue(queue.getId());
-		    if (workers != null) {
-			if (workers.size() == 1 ) {
-			    log.info("checking for jobs running on queue "+queueName+", since this is the last node in the queue.");
-			    List<Job> jobs = Cluster.getJobsRunningOnQueue(queue.getId());
-			    if (jobs != null) {
-				for (Job j : jobs) {
-				    Jobs.pause(j.getId());
-				}
-			    }
-			}
-		    }
-		    
-		    String name = queue.getName();
-		    String[] split3 = name.split("\\.");
-		    String shortQName = split3[0];
-		    Util.executeCommand("sudo -u sgeadmin /cluster/sge-6.2u5/bin/lx24-amd64/qconf -dattr hostgroup hostlist " + n.getName() + " @" + shortQName + "hosts", envp);
-		}
-		log.debug("adding node with name = "+n.getName() +" to queue = "+shortQueueName);
-		Util.executeCommand("sudo -u sgeadmin /cluster/sge-6.2u5/bin/lx24-amd64/qconf -aattr hostgroup hostlist " + n.getName() + " @" + shortQueueName + "hosts", envp);
-	    }
-	}
-	GridEngineUtil.loadWorkerNodes();
-	GridEngineUtil.loadQueues();
-	log.debug("Move nodes ending.");
-    }
+package org.starexec.util;
+
+import java.io.BufferedReader;
+import java.io.File;
+import java.io.IOException;
+import java.text.SimpleDateFormat;
+import java.util.ArrayList;
+import java.util.Calendar;
+import java.util.HashMap;
+import java.util.List;
+import java.util.Set;
+import java.util.concurrent.ExecutorService;
+import java.util.concurrent.Executors;
+import java.util.concurrent.TimeUnit;
+import java.util.regex.Pattern;
+
+import org.apache.commons.io.FileUtils;
+import org.apache.log4j.Logger;
+import org.ggf.drmaa.Session;
+import org.ggf.drmaa.SessionFactory;
+import org.starexec.constants.R;
+import org.starexec.data.database.Cluster;
+import org.starexec.data.database.JobPairs;
+import org.starexec.data.database.Jobs;
+import org.starexec.data.database.Queues;
+import org.starexec.data.database.Requests;
+import org.starexec.data.to.Job;
+import org.starexec.data.to.JobPair;
+import org.starexec.data.to.Queue;
+import org.starexec.data.to.QueueRequest;
+import org.starexec.data.to.WorkerNode;
+
+/**
+ * Contains methods for interacting with the sun grid engine. This class is NOT operating system independent
+ * and may require environmental set up to function properly in Windows.
+ * @author Tyler Jensen
+ */
+public class GridEngineUtil {
+	private static final Logger log = Logger.getLogger(GridEngineUtil.class);
+
+	// The regex patterns used to parse SGE output
+	private static Pattern nodeKeyValPattern;
+	private static Pattern queueKeyValPattern;
+	private static Pattern queueAssocPattern;
+
+	@SuppressWarnings("unused")
+	private static String testString = "queuename                      qtype resv/used/tot. load_avg arch          states\r\n" + 
+	"---------------------------------------------------------------------------------\r\n" + 
+	"all.q@n001.star.cs.uiowa.edu   BIP   0/0/8          0.05     lx24-amd64    \r\n" + 
+	"---------------------------------------------------------------------------------\r\n" + 
+	"all.q@n002.star.cs.uiowa.edu   BIP   0/0/8          0.02     lx24-amd64    \r\n" + 
+	"---------------------------------------------------------------------------------\r\n" + 
+	"all.q@n003.star.cs.uiowa.edu   BIP   0/0/8          0.07     lx24-amd64    \r\n" + 
+	"---------------------------------------------------------------------------------\r\n" + 
+	"all.q@n004.star.cs.uiowa.edu   BIP   0/0/8          0.02     lx24-amd64    \r\n" + 
+	"---------------------------------------------------------------------------------\r\n" + 
+	"n001.q@n001.star.cs.uiowa.edu  BIP   0/0/1          0.05     lx24-amd64    \r\n" + 
+	"---------------------------------------------------------------------------------\r\n" + 
+	"n002.q@n002.star.cs.uiowa.edu  BIP   0/0/1          0.02     lx24-amd64    \r\n" + 
+	"---------------------------------------------------------------------------------\r\n" + 
+	"n003.q@n003.star.cs.uiowa.edu  BIP   0/0/1          0.07     lx24-amd64    \r\n" + 
+	"---------------------------------------------------------------------------------\r\n" + 
+	"n004.q@n004.star.cs.uiowa.edu  BIP   0/0/1          0.02     lx24-amd64    ";
+
+	static {
+		// Compile the SGE output parsing patterns when this class is loaded
+		nodeKeyValPattern = Pattern.compile(R.NODE_DETAIL_PATTERN, Pattern.CASE_INSENSITIVE);
+		queueKeyValPattern = Pattern.compile(R.QUEUE_DETAIL_PATTERN, Pattern.CASE_INSENSITIVE);
+		queueAssocPattern = Pattern.compile(R.QUEUE_ASSOC_PATTERN, Pattern.CASE_INSENSITIVE);
+
+	}
+
+	public static Session createSession() {
+		try {
+			log.debug("createSession() loading class."); 	
+			// Try to load the class, if it does not exist this will cause an exception instead of an error			
+			Class.forName("com.sun.grid.drmaa.SessionImpl");
+		} catch (Exception e) {
+			log.error("Error loading com.sun.grid.drmaa.SessionImpl");
+		}
+
+		Session s = SessionFactory.getFactory().getSession();
+		
+		try {
+			s.init("");
+		} catch (Exception e) {
+			log.error("Error initializing the SGE session.");
+		}
+		return s;
+	}
+
+	public static void destroySession(Session s) {
+		try {
+			s.exit();
+		}
+		catch (Exception e) {
+			log.error("Problem destroying session: "+e,e);
+		}
+	}
+
+	/**
+	 * Gets the queue list from SGE and adds them to the database if they don't already exist. This must
+	 * be done AFTER nodes are loaded as the queues will make associations to the nodes. This also loads
+	 * attributes for the queue as well as its current usage.
+	 */
+	public static synchronized void loadQueues() {
+		GridEngineUtil.loadQueueDetails();
+	}
+
+	/**
+	 * Loads the list of active queues on the system, loads their attributes into the database
+	 * as well as their associations to worker nodes that belong to each queue.
+	 */
+	private static void loadQueueDetails() {
+		log.info("Loading queue details into the db");
+		try {			
+			// Execute the SGE command to get the list of queues
+			String queuestr = Util.executeCommand(R.QUEUE_LIST_COMMAND);
+
+			// Set all queues as inactive (we will set them as active when we see them)
+			Queues.setStatus(R.QUEUE_STATUS_INACTIVE);
+
+			// Read the queue names one at a time
+			String[] lines = queuestr.split(System.getProperty("line.separator"));		
+			for (int i = 0; i < lines.length; i++) {
+			    String name = lines[i];
+
+			    log.debug("Loading details for queue "+name);
+
+			    // In the database, update the attributes for the queue
+			    Queues.update(name,  GridEngineUtil.getQueueDetails(name));
+
+			    // Set the queue as active since we just saw it
+			    Queues.setStatus(name, R.QUEUE_STATUS_ACTIVE);
+			}
+			//Adds all the associations to the db
+			GridEngineUtil.setQueueAssociationsInDb();
+		} catch (Exception e) {
+			log.warn(e.getMessage(), e);
+		} 
+		log.info("Completed loading the queue details into the db");
+	}
+
+	/**
+	 * Extracts queue-node association from SGE and puts it into the db.
+	 * @return true if successful
+	 * @author Benton McCune
+	 */
+	public static Boolean setQueueAssociationsInDb() {
+
+		log.info("Updating the DB with associations between SGE queues to compute nodes.");
+
+		String[] envp = new String[2];
+		envp[0] = "SGE_LONG_QNAMES=-1"; // this tells qstat not to truncate the names of the nodes, which it does by default
+		envp[1] = "SGE_ROOT="+R.SGE_ROOT; // it seems we need to set this explicitly if we change the environment.
+		String results = Util.executeCommand(R.QUEUE_STATS_COMMAND,envp);
+
+		// Parse the output from the SGE call to get the child worker nodes
+		java.util.regex.Matcher matcher = queueAssocPattern.matcher(results);
+
+		String[] capture;  // string array to store a queue and its associated node
+		//Remove all association info from db so stale data isn't displayed
+		Queues.clearQueueAssociations();
+		// For each match...
+		while(matcher.find()) {
+			// Parse out the queue and node names from the regex parser and add it to the return list			
+			capture = matcher.group().split("@");
+			log.debug("queue = " + capture[0]);
+			log.debug("node = " + capture[1]);
+			Queues.associate(capture[0], capture[1]);
+		}
+
+		log.info("Completed updating the DB with associations between SGE queues to compute nodes.");
+		return true;
+	}
+
+	/**
+	 * Calls SGE to get details about the given queue. 
+	 * @param name The name of the queue to get details about
+	 * @return A hashmap of key value pairs. The key is the attribute name and the value is the value for that attribute.
+	 */
+	public static HashMap<String, String> getQueueDetails(String name) {
+		// Make the results hashmap that will be returned		
+		HashMap<String, String> details = new HashMap<String, String>();
+
+		// Call SGE to get details for the given node
+		String results = Util.executeCommand(R.QUEUE_DETAILS_COMMAND + name);
+
+		// Parse the output from the SGE call to get the key/value pairs for the node
+		java.util.regex.Matcher matcher = queueKeyValPattern.matcher(results);
+
+		// For each match...
+		while(matcher.find()) {
+			// Split apart the key from the value
+			String[] keyVal = matcher.group().split("\\s+");
+
+			// Add the results to the details hashmap
+			details.put(keyVal[0], keyVal[1]);
+		}
+
+		return details;
+	}	
+
+	/**
+	 * Gets the worker nodes from SGE and adds them to the database if they don't already exist. This must be done
+	 * BEFORE queues have been loaded as the queues will make associations to the nodes.
+	 */
+	public static synchronized void loadWorkerNodes() {
+
+		log.info("Loading worker nodes into the db");
+		try {			
+			// Execute the SGE command to get the node list
+			String nodeResults = Util.executeCommand(R.NODE_LIST_COMMAND);
+
+			// Set all nodes as inactive (we will update them to active as we see them)
+			Cluster.setNodeStatus(R.NODE_STATUS_INACTIVE);
+
+			// Read the nodes one at a time
+			String[] lines = nodeResults.split(System.getProperty("line.separator"));		
+			for (int i = 0; i < lines.length; i++) {
+				String name = lines[i];
+				log.debug("Updating info for node "+name);
+				// In the database, update the attributes for the node
+				Cluster.updateNode(name,  GridEngineUtil.getNodeDetails(name));				
+				// Set the node as active (because we just saw it!)
+				Cluster.setNodeStatus(name, R.NODE_STATUS_ACTIVE);
+			}
+		} catch (Exception e) {
+			log.warn(e.getMessage(), e);
+		}
+		log.info("Completed loading info for worker nodes into db");
+	}
+
+	/**
+	 * Calls SGE to get details about the given node. 
+	 * @param name The name of the node to get details about
+	 * @return A hashmap of key value pairs. The key is the attribute name and the value is the value for that attribute.
+	 */
+	public static HashMap<String, String> getNodeDetails(String name) {
+		// Make the results hashmap that will be returned		
+		HashMap<String, String> details = new HashMap<String, String>();
+
+		// Call SGE to get details for the given node
+		String results = Util.executeCommand(R.NODE_DETAILS_COMMAND + name);
+
+		// Parse the output from the SGE call to get the key/value pairs for the node
+		java.util.regex.Matcher matcher = nodeKeyValPattern.matcher(results);
+
+		// For each match...
+		while(matcher.find()) {
+			// Split apart the key from the value
+			String[] keyVal = matcher.group().split("=");
+
+			// Add the results to the details hashmap
+			details.put(keyVal[0], keyVal[1]);
+		}
+
+		return details;
+	}	
+
+
+    /**
+     * Finds the standard output of a job pair and returns it as a string. Null
+     * is returned if the output doesn't exist or cannot be found
+     * @param job The job the pair is apart of
+     * @param pair The pair to get output for
+     * @return All console output from a job pair run for the given pair
+     */
+    public static String getStdOut(JobPair pair, int limit) {
+    	pair = JobPairs.getPairDetailed(pair.getId());
+    	return GridEngineUtil.getStdOut(pair.getId(),limit);
+    }
+
+    /**
+     * Finds the standard output of a job pair and returns it as a string. Null
+     * is returned if the output doesn't exist or cannot be found
+     * @param jobId The id of the job the pair is apart of
+     * @param pairId The pair to get output for
+     * @param limit The maximum number of lines to return
+     * @param path The path to the job pair file
+     * @return All console output from a job pair run for the given pair
+     */
+    public static String getStdOut(int pairId,int limit) {		
+    	File stdoutFile = GridEngineUtil.getStdOutFile(pairId);		
+    	return Util.readFileLimited(stdoutFile, limit);
+    }
+
+    /**
+     * Finds the standard output of a job pair and returns its file.
+     * @param jobId The id of the job the pair is apart of
+     * @param pairId The pair to get output for
+     * @param path The space path to the job pair file
+     * @return All console output from a job pair run for the given pair
+     */
+    public static File getStdOutFile(int pairId) {	
+    	String stdoutPath=JobPairs.getFilePath(pairId);
+    	log.info("The stdoutPath is: " + stdoutPath);
+
+    	return (new File(stdoutPath));	
+    }
+
+
+
+    
+    /**
+     * Cancels/Ends a reservation
+     */
+    public static void checkQueueReservations() {
+		SimpleDateFormat fmt = new SimpleDateFormat("yyyyMMdd");
+
+    	java.util.Date today = new java.util.Date();
+		List<QueueRequest> queueReservations = Requests.getAllQueueReservations();
+		if (queueReservations == null) 
+		    log.info("No reservations found.");
+		else {
+			//first, end all the reservations that need to be ended and take back nodes that reservations are done with
+			for (QueueRequest req : queueReservations) {
+
+		        Calendar cal = Calendar.getInstance();
+		        cal.setTime(today);
+		        cal.add(Calendar.DATE, -1);
+		        java.util.Date yesterday = cal.getTime();
+				/**
+				 * If the reservation end_date was 'yesterday' -- makes end_date inclusive
+				 */
+				boolean end_was_yesterday = fmt.format(req.getEndDate()).equals(fmt.format(yesterday));
+				int queueId = Queues.getIdByName(req.getQueueName());
+
+				if (end_was_yesterday) {
+				    log.info("Reservation has ended for queue "+req.getQueueName()+".");
+				    removeQueue(queueId);
+				}
+				
+				int nodeCount = Queues.getNodeCountOnDate(req.getId(), today);
+				List<WorkerNode> actualNodes = Cluster.getNodesForQueue(queueId);
+				int actualNodeCount = actualNodes.size();
+				String queueName = Queues.getNameById(queueId);
+				String[] split = queueName.split("\\.");
+				String shortQueueName = split[0];
+				
+				//When the node count is decreasing for this reservation on this day
+				//Need to move a certain number of nodes back to all.q
+				transferOverflowNodes(req, shortQueueName, nodeCount, actualNodeCount, actualNodes);
+				
+			}
+			
+			
+			
+			//next, start up the new reservations and add nodes where they need to be
+		    for (QueueRequest req : queueReservations) {
+			log.info("Checking reservation for queue "+req.getQueueName());
+
+			/**
+			 * if today is when the reservation is starting
+			 */
+			boolean start_is_today = (fmt.format(req.getStartDate())).equals(fmt.format(today));
+			if (start_is_today) {
+			    log.info("Reservation begins today for queue "+req.getQueueName()+".");
+			    startReservation(req);
+			}
+				
+			int queueId = Queues.getIdByName(req.getQueueName());
+			int nodeCount = Queues.getNodeCountOnDate(req.getId(), today);
+			List<WorkerNode> actualNodes = Cluster.getNodesForQueue(queueId);
+			int actualNodeCount = actualNodes.size();
+			String queueName = Queues.getNameById(queueId);
+			String[] split = queueName.split("\\.");
+			String shortQueueName = split[0];
+
+
+			/**The Following code is for when the node count is changing throughout the reservation**/
+
+				
+			//When the node count is increasing for this reservation on this day
+			//Need to move a certain number of nodes from all.q to this queue
+			transferUnderflowNodes(req, shortQueueName, nodeCount, actualNodeCount);
+				
+		    }
+		    GridEngineUtil.loadWorkerNodes();
+		    GridEngineUtil.loadQueues();
+
+		}
+		log.info("Completed checking queue reservation.");
+    }
+		
+	private static void transferOverflowNodes(QueueRequest req, String queueName, int nodeCount, int actualNodeCount, List<WorkerNode> actualNodes) {
+		String[] envp = new String[1];
+		envp[0] = "SGE_ROOT="+R.SGE_ROOT;
+		
+		if (actualNodeCount > nodeCount) {
+			List<WorkerNode> transferNodes = new ArrayList<WorkerNode>();
+			
+			for (int i = 0; i < (actualNodeCount - nodeCount); i++) {
+				WorkerNode n = actualNodes.get(i);
+				transferNodes.add(n);
+			}	
+			
+			for (WorkerNode n : transferNodes) {
+				//add it to @allhosts
+				Util.executeCommand("sudo -u sgeadmin /cluster/sge-6.2u5/bin/lx24-amd64/qconf -aattr hostgroup hostlist " + n.getName() + " @allhosts", envp);
+				
+				//remove it from @<queueName>hosts
+				Util.executeCommand("sudo -u sgeadmin /cluster/sge-6.2u5/bin/lx24-amd64/qconf -dattr hostgroup hostlist " + n.getName() + " @" + queueName + "hosts", envp);
+			}
+		}		
+	}
+	
+	private static void transferUnderflowNodes(QueueRequest req, String queueName, int nodeCount, int actualNodeCount) {
+		String[] envp = new String[1];
+		envp[0] = "SGE_ROOT="+R.SGE_ROOT;
+		List<WorkerNode> AllQueueNodes = Queues.getNodes(1);
+
+		if (actualNodeCount < nodeCount) {
+			
+			List<WorkerNode> transferNodes = new ArrayList<WorkerNode>();
+			for (int i = 0; i < (nodeCount - actualNodeCount); i++) {
+				transferNodes.add(AllQueueNodes.get(i));
+			}	
+			
+			for (WorkerNode n : transferNodes) {
+				//add it to @<queueName>hosts
+				Util.executeCommand("sudo -u sgeadmin /cluster/sge-6.2u5/bin/lx24-amd64/qconf -aattr hostgroup hostlist " + n.getName() + " @" + queueName + "hosts", envp);
+				
+				//Remove it from allhosts
+				Util.executeCommand("sudo -u sgeadmin /cluster/sge-6.2u5/bin/lx24-amd64/qconf -dattr hostgroup hostlist " + n.getName() + " @allhosts", envp);
+			}
+		}		
+	}
+
+  
+	
+	public static void startReservation (QueueRequest req) {
+		log.debug("begin startReservation");
+		String queueName = req.getQueueName();
+		String[] split = queueName.split("\\.");
+		String shortQueueName = split[0];
+		int queueId = Queues.getIdByName(queueName);
+		Queue q = Queues.get(queueId);
+		if (!q.getStatus().equals("ACTIVE")) {
+			
+			//Get the nodes we are going to transfer
+			List<WorkerNode> transferNodes = new ArrayList<WorkerNode>();	
+			List<WorkerNode> nodes = Queues.getNodes(1);
+			StringBuilder sb = new StringBuilder();
+			for (int i = 0; i < req.getNodeCount(); i++) {
+				transferNodes.add(nodes.get(i));
+				String fullName = nodes.get(i).getName();
+				String[] split2 = fullName.split("\\.");
+				String shortName = split2[0];
+				sb.append(shortName);
+				sb.append(" ");
+			}
+			String hostList = sb.toString();
+			
+			/***** CREATE A QUEUE *****/
+			// Create newHost.hgrp [COMPLETE]
+			String newHost;
+			try {
+				newHost = "group_name @" + shortQueueName + "hosts" +
+						  "\nhostlist " + hostList;
+				File f = new File("/tmp/newHost30.hgrp");
+				FileUtils.writeStringToFile(f, newHost);
+				f.setReadable(true, false);
+				f.setWritable(true, false);
+
+			} catch (IOException e) {
+				log.error(e.getMessage(),e);
+			}
+			
+
+			//Add the host [COMPLETE]
+			String[] envp = new String[1];
+			envp[0] = "SGE_ROOT="+R.SGE_ROOT;
+			log.debug("envp[0] = " + envp[0]);
+			Util.executeCommand("sudo -u sgeadmin /cluster/sge-6.2u5/bin/lx24-amd64/qconf -Ahgrp /tmp/newHost30.hgrp", envp);
+			
+			
+			
+			// Create newQueue.q [COMPLETE]
+			String newQueue;
+			try {
+				newQueue = "qname                   " + queueName + 
+							"\nhostlist             @" + shortQueueName + "hosts" + 
+							"\nseq_no                0" +
+							"\nload_thresholds       np_load_avg=1.75" +
+							"\nsuspend_thresholds    NONE" +
+							"\nnsuspend              1" +  // nsuspend is the correct name
+							"\nsuspend_interval      00:05:00" +
+							"\npriority              0" +
+							"\nmin_cpu_interval      00:05:00" +
+							"\nprocessors            UNDEFINED" +
+							"\nqtype                 BATCH INTERACTIVE" +
+							"\nckpt_list             NONE" +
+							"\npe_list               make" +
+							"\nrerun                 FALSE" +
+							"\nslots                 2" +
+							"\ntmpdir                /tmp" +
+							"\nshell                 /bin/csh" +
+							"\nprolog                NONE" +
+							"\nepilog                NONE" +
+							"\nshell_start_mode      posix_compliant" +
+							"\nstarter_method        NONE" +
+							"\nsuspend_method        NONE" +
+							"\nresume_method         NONE" +
+							"\nterminate_method      NONE" +
+							"\nnotify                00:00:60"+
+							"\nowner_list            NONE"+
+							"\nuser_lists            NONE"+
+							"\nxuser_lists           NONE"+
+							"\nsubordinate_list      NONE"+
+							"\ncomplex_values        NONE"+
+							"\nprojects              NONE"+
+							"\nxprojects             NONE"+
+							"\ncalendar              NONE"+
+							"\ninitial_state         default"+
+							"\ns_rt                  INFINITY"+
+							"\nh_rt                  INFINITY"+
+							"\ns_cpu                 INFINITY"+
+							"\nh_cpu                 INFINITY"+
+							"\ns_fsize               INFINITY"+
+							"\nh_fsize               INFINITY"+
+							"\ns_data                INFINITY"+
+							"\nh_data                INFINITY"+
+							"\ns_stack               INFINITY"+
+							"\nh_stack               INFINITY"+
+							"\ns_core                INFINITY"+
+							"\nh_core                INFINITY"+
+							"\ns_rss                 INFINITY"+
+							"\nh_rss                 INFINITY"+
+							"\ns_vmem                INFINITY"+
+							"\nh_vmem                INFINITY";
+				
+				File f = new File("/tmp/newQueue30.q");
+				FileUtils.writeStringToFile(f, newQueue);
+				f.setReadable(true, false);
+				f.setWritable(true, false);
+				
+			} catch (IOException e) {
+				log.error(e.getMessage(),e);
+			}
+			Util.executeCommand("sudo -u sgeadmin /cluster/sge-6.2u5/bin/lx24-amd64/qconf -Aq /tmp/newQueue30.q", envp);
+					
+			//Transfer nodes out of @allhosts
+			for (WorkerNode n : transferNodes) {
+				Util.executeCommand("sudo -u sgeadmin /cluster/sge-6.2u5/bin/lx24-amd64/qconf -dattr hostgroup hostlist " + n.getName() + " @allhosts", envp);
+			}
+		    GridEngineUtil.loadWorkerNodes();
+		    GridEngineUtil.loadQueues();
+		}
+	}
+	
+	
+	public static boolean createPermanentQueue(QueueRequest req, boolean isNewQueue, HashMap<WorkerNode, Queue> nodesAndQueues) {
+		try {
+			log.debug("begin createPermanentQueue");
+			String queueName = req.getQueueName();
+			String[] split = queueName.split("\\.");
+			String shortQueueName = split[0];
+
+			List<WorkerNode> transferNodes = new ArrayList<WorkerNode>();	
+			StringBuilder sb = new StringBuilder();
+			
+			String[] envp = new String[1];
+			envp[0] = "SGE_ROOT="+R.SGE_ROOT;
+	
+			
+			if (isNewQueue) {
+				//This is being called from "Create new permanent queue"
+				Set<WorkerNode> nodes = nodesAndQueues.keySet();
+				if (nodes != null) {
+					for (WorkerNode n : nodes) {
+						transferNodes.add(n);
+						String fullName = n.getName();
+						String[] split2 = fullName.split("\\.");
+						String shortName = split2[0];
+						sb.append(shortName);
+						sb.append(" ");
+						
+						Queue queue = nodesAndQueues.get(n);
+						String name = queue.getName();
+						String[] split3 = name.split("\\.");
+						String shortQName = split3[0];
+						Util.executeCommand("sudo -u sgeadmin /cluster/sge-6.2u5/bin/lx24-amd64/qconf -dattr hostgroup hostlist " + n.getName() + " @" + shortQName + "hosts", envp);
+					}
+				}
+				
+			} else {
+				//This is being called from "Make existing queue permanent"
+				
+				//Get the nodes we are going to transfer
+				List<WorkerNode> nodes = Queues.getNodes(1);
+				for (int i = 0; i < req.getNodeCount(); i++) {
+					transferNodes.add(nodes.get(i));
+					String fullName = nodes.get(i).getName();
+					String[] split2 = fullName.split("\\.");
+					String shortName = split2[0];
+					sb.append(shortName);
+					sb.append(" ");
+					
+					// Transfer nodes out of @allhosts
+					Util.executeCommand("sudo -u sgeadmin /cluster/sge-6.2u5/bin/lx24-amd64/qconf -dattr hostgroup hostlist " + nodes.get(i).getName() + " @allhosts", envp);
+				}
+			}
+			
+			String hostList = sb.toString();
+	
+			/***** CREATE A QUEUE *****/
+			// Create newHost.hgrp
+			String newHost;
+		
+			newHost = "group_name @" + shortQueueName + "hosts" +
+					  "\nhostlist " + hostList;
+			File f = new File("/tmp/newHost30.hgrp");
+			FileUtils.writeStringToFile(f, newHost);
+			f.setReadable(true, false);
+			f.setWritable(true, false);
+
+			
+
+		//Add the host
+
+		Util.executeCommand("sudo -u sgeadmin /cluster/sge-6.2u5/bin/lx24-amd64/qconf -Ahgrp /tmp/newHost30.hgrp", envp);
+		
+			
+			
+		// Create newQueue.q [COMPLETE]
+		String newQueue;
+		
+			newQueue = "qname                   " + queueName + 
+						"\nhostlist             @" + shortQueueName + "hosts" + 
+						"\nseq_no                0" +
+						"\nload_thresholds       np_load_avg=1.75" +
+						"\nsuspend_thresholds    NONE" +
+						"\nnsuspend              1" +
+						"\nsuspend_interval      00:05:00" +
+						"\npriority              0" +
+						"\nmin_cpu_interval      00:05:00" +
+						"\nprocessors            UNDEFINED" +
+						"\nqtype                 BATCH INTERACTIVE" +
+						"\nckpt_list             NONE" +
+						"\npe_list               make" +
+						"\nrerun                 FALSE" +
+						"\nslots                 2" +
+						"\ntmpdir                /tmp" +
+						"\nshell                 /bin/csh" +
+						"\nprolog                NONE" +
+						"\nepilog                NONE" +
+						"\nshell_start_mode      posix_compliant" +
+						"\nstarter_method        NONE" +
+						"\nsuspend_method        NONE" +
+						"\nresume_method         NONE" +
+						"\nterminate_method      NONE" +
+						"\nnotify                00:00:60"+
+						"\nowner_list            NONE"+
+						"\nuser_lists            NONE"+
+						"\nxuser_lists           NONE"+
+						"\nsubordinate_list      NONE"+
+						"\ncomplex_values        NONE"+
+						"\nprojects              NONE"+
+						"\nxprojects             NONE"+
+						"\ncalendar              NONE"+
+						"\ninitial_state         default"+
+						"\ns_rt                  INFINITY"+
+						"\nh_rt                  INFINITY"+
+						"\ns_cpu                 INFINITY"+
+						"\nh_cpu                 INFINITY"+
+						"\ns_fsize               INFINITY"+
+						"\nh_fsize               INFINITY"+
+						"\ns_data                INFINITY"+
+						"\nh_data                INFINITY"+
+						"\ns_stack               INFINITY"+
+						"\nh_stack               INFINITY"+
+						"\ns_core                INFINITY"+
+						"\nh_core                INFINITY"+
+						"\ns_rss                 INFINITY"+
+						"\nh_rss                 INFINITY"+
+						"\ns_vmem                INFINITY"+
+						"\nh_vmem                INFINITY";
+			
+			File f2 = new File("/tmp/newQueue30.q");
+			FileUtils.writeStringToFile(f2, newQueue);
+			f2.setReadable(true, false);
+			f2.setWritable(true, false);
+				
+		
+			Util.executeCommand("sudo -u sgeadmin /cluster/sge-6.2u5/bin/lx24-amd64/qconf -Aq /tmp/newQueue30.q", envp);
+		
+			
+	
+		    GridEngineUtil.loadWorkerNodes();
+		    GridEngineUtil.loadQueues();
+			return true;
+		} catch (Exception e) {
+			log.error(e.getMessage(),e);
+		}
+		return false;
+
+	}
+	
+	/**
+	 * Removes a queue from grid engine and the database
+	 * @param queueId The Id of the queue to remove.
+	 * @param permanent
+	 */
+	public static boolean removeQueue(int queueId) {
+		Queue q=Queues.get(queueId);
+		boolean permanent=q.getPermanent();
+		String queueName = q.getName();
+		String[] split = queueName.split("\\.");
+		String shortQueueName = split[0];
+		
+		//Pause jobs that are running on the queue
+		List<Job> jobs = Cluster.getJobsRunningOnQueue(queueId);
+
+		if (jobs != null) {
+			for (Job j : jobs) {
+				Jobs.pause(j.getId());
+			}
+		}
+
+		String[] envp = new String[1];
+		envp[0] = "SGE_ROOT="+R.SGE_ROOT;
+		//Move associated Nodes back to default queue
+		List<WorkerNode> nodes = Queues.getNodes(queueId);
+		
+		if (nodes != null) {
+			for (WorkerNode n : nodes) {
+				Util.executeCommand("sudo -u sgeadmin /cluster/sge-6.2u5/bin/lx24-amd64/qconf -aattr hostgroup hostlist " + n.getName() + " @allhosts", envp);
+			}
+		}
+		
+		boolean success=true;
+		
+		
+		/***** DELETE THE QUEUE *****/	
+			//Database Change
+		if (permanent) {
+			success=success && Queues.delete(queueId);
+
+		} else {
+			success = success && Requests.DeleteReservation(queueId);
+		}
+			
+			//DISABLE the queue: 
+			Util.executeCommand("sudo -u sgeadmin /cluster/sge-6.2u5/bin/lx24-amd64/qmod -d " + queueName, envp);
+			//DELETE the queue:
+			Util.executeCommand("sudo -u sgeadmin /cluster/sge-6.2u5/bin/lx24-amd64/qconf -dq " + queueName, envp);
+			
+			//Delete the host group:
+			Util.executeCommand("sudo -u sgeadmin /cluster/sge-6.2u5/bin/lx24-amd64/qconf -dhgrp @"+ shortQueueName +"hosts", envp);
+			
+		    GridEngineUtil.loadWorkerNodes();
+		    GridEngineUtil.loadQueues();	
+		    return success;
+	}
+	
+	/**
+	 * Clears off every currently running SGE job from every queue
+	 * @return
+	 */
+	public static boolean deleteAllSGEJobs() {
+		String[] envp = new String[1];
+		envp[0] = "SGE_ROOT="+R.SGE_ROOT;
+		try {
+			Util.executeCommand("sudo -u sgeadmin /cluster/sge-6.2u5/bin/lx24-amd64/qdel -f -u tomcat",envp);
+			return true;
+		} catch (Exception e) {
+			log.error(e.getMessage(),e);
+		}
+		return false;
+	} 
+	
+	/**
+	 * Clears the error states from every node associated with every queue
+	 */
+	public static boolean clearNodeErrorStates() {
+		try {
+			String[] envp = new String[1];
+			envp[0] = "SGE_ROOT="+R.SGE_ROOT;
+			for (Queue q : Queues.getAll()) {
+				
+				Util.executeCommand("sudo -u sgeadmin /cluster/sge-6.2u5/bin/lx24-amd64/qmod -cq "+q.getName(),envp);
+			}
+			return true;
+		} catch (Exception e) {
+			log.error(e.getMessage(),e);
+		}
+		return false;
+	}
+	
+	/**
+	 * Moves the given set of nodes into the given queue
+	 * @param req The request object representing the destination queue, which must have the queue_name set
+	 * @param NQ A map of nodes to queues, where the nodes are the ones that will be moved and the queues
+	 * are the ones that currently own each node
+	 */
+
+    public static void moveNodes(String queueName, HashMap<WorkerNode, Queue> NQ) {
+	log.info("moveNodes begins, for queue "+queueName);
+	String[] split = queueName.split("\\.");
+	String shortQueueName = split[0];
+	List<WorkerNode> transferNodes = new ArrayList<WorkerNode>();	
+	StringBuilder sb = new StringBuilder();
+		
+	String[] envp = new String[1];
+	envp[0] = "SGE_ROOT="+R.SGE_ROOT;
+
+	Set<WorkerNode> nodes = NQ.keySet();
+	if (nodes == null)
+		log.warn("No nodes to move");
+	else {
+	    for (WorkerNode n : nodes) {
+		transferNodes.add(n);
+		String fullName = n.getName();
+		String[] split2 = fullName.split("\\.");
+		String shortName = split2[0];
+		sb.append(shortName);
+		sb.append(" ");
+				
+		log.debug("moving node "+fullName);
+
+		//remove the association with this node and the queue it is currently associated with and add it to the permanent queue
+		Queue queue = NQ.get(n);
+		
+		if (queue != null) {
+		    // orphaned nodes could have null queues
+				
+		    //if this is going to make the queue empty...... need to pause all jobs first
+		    List<WorkerNode> workers = Cluster.getNodesForQueue(queue.getId());
+		    if (workers != null) {
+			if (workers.size() == 1 ) {
+			    log.info("checking for jobs running on queue "+queueName+", since this is the last node in the queue.");
+			    List<Job> jobs = Cluster.getJobsRunningOnQueue(queue.getId());
+			    if (jobs != null) {
+				for (Job j : jobs) {
+				    Jobs.pause(j.getId());
+				}
+			    }
+			}
+		    }
+		    
+		    String name = queue.getName();
+		    String[] split3 = name.split("\\.");
+		    String shortQName = split3[0];
+		    Util.executeCommand("sudo -u sgeadmin /cluster/sge-6.2u5/bin/lx24-amd64/qconf -dattr hostgroup hostlist " + n.getName() + " @" + shortQName + "hosts", envp);
+		}
+		log.debug("adding node with name = "+n.getName() +" to queue = "+shortQueueName);
+		Util.executeCommand("sudo -u sgeadmin /cluster/sge-6.2u5/bin/lx24-amd64/qconf -aattr hostgroup hostlist " + n.getName() + " @" + shortQueueName + "hosts", envp);
+	    }
+	}
+	GridEngineUtil.loadWorkerNodes();
+	GridEngineUtil.loadQueues();
+	log.debug("Move nodes ending.");
+    }
 }