#!/bin/bash
#==========================================================================
# Standard SGE job script setup.
#==========================================================================

# The queue to submit to
#$ -q $$QUEUE$$

# Request exclusive access
#$ -l excl=true

# Enable resource limit signals
#$ -notify

# Submit under sandbox user 
#$ -u sandbox

# Resource limits
#$ -l s_fsize=$$MAX_WRITE$$G 

# we are using runsolver now instead of giving these to SGE: -l s_vmem=$$MAX_MEM$$G -l s_rt=$$MAX_RUNTIME$$ -l s_cpu=$$MAX_CPUTIME$$

# Default shell is bash
#$ -S /bin/bash

# Merge stdout and stderr streams
#$ -j y

# Variables in local environment.  Note that SOLVER_NAME, SOLVER_PATH, and BENCH_PATH are base64 encoded (we will decode in the prolog)
#$ -v JOB_STAR_ID='$$JOBID$$',PAIR_OUTPUT_DIRECTORY='$$PAIR_OUTPUT_DIRECTORY$$',PAIR_OUTPUT_PATH='$$PAIR_OUTPUT_PATH$$',RAND_SEED='$$RANDSEED$$',PRE_PROCESSOR_PATH='$$PRE_PROCESSOR_PATH$$',MAX_MEM='$$MAX_MEM$$',POST_PROCESSOR_PATH='$$POST_PROCESSOR_PATH$$',USER_ID='$$USERID$$',HAS_DEPENDS='$$HAS_DEPENDS$$',SOLVER_PATH='$$SOLVER_PATH$$',SOLVER_NAME='$$SOLVER_NAME$$',CONFIG_NAME='$$CONFIG$$',BENCH_PATH='$$BENCH$$',PAIR_ID='$$PAIRID$$',STAREXEC_MAX_MEM='$$MAX_MEM$$',STAREXEC_MAX_WRITE='$$MAX_WRITE$$',STAREXEC_CPU_LIMIT='$$MAX_CPUTIME$$',STAREXEC_WALLCLOCK_LIMIT='$$MAX_RUNTIME$$',REPORT_HOST='$$REPORT_HOST$$',DB_NAME='$$DB_NAME$$',SHARED_DIR='$$STAREXEC_DATA_DIR$$',SPACE_PATH='$$SPACE_PATH$$',SOLVER_ID='$$SOLVER_ID$$',SCRIPT_PATH='$$SCRIPT_PATH$$',SOLVER_TIMESTAMP='$$SOLVER_TIMESTAMP$$'

# Include common functions
. /home/starexec/sge_scripts/functions.bash

#==========================================================================
# Signal Traps
#
# These are just for the limits we are asking SGE to enforce.
# For the ones runsolver is enforcing, the epilog will look in the
# watcher.out file.
#==========================================================================

trap "limitExceeded 'file write' $EXCEED_FILE_WRITE" SIGXFSZ


handleUsrTwo() {
  echo "Jobscript received USR2."
}

trap 'handleUsrTwo' USR2

#==========================================================================
# Execute (prolog will take care of data staging)
# NOTE: Keep things in here to a MINIMUM. Anything below this line counts
# against the user's execution time
#==========================================================================

#TODO: This will need to be set to either 1 or 2 depending on what sandbox we're using
SANDBOX=1;


if [ $SANDBOX -eq 1 ]
then
	cd /export/starexec/sandbox/solver/bin
	pwd
	echo "  $LOCAL_RUNSOLVER_PATH --timestamp --add-eof --cores 0-3 -C $$MAX_CPUTIME$$ -W $$MAX_RUNTIME$$ -M $$MAX_MEM$$  -w $OUT_DIR/watcher.out -v $OUT_DIR/var.out -o $OUT_DIR/stdout.txt $LOCAL_CONFIG_PATH $LOCAL_BENCH_PATH"

	sudo -u sandbox STAREXEC_MAX_MEM=$MAX_MEM STAREXEC_MAX_WRITE=$$MAX_WRITE$$ STAREXEC_CPU_LIMIT=$$MAX_CPUTIME$$ STAREXEC_WALLCLOCK_LIMIT=$$MAX_RUNTIME$$ "$LOCAL_RUNSOLVER_PATH" --timestamp --add-eof --cores 0-3 -C $$MAX_CPUTIME$$ -W $$MAX_RUNTIME$$ -M $MAX_MEM  -w "$OUT_DIR/watcher.out" -v "$OUT_DIR/var.out" -o "$OUT_DIR/stdout.txt" "$LOCAL_CONFIG_PATH" "$LOCAL_BENCH_PATH" 
	
elif [ $SANDBOX -eq 2 ]
then
	cd /export/starexec/sandbox2/solver/bin
	pwd
<<<<<<< HEAD
	echo "  $LOCAL_RUNSOLVER_PATH --timestamp --add-eof --cores 4-7 -C $$MAX_CPUTIME$$ -W $$MAX_RUNTIME$$ -M $$MAX_MEM$$  -w $STAREXEC_OUT_DIR/watcher.out -v "$STAREXEC_OUT_DIR/var.out" -o $STAREXEC_OUT_DIR/stdout.txt $LOCAL_CONFIG_PATH $LOCAL_BENCH_PATH"
	sudo -u sandbox2 STAREXEC_OUT_DIR=$$OUT_DIR$$ STAREXEC_MAX_MEM=$MAX_MEM STAREXEC_MAX_WRITE=$$MAX_WRITE$$ STAREXEC_CPU_LIMIT=$$MAX_CPUTIME$$ STAREXEC_WALLCLOCK_LIMIT=$$MAX_RUNTIME$$ "$LOCAL_RUNSOLVER_PATH" --timestamp --add-eof --cores 4-7 -C $$MAX_CPUTIME$$ -W $$MAX_RUNTIME$$ -M $MAX_MEM  -w "$STAREXEC_OUT_DIR/watcher.out" -v "$STAREXEC_OUT_DIR/var.out" -o "$STAREXEC_OUT_DIR/stdout.txt" "$LOCAL_CONFIG_PATH" "$LOCAL_BENCH_PATH" 
	
=======
	echo "  $LOCAL_RUNSOLVER_PATH --timestamp --add-eof --cores 4-7 -C $$MAX_CPUTIME$$ -W $$MAX_RUNTIME$$ -M $$MAX_MEM$$  -w $OUT_DIR/watcher.out -v "$OUT_DIR/var.out" -o $OUT_DIR/stdout.txt $LOCAL_CONFIG_PATH $LOCAL_BENCH_PATH"
	sudo -u sandbox2 STAREXEC_MAX_MEM=$MAX_MEM STAREXEC_MAX_WRITE=$$MAX_WRITE$$ STAREXEC_CPU_LIMIT=$$MAX_CPUTIME$$ STAREXEC_WALLCLOCK_LIMIT=$$MAX_RUNTIME$$ "$LOCAL_RUNSOLVER_PATH" --timestamp --add-eof --cores 4-7 -C $$MAX_CPUTIME$$ -W $$MAX_RUNTIME$$ -M $MAX_MEM  -w "$OUT_DIR/watcher.out" -v "$OUT_DIR/var.out" -o "$OUT_DIR/stdout.txt" "$LOCAL_CONFIG_PATH" "$LOCAL_BENCH_PATH" 

else
	log "no job run for pair $PAIR_ID because a sandbox was not found"
>>>>>>> 62fd81f1
fi

echo "Jobscript ending."

#==========================================================================
# Complete (epilog will take care or reporting and data saving) 
#==========================================================================<|MERGE_RESOLUTION|>--- conflicted
+++ resolved
@@ -7,7 +7,7 @@
 #$ -q $$QUEUE$$
 
 # Request exclusive access
-#$ -l excl=true
+#$ -l excl=false
 
 # Enable resource limit signals
 #$ -notify
@@ -44,6 +44,7 @@
 
 
 handleUsrTwo() {
+	
   echo "Jobscript received USR2."
 }
 
@@ -55,8 +56,7 @@
 # against the user's execution time
 #==========================================================================
 
-#TODO: This will need to be set to either 1 or 2 depending on what sandbox we're using
-SANDBOX=1;
+findSandbox $PAIR_ID
 
 
 if [ $SANDBOX -eq 1 ]
@@ -71,17 +71,11 @@
 then
 	cd /export/starexec/sandbox2/solver/bin
 	pwd
-<<<<<<< HEAD
-	echo "  $LOCAL_RUNSOLVER_PATH --timestamp --add-eof --cores 4-7 -C $$MAX_CPUTIME$$ -W $$MAX_RUNTIME$$ -M $$MAX_MEM$$  -w $STAREXEC_OUT_DIR/watcher.out -v "$STAREXEC_OUT_DIR/var.out" -o $STAREXEC_OUT_DIR/stdout.txt $LOCAL_CONFIG_PATH $LOCAL_BENCH_PATH"
-	sudo -u sandbox2 STAREXEC_OUT_DIR=$$OUT_DIR$$ STAREXEC_MAX_MEM=$MAX_MEM STAREXEC_MAX_WRITE=$$MAX_WRITE$$ STAREXEC_CPU_LIMIT=$$MAX_CPUTIME$$ STAREXEC_WALLCLOCK_LIMIT=$$MAX_RUNTIME$$ "$LOCAL_RUNSOLVER_PATH" --timestamp --add-eof --cores 4-7 -C $$MAX_CPUTIME$$ -W $$MAX_RUNTIME$$ -M $MAX_MEM  -w "$STAREXEC_OUT_DIR/watcher.out" -v "$STAREXEC_OUT_DIR/var.out" -o "$STAREXEC_OUT_DIR/stdout.txt" "$LOCAL_CONFIG_PATH" "$LOCAL_BENCH_PATH" 
-	
-=======
 	echo "  $LOCAL_RUNSOLVER_PATH --timestamp --add-eof --cores 4-7 -C $$MAX_CPUTIME$$ -W $$MAX_RUNTIME$$ -M $$MAX_MEM$$  -w $OUT_DIR/watcher.out -v "$OUT_DIR/var.out" -o $OUT_DIR/stdout.txt $LOCAL_CONFIG_PATH $LOCAL_BENCH_PATH"
 	sudo -u sandbox2 STAREXEC_MAX_MEM=$MAX_MEM STAREXEC_MAX_WRITE=$$MAX_WRITE$$ STAREXEC_CPU_LIMIT=$$MAX_CPUTIME$$ STAREXEC_WALLCLOCK_LIMIT=$$MAX_RUNTIME$$ "$LOCAL_RUNSOLVER_PATH" --timestamp --add-eof --cores 4-7 -C $$MAX_CPUTIME$$ -W $$MAX_RUNTIME$$ -M $MAX_MEM  -w "$OUT_DIR/watcher.out" -v "$OUT_DIR/var.out" -o "$OUT_DIR/stdout.txt" "$LOCAL_CONFIG_PATH" "$LOCAL_BENCH_PATH" 
 
 else
 	log "no job run for pair $PAIR_ID because a sandbox was not found"
->>>>>>> 62fd81f1
 fi
 
 echo "Jobscript ending."
